--- conflicted
+++ resolved
@@ -13,18 +13,15 @@
 # from src.common.logger import LogConfig, CONFIRM_STYLE_CONFIG
 from src.common.crash_logger import install_crash_handler
 from src.main import MainSystem
-<<<<<<< HEAD
+from rich.traceback import install
 from src.plugins.group_nickname.nickname_processor import (
     start_nickname_processor,
     stop_nickname_processor,
-)  # <--- 添加这行导入
+)
 import atexit
-=======
-from rich.traceback import install
 
 install(show_locals=True, extra_lines=3)
 
->>>>>>> c88a7359
 
 logger = get_logger("main")
 confirm_logger = get_logger("confirm")
