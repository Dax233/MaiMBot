--- conflicted
+++ resolved
@@ -110,11 +110,7 @@
 
 async def graceful_shutdown():
     try:
-<<<<<<< HEAD
-        logger.info("正在优雅关闭枫...")
-=======
         logger.info(f"正在优雅关闭{global_config.bot.nickname}...")
->>>>>>> 547bea2a
 
         # 停止所有异步任务
         await async_task_manager.stop_and_wait_all_tasks()
@@ -124,11 +120,7 @@
             task.cancel()
         await asyncio.gather(*tasks, return_exceptions=True)
     except Exception as e:
-<<<<<<< HEAD
-        logger.error(f"枫关闭失败: {e}")
-=======
         logger.error(f"{global_config.bot.nickname}关闭失败: {e}")
->>>>>>> 547bea2a
 
 
 def check_eula():
