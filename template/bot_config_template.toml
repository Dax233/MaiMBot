--- conflicted
+++ resolved
@@ -204,19 +204,11 @@
 enable_pfc_reply_checker = true # 是否启用 PFC 的回复检查器
 pfc_message_buffer_size = 2  # PFC 聊天消息缓冲数量，有利于使聊天节奏更加紧凑流畅，请根据实际 LLM 响应速度进行调整，默认2条
 
-<<<<<<< HEAD
-[idle_conversation]
-enable_idle_conversation = false  # 是否开启 PFC 空闲主动聊天
-idle_check_interval = 10  # 检查间隔，10分钟检查一次
-min_idle_time = 7200  # 最短无活动时间，2小时 (7200秒)
-max_idle_time = 18000  # 最长无活动时间，5小时 (18000秒)
-=======
 [idle_chat]
 enable_idle_chat = false # 是否启用 pfc 主动发言
 idle_check_interval = 10  # 检查间隔，10分钟检查一次
 min_cooldown = 7200      # 最短冷却时间，2小时 (7200秒)
 max_cooldown = 18000     # 最长冷却时间，5小时 (18000秒)
->>>>>>> 100468c5
 
 #下面的模型若使用硅基流动则不需要更改，使用ds官方则改成.env自定义的宏，使用自定义模型则选择定位相似的模型自己填写
 #推理模型
