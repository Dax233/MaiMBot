[inner]
version = "1.6.1.3"

#----以下是给开发人员阅读的，如果你只是部署了麦麦，不需要阅读----
#如果你想要修改配置文件，请在修改后将version的值进行变更
#如果新增项目，请在BotConfig类下新增相应的变量
#1.如果你修改的是[]层级项目，例如你新增了 [memory],那么请在config.py的 load_config函数中的include_configs字典中新增"内容":{
#"func":memory,
#"support":">=0.0.0",  #新的版本号
#"necessary":False      #是否必须
#}
#2.如果你修改的是[]下的项目，例如你新增了[memory]下的 memory_ban_words ,那么请在config.py的 load_config函数中的 memory函数下新增版本判断:
            # if config.INNER_VERSION in SpecifierSet(">=0.0.2"):
            #     config.memory_ban_words = set(memory_config.get("memory_ban_words", []))

# 版本格式：主版本号.次版本号.修订号，版本号递增规则如下：
#     主版本号：当你做了不兼容的 API 修改，
#     次版本号：当你做了向下兼容的功能性新增，
#     修订号：当你做了向下兼容的问题修正。
# 先行版本号及版本编译信息可以加到"主版本号.次版本号.修订号"的后面，作为延伸。
#----以上是给开发人员阅读的，如果你只是部署了麦麦，不需要阅读----

[bot]
qq = 1145141919810
nickname = "麦麦"
alias_names = ["麦叠", "牢麦"] #该选项还在调试中，暂时未生效

[groups]
talk_allowed = [
    123,
    123,
]  #可以回复消息的群号码
talk_frequency_down = []  #降低回复频率的群号码
ban_user_id = []  #禁止回复和读取消息的QQ号

[personality] #未完善
personality_core = "用一句话或几句话描述人格的核心特点" # 建议20字以内，谁再写3000字小作文敲谁脑袋
personality_sides = [
    "用一句话或几句话描述人格的一些细节",
    "用一句话或几句话描述人格的一些细节",
    "用一句话或几句话描述人格的一些细节",
    "用一句话或几句话描述人格的一些细节",
    "用一句话或几句话描述人格的一些细节",
]# 条数任意，不能为0, 该选项还在调试中，可能未完全生效
personality_detail_level = 0 # 人设消息注入 prompt 详细等级 (0: 采用默认配置, 1: 核心/随机细节, 2: 核心+随机侧面/全部细节, 3: 全部)

[identity] #アイデンティティがない 生まれないらららら
# 兴趣爱好 未完善，有些条目未使用
identity_detail = [
    "身份特点",
    "身份特点",
]# 条数任意，不能为0, 该选项还在调试中
#外貌特征
age = 20 # 年龄 单位岁 
gender = "男" # 性别 
appearance = "用几句话描述外貌特征" # 外貌特征 该选项还在调试中，暂时未生效

[schedule]
enable_schedule_gen = true # 是否启用日程表
enable_schedule_interaction = true # 日程表是否影响回复模式
prompt_schedule_gen = "用几句话描述描述性格特点或行动规律，这个特征会用来生成日程表"
schedule_doing_update_interval = 900 # 日程表更新间隔 单位秒
schedule_temperature = 0.1 # 日程表温度，建议0.1-0.5
time_zone = "Asia/Shanghai" # 给你的机器人设置时区，可以解决运行电脑时区和国内时区不同的情况，或者模拟国外留学生日程

[platforms] # 必填项目，填写每个平台适配器提供的链接
nonebot-qq="http://127.0.0.1:18002/api/message"

[chat] #麦麦的聊天通用设置
allow_focus_mode = true # 是否允许专注聊天状态
# 是否启用heart_flowC(HFC)模式
# 启用后麦麦会自主选择进入heart_flowC模式(持续一段时间），进行主动的观察和回复，并给出回复，比较消耗token
base_normal_chat_num = 3 # 最多允许多少个群进行普通聊天
base_focused_chat_num = 2 # 最多允许多少个群进行专注聊天
allow_remove_duplicates = true # 是否开启心流去重（如果发现心流截断问题严重可尝试关闭）

observation_context_size = 15 # 观察到的最长上下文大小,建议15，太短太长都会导致脑袋尖尖
message_buffer = true # 启用消息缓冲器？启用此项以解决消息的拆分问题，但会使麦麦的回复延迟

# 以下是消息过滤，可以根据规则过滤特定消息，将不会读取这些消息
ban_words = [
    # "403","张三"
    ]

ban_msgs_regex = [
    # 需要过滤的消息（原始消息）匹配的正则表达式，匹配到的消息将被过滤（支持CQ码），若不了解正则表达式请勿修改
    #"https?://[^\\s]+", # 匹配https链接
    #"\\d{4}-\\d{2}-\\d{2}", # 匹配日期
    # "\\[CQ:at,qq=\\d+\\]" # 匹配@
]

[normal_chat] #普通聊天
#一般回复参数
model_reasoning_probability = 0.7 # 麦麦回答时选择推理模型 模型的概率
model_normal_probability = 0.3 # 麦麦回答时选择一般模型 模型的概率

emoji_chance = 0.2 # 麦麦一般回复时使用表情包的概率，设置为1让麦麦自己决定发不发
thinking_timeout = 100 # 麦麦最长思考时间，超过这个时间的思考会放弃（往往是api反应太慢）

willing_mode = "classical" # 回复意愿模式 —— 经典模式：classical，动态模式：dynamic，mxp模式：mxp，自定义模式：custom（需要你自己实现）
response_willing_amplifier = 1 # 麦麦回复意愿放大系数，一般为1
response_interested_rate_amplifier = 1 # 麦麦回复兴趣度放大系数,听到记忆里的内容时放大系数
down_frequency_rate = 3 # 降低回复频率的群组回复意愿降低系数 除法
emoji_response_penalty = 0 # 表情包回复惩罚系数，设为0为不回复单个表情包，减少单独回复表情包的概率
mentioned_bot_inevitable_reply = false # 提及 bot 必然回复
at_bot_inevitable_reply = false # @bot 必然回复

[focus_chat] #专注聊天
reply_trigger_threshold = 3.6 # 专注聊天触发阈值，越低越容易进入专注聊天
default_decay_rate_per_second = 0.95 # 默认衰减率，越大衰减越快，越高越难进入专注聊天
consecutive_no_reply_threshold = 3 # 连续不回复的阈值，越低越容易结束专注聊天

# 以下选项暂时无效
compressed_length = 5 # 不能大于observation_context_size,心流上下文压缩的最短压缩长度，超过心流观察到的上下文长度，会压缩，最短压缩长度为5
compress_length_limit = 5 #最多压缩份数，超过该数值的压缩上下文会被删除


[emoji]
max_emoji_num = 40 # 表情包最大数量
max_reach_deletion = true # 开启则在达到最大数量时删除表情包，关闭则达到最大数量时不删除，只是不会继续收集表情包
check_interval = 10 # 检查表情包（注册，破损，删除）的时间间隔(分钟)
save_pic = false # 是否保存图片
save_emoji = false # 是否保存表情包
steal_emoji = true # 是否偷取表情包，让麦麦可以发送她保存的这些表情包
enable_check = false  # 是否启用表情包过滤，只有符合该要求的表情包才会被保存
check_prompt = "符合公序良俗" # 表情包过滤要求，只有符合该要求的表情包才会被保存

[group_nickname]
enable_nickname_mapping = false  # 绰号映射功能总开关（默认关闭，建议关闭）
max_nicknames_in_prompt = 10  # Prompt 中最多注入的绰号数量（防止token数量爆炸）
nickname_probability_smoothing = 1  # 绰号加权随机选择的平滑因子
nickname_queue_max_size = 100  # 绰号处理队列最大容量
nickname_process_sleep_interval = 60  # 绰号处理进程休眠间隔（秒）
<<<<<<< HEAD
nickname_observation_context_size = 30 # 绰号处理选中上下文长度
=======
nickname_analysis_history_limit = 30  # 绰号处理可见最大上下文
>>>>>>> 11a73d61

[memory]
build_memory_interval = 2000 # 记忆构建间隔 单位秒   间隔越低，麦麦学习越多，但是冗余信息也会增多
build_memory_distribution = [6.0,3.0,0.6,32.0,12.0,0.4] # 记忆构建分布，参数：分布1均值，标准差，权重，分布2均值，标准差，权重
build_memory_sample_num = 8 # 采样数量，数值越高记忆采样次数越多
build_memory_sample_length = 40 # 采样长度，数值越高一段记忆内容越丰富
memory_compress_rate = 0.1 # 记忆压缩率 控制记忆精简程度 建议保持默认,调高可以获得更多信息，但是冗余信息也会增多

forget_memory_interval = 1000 # 记忆遗忘间隔 单位秒   间隔越低，麦麦遗忘越频繁，记忆更精简，但更难学习
memory_forget_time = 24 #多长时间后的记忆会被遗忘 单位小时 
memory_forget_percentage = 0.01 # 记忆遗忘比例 控制记忆遗忘程度 越大遗忘越多 建议保持默认

consolidate_memory_interval = 1000 # 记忆整合间隔 单位秒   间隔越低，麦麦整合越频繁，记忆更精简
consolidation_similarity_threshold = 0.7 # 相似度阈值
consolidation_check_percentage = 0.01 # 检查节点比例

#不希望记忆的词，已经记忆的不会受到影响
memory_ban_words = [ 
    # "403","张三"
]

long_message_auto_truncate = true # HFC 模式过长消息自动截断，防止他人 prompt 恶意注入，减少token消耗，但可能损失图片/长文信息，按需选择状态（默认开启）

[mood]
mood_update_interval = 1.0 # 情绪更新间隔 单位秒
mood_decay_rate = 0.95 # 情绪衰减率
mood_intensity_factor = 1.0 # 情绪强度因子

[keywords_reaction] # 针对某个关键词作出反应
enable = true  # 关键词反应功能的总开关

[[keywords_reaction.rules]] # 如果想要新增多个关键词，直接复制本条，修改keywords和reaction即可
enable = true # 是否启用此条（为了人类在未来AI战争能更好地识别AI（bushi），默认开启）
keywords = ["人机", "bot", "机器", "入机", "robot", "机器人","ai","AI"] # 会触发反应的关键词
reaction = "有人说你是人机或者机器人，否定这一事实，攻击或反问他。注意，只有认为你是机器人才回复，否则不要否认" # 触发之后添加的提示词

[[keywords_reaction.rules]] # 就像这样复制
enable = false # 仅作示例，不会触发
keywords = ["测试关键词回复","test",""]
reaction = "回答“测试成功”" # 修复错误的引号

[[keywords_reaction.rules]] # 使用正则表达式匹配句式
enable = false # 仅作示例，不会触发
regex = ["^(?P<n>\\S{1,20})是这样的$"] # 将匹配到的词汇命名为n，反应中对应的[n]会被替换为匹配到的内容，若不了解正则表达式请勿编写
reaction = "请按照以下模板造句：[n]是这样的，xx只要xx就可以，可是[n]要考虑的事情就很多了，比如什么时候xx，什么时候xx，什么时候xx。（请自由发挥替换xx部分，只需保持句式结构，同时表达一种将[n]过度重视的反讽意味）"

[chinese_typo]
enable = true # 是否启用中文错别字生成器
error_rate=0.001 # 单字替换概率
min_freq=9 # 最小字频阈值
tone_error_rate=0.1 # 声调错误概率
word_replace_rate=0.006 # 整词替换概率

[response_splitter]
enable_response_splitter = true # 是否启用回复分割器
response_max_length = 256 # 回复允许的最大长度
response_max_sentence_num = 4 # 回复允许的最大句子数
enable_kaomoji_protection = false # 是否启用颜文字保护

model_max_output_length = 256 # 模型单次返回的最大token数

[remote] #发送统计信息，主要是看全球有多少只麦麦
enable = true

[experimental] #实验性功能
enable_friend_chat = false # 是否启用好友聊天
talk_allowed_private = [] # 可以回复消息的QQ号
pfc_chatting = false # 是否启用PFC聊天，该功能仅作用于私聊，与回复模式独立

#下面的模型若使用硅基流动则不需要更改，使用ds官方则改成.env自定义的宏，使用自定义模型则选择定位相似的模型自己填写
#推理模型

# 额外字段
# 下面的模型有以下额外字段可以添加：

# stream = <true|false> : 用于指定模型是否是使用流式输出
# 如果不指定，则该项是 False

#这个模型必须是推理模型
[model.llm_reasoning] # 一般聊天模式的推理回复模型
name = "Pro/deepseek-ai/DeepSeek-R1"
provider = "SILICONFLOW"
pri_in = 1.0 #模型的输入价格（非必填，可以记录消耗）
pri_out = 4.0 #模型的输出价格（非必填，可以记录消耗）

[model.llm_normal] #V3 回复模型 专注和一般聊天模式共用的回复模型
name = "Pro/deepseek-ai/DeepSeek-V3"
provider = "SILICONFLOW"
pri_in = 2 #模型的输入价格（非必填，可以记录消耗）
pri_out = 8 #模型的输出价格（非必填，可以记录消耗）
#默认temp 0.2 如果你使用的是老V3或者其他模型，请自己修改temp参数
temp = 0.2 #模型的温度，新V3建议0.1-0.3

[model.llm_topic_judge] #主题判断模型：建议使用qwen2.5 7b
name = "Pro/Qwen/Qwen2.5-7B-Instruct"
provider = "SILICONFLOW"
pri_in = 0.35
pri_out = 0.35

[model.llm_summary] #概括模型，建议使用qwen2.5 32b 及以上
name = "Qwen/Qwen2.5-32B-Instruct"
provider = "SILICONFLOW"
pri_in = 1.26
pri_out = 1.26

[model.vlm] # 图像识别模型
name = "Pro/Qwen/Qwen2.5-VL-7B-Instruct"
provider = "SILICONFLOW"
pri_in = 0.35
pri_out = 0.35

[model.llm_heartflow] # 用于控制麦麦是否参与聊天的模型
name = "Qwen/Qwen2.5-32B-Instruct"
provider = "SILICONFLOW"
pri_in = 1.26
pri_out = 1.26

[model.llm_observation] #观察模型，压缩聊天内容，建议用免费的
# name = "Pro/Qwen/Qwen2.5-7B-Instruct"
name = "Qwen/Qwen2.5-7B-Instruct"
provider = "SILICONFLOW"
pri_in = 0
pri_out = 0

[model.llm_sub_heartflow] #心流：认真水群时,生成麦麦的内心想法，必须使用具有工具调用能力的模型
name = "Pro/deepseek-ai/DeepSeek-V3"
provider = "SILICONFLOW"
pri_in = 2
pri_out = 8
temp = 0.3 #模型的温度，新V3建议0.1-0.3

[model.llm_plan] #决策：认真水群时,负责决定麦麦该做什么
name = "Pro/deepseek-ai/DeepSeek-V3"
provider = "SILICONFLOW"
pri_in = 2
pri_out = 8

#嵌入模型

[model.embedding] #嵌入
name = "BAAI/bge-m3"
provider = "SILICONFLOW"
pri_in = 0
pri_out = 0


#私聊PFC：需要开启PFC功能，默认三个模型均为硅基流动v3，如果需要支持多人同时私聊或频繁调用，建议把其中的一个或两个换成官方v3或其它模型，以免撞到429

#PFC决策模型
[model.llm_PFC_action_planner]
name = "Pro/deepseek-ai/DeepSeek-V3"
provider = "SILICONFLOW"
temp = 0.3
pri_in = 2
pri_out = 8

#PFC聊天模型
[model.llm_PFC_chat]
name = "Pro/deepseek-ai/DeepSeek-V3"
provider = "SILICONFLOW"
temp = 0.3
pri_in = 2
pri_out = 8

#PFC检查模型
[model.llm_PFC_reply_checker]
name = "Pro/deepseek-ai/DeepSeek-V3"
provider = "SILICONFLOW"
pri_in = 2
pri_out = 8

#绰号映射生成模型
[model.llm_nickname_mapping]
name = "deepseek-ai/DeepSeek-V3"
provider = "SILICONFLOW"
temp = 0.3
pri_in = 2
pri_out = 8

#日程模型
[model.llm_scheduler_all]
name = "deepseek-ai/DeepSeek-V3"
provider = "SILICONFLOW"
temp = 0.3
pri_in = 2
pri_out = 8

#在干嘛模型
[model.llm_scheduler_doing]
name = "deepseek-ai/DeepSeek-V3"
provider = "SILICONFLOW"
temp = 0.3
pri_in = 2
pri_out = 8

#以下模型暂时没有使用！！
#以下模型暂时没有使用！！
#以下模型暂时没有使用！！
#以下模型暂时没有使用！！
#以下模型暂时没有使用！！

[model.llm_tool_use] #工具调用模型，需要使用支持工具调用的模型，建议使用qwen2.5 32b
name = "Qwen/Qwen2.5-32B-Instruct"
provider = "SILICONFLOW"
pri_in = 1.26
pri_out = 1.26<|MERGE_RESOLUTION|>--- conflicted
+++ resolved
@@ -131,11 +131,7 @@
 nickname_probability_smoothing = 1  # 绰号加权随机选择的平滑因子
 nickname_queue_max_size = 100  # 绰号处理队列最大容量
 nickname_process_sleep_interval = 60  # 绰号处理进程休眠间隔（秒）
-<<<<<<< HEAD
-nickname_observation_context_size = 30 # 绰号处理选中上下文长度
-=======
 nickname_analysis_history_limit = 30  # 绰号处理可见最大上下文
->>>>>>> 11a73d61
 
 [memory]
 build_memory_interval = 2000 # 记忆构建间隔 单位秒   间隔越低，麦麦学习越多，但是冗余信息也会增多
