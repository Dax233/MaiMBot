[inner]
version = "1.6.2"

#----以下是给开发人员阅读的，如果你只是部署了麦麦，不需要阅读----
#如果你想要修改配置文件，请在修改后将version的值进行变更
#如果新增项目，请在BotConfig类下新增相应的变量
#1.如果你修改的是[]层级项目，例如你新增了 [memory],那么请在config.py的 load_config函数中的include_configs字典中新增"内容":{
#"func":memory,
#"support":">=0.0.0",  #新的版本号
#"necessary":False      #是否必须
#}
#2.如果你修改的是[]下的项目，例如你新增了[memory]下的 memory_ban_words ,那么请在config.py的 load_config函数中的 memory函数下新增版本判断:
            # if config.INNER_VERSION in SpecifierSet(">=0.0.2"):
            #     config.memory_ban_words = set(memory_config.get("memory_ban_words", []))

# 版本格式：主版本号.次版本号.修订号，版本号递增规则如下：
#     主版本号：当你做了不兼容的 API 修改，
#     次版本号：当你做了向下兼容的功能性新增，
#     修订号：当你做了向下兼容的问题修正。
# 先行版本号及版本编译信息可以加到"主版本号.次版本号.修订号"的后面，作为延伸。
#----以上是给开发人员阅读的，如果你只是部署了麦麦，不需要阅读----

[bot]
qq = 1145141919810
nickname = "麦麦"
alias_names = ["麦叠", "牢麦"] #该选项还在调试中，暂时未生效

[groups]
talk_allowed = [
    123,
    123,
]  #可以回复消息的群号码
talk_frequency_down = []  #降低回复频率的群号码
ban_user_id = []  #禁止回复和读取消息的QQ号

[personality] #未完善
personality_core = "用一句话或几句话描述人格的核心特点" # 建议20字以内，谁再写3000字小作文敲谁脑袋
personality_sides = [
    "用一句话或几句话描述人格的一些细节",
    "用一句话或几句话描述人格的一些细节",
    "用一句话或几句话描述人格的一些细节",
    "用一句话或几句话描述人格的一些细节",
    "用一句话或几句话描述人格的一些细节",
]# 条数任意，不能为0, 该选项还在调试中，可能未完全生效
personality_detail_level = 0 # 人设消息注入 prompt 详细等级 (0: 采用默认配置, 1: 核心/随机细节, 2: 核心+随机侧面/全部细节, 3: 全部)

[identity] #アイデンティティがない 生まれないらららら
# 兴趣爱好 未完善，有些条目未使用
identity_detail = [
    "身份特点",
    "身份特点",
]# 条数任意，不能为0, 该选项还在调试中
#外貌特征
age = 20 # 年龄 单位岁 
gender = "男" # 性别 
appearance = "用几句话描述外貌特征" # 外貌特征 该选项还在调试中，暂时未生效

[schedule]
enable_schedule_gen = true # 是否启用日程表
enable_schedule_interaction = true # 日程表是否影响回复模式
prompt_schedule_gen = "用几句话描述描述性格特点或行动规律，这个特征会用来生成日程表"
schedule_doing_update_interval = 900 # 日程表更新间隔 单位秒
schedule_temperature = 0.1 # 日程表温度，建议0.1-0.5
time_zone = "Asia/Shanghai" # 给你的机器人设置时区，可以解决运行电脑时区和国内时区不同的情况，或者模拟国外留学生日程

[platforms] # 必填项目，填写每个平台适配器提供的链接
nonebot-qq="http://127.0.0.1:18002/api/message"

[chat] #麦麦的聊天通用设置
allow_focus_mode = true # 是否允许专注聊天状态
# 是否启用heart_flowC(HFC)模式
# 启用后麦麦会自主选择进入heart_flowC模式（持续一段时间），进行主动的观察和回复，并给出回复，比较消耗token
base_normal_chat_num = 8 # 最多允许多少个群进行普通聊天
base_focused_chat_num = 5 # 最多允许多少个群进行专注聊天
allow_remove_duplicates = true # 是否开启心流去重（如果发现心流截断问题严重可尝试关闭）

observation_context_size = 15 # 观察到的最长上下文大小,建议15，太短太长都会导致脑袋尖尖
message_buffer = true # 启用消息缓冲器？启用此项以解决消息的拆分问题，但会使麦麦的回复延迟

# 以下是消息过滤，可以根据规则过滤特定消息，将不会读取这些消息
ban_words = [
    # "403","张三"
    ]

ban_msgs_regex = [
    # 需要过滤的消息（原始消息）匹配的正则表达式，匹配到的消息将被过滤（支持CQ码），若不了解正则表达式请勿修改
    #"https?://[^\\s]+", # 匹配https链接
    #"\\d{4}-\\d{2}-\\d{2}", # 匹配日期
    # "\\[CQ:at,qq=\\d+\\]" # 匹配@
]

[normal_chat] #普通聊天
#一般回复参数
model_reasoning_probability = 0.7 # 麦麦回答时选择推理模型 模型的概率
model_normal_probability = 0.3 # 麦麦回答时选择一般模型 模型的概率

emoji_chance = 0.2 # 麦麦一般回复时使用表情包的概率，设置为1让麦麦自己决定发不发
thinking_timeout = 100 # 麦麦最长思考时间，超过这个时间的思考会放弃（往往是api反应太慢）

willing_mode = "classical" # 回复意愿模式 —— 经典模式：classical，动态模式：dynamic，mxp模式：mxp，自定义模式：custom（需要你自己实现）
response_willing_amplifier = 1 # 麦麦回复意愿放大系数，一般为1
response_interested_rate_amplifier = 1 # 麦麦回复兴趣度放大系数,听到记忆里的内容时放大系数
down_frequency_rate = 3 # 降低回复频率的群组回复意愿降低系数 除法
emoji_response_penalty = 0 # 表情包回复惩罚系数，设为0为不回复单个表情包，减少单独回复表情包的概率
mentioned_bot_inevitable_reply = false # 提及 bot 必然回复
at_bot_inevitable_reply = false # @bot 必然回复

[focus_chat] #专注聊天
reply_trigger_threshold = 3.6 # 专注聊天触发阈值，越低越容易进入专注聊天
default_decay_rate_per_second = 0.95 # 默认衰减率，越大衰减越快，越高越难进入专注聊天
consecutive_no_reply_threshold = 3 # 连续不回复的阈值，越低越容易结束专注聊天

# 以下选项暂时无效
compressed_length = 5 # 不能大于observation_context_size,心流上下文压缩的最短压缩长度，超过心流观察到的上下文长度，会压缩，最短压缩长度为5
compress_length_limit = 5 #最多压缩份数，超过该数值的压缩上下文会被删除


[emoji]
max_emoji_num = 40 # 表情包最大数量
max_reach_deletion = true # 开启则在达到最大数量时删除表情包，关闭则达到最大数量时不删除，只是不会继续收集表情包
check_interval = 10 # 检查表情包（注册，破损，删除）的时间间隔(分钟)
save_pic = false # 是否保存图片
save_emoji = false # 是否保存表情包
steal_emoji = true # 是否偷取表情包，让麦麦可以发送她保存的这些表情包
enable_check = false  # 是否启用表情包过滤，只有符合该要求的表情包才会被保存
check_prompt = "符合公序良俗" # 表情包过滤要求，只有符合该要求的表情包才会被保存

[group_nickname]
enable_nickname_mapping = false  # 绰号映射功能总开关（默认关闭，建议关闭）
max_nicknames_in_prompt = 10  # Prompt 中最多注入的绰号数量（防止token数量爆炸）
nickname_probability_smoothing = 1  # 绰号加权随机选择的平滑因子
nickname_queue_max_size = 100  # 绰号处理队列最大容量
nickname_process_sleep_interval = 60  # 绰号处理进程休眠间隔（秒）
nickname_analysis_history_limit = 30  # 绰号处理可见最大上下文

[memory]
build_memory_interval = 2000 # 记忆构建间隔 单位秒   间隔越低，麦麦学习越多，但是冗余信息也会增多
build_memory_distribution = [6.0,3.0,0.6,32.0,12.0,0.4] # 记忆构建分布，参数：分布1均值，标准差，权重，分布2均值，标准差，权重
build_memory_sample_num = 8 # 采样数量，数值越高记忆采样次数越多
build_memory_sample_length = 40 # 采样长度，数值越高一段记忆内容越丰富
memory_compress_rate = 0.1 # 记忆压缩率 控制记忆精简程度 建议保持默认,调高可以获得更多信息，但是冗余信息也会增多

forget_memory_interval = 1000 # 记忆遗忘间隔 单位秒   间隔越低，麦麦遗忘越频繁，记忆更精简，但更难学习
memory_forget_time = 24 #多长时间后的记忆会被遗忘 单位小时 
memory_forget_percentage = 0.01 # 记忆遗忘比例 控制记忆遗忘程度 越大遗忘越多 建议保持默认

consolidate_memory_interval = 1000 # 记忆整合间隔 单位秒   间隔越低，麦麦整合越频繁，记忆更精简
consolidation_similarity_threshold = 0.7 # 相似度阈值
consolidation_check_percentage = 0.01 # 检查节点比例

#不希望记忆的词，已经记忆的不会受到影响
memory_ban_words = [ 
    # "403","张三"
]

long_message_auto_truncate = true # HFC 模式过长消息自动截断，防止他人 prompt 恶意注入，减少token消耗，但可能损失图片/长文信息，按需选择状态（默认开启）

[mood]
mood_update_interval = 1.0 # 情绪更新间隔 单位秒
mood_decay_rate = 0.95 # 情绪衰减率
mood_intensity_factor = 1.0 # 情绪强度因子

[keywords_reaction] # 针对某个关键词作出反应
enable = true  # 关键词反应功能的总开关

[[keywords_reaction.rules]] # 如果想要新增多个关键词，直接复制本条，修改keywords和reaction即可
enable = true # 是否启用此条（为了人类在未来AI战争能更好地识别AI（bushi），默认开启）
keywords = ["人机", "bot", "机器", "入机", "robot", "机器人","ai","AI"] # 会触发反应的关键词
reaction = "有人说你是人机或者机器人，否定这一事实，攻击或反问他。注意，只有认为你是机器人才回复，否则不要否认" # 触发之后添加的提示词

[[keywords_reaction.rules]] # 就像这样复制
enable = false # 仅作示例，不会触发
keywords = ["测试关键词回复","test",""]
reaction = "回答“测试成功”" # 修复错误的引号

[[keywords_reaction.rules]] # 使用正则表达式匹配句式
enable = false # 仅作示例，不会触发
regex = ["^(?P<n>\\S{1,20})是这样的$"] # 将匹配到的词汇命名为n，反应中对应的[n]会被替换为匹配到的内容，若不了解正则表达式请勿编写
reaction = "请按照以下模板造句：[n]是这样的，xx只要xx就可以，可是[n]要考虑的事情就很多了，比如什么时候xx，什么时候xx，什么时候xx。（请自由发挥替换xx部分，只需保持句式结构，同时表达一种将[n]过度重视的反讽意味）"

[chinese_typo]
enable = true # 是否启用中文错别字生成器
error_rate=0.001 # 单字替换概率
min_freq=9 # 最小字频阈值
tone_error_rate=0.1 # 声调错误概率
word_replace_rate=0.006 # 整词替换概率

[response_splitter]
enable_response_splitter = true # 是否启用回复分割器
response_max_length = 256 # 回复允许的最大长度
response_max_sentence_num = 4 # 回复允许的最大句子数
enable_kaomoji_protection = false # 是否启用颜文字保护

model_max_output_length = 256 # 模型单次返回的最大token数

[remote] #发送统计信息，主要是看全球有多少只麦麦
enable = true

[experimental] #实验性功能
enable_friend_chat = false # 是否启用好友聊天
talk_allowed_private = [] # 可以回复消息的QQ号
pfc_chatting = false # 是否启用PFC聊天，该功能仅作用于私聊，与回复模式独立
<<<<<<< HEAD
api_polling_max_retries = 3
=======
enable_pfc_reply_checker = true # 是否启用 PFC 的回复检查器
>>>>>>> a48d9173

[idle_conversation]
enable_idle_conversation = false # 是否启用 pfc 主动发言
idle_check_interval = 10  # 检查间隔，10分钟检查一次
min_idle_time = 7200      # 最短无活动时间，2小时 (7200秒)
max_idle_time = 18000     # 最长无活动时间，5小时 (18000秒)

#下面的模型若使用硅基流动则不需要更改，使用ds官方则改成.env自定义的宏，使用自定义模型则选择定位相似的模型自己填写
#推理模型

# 额外字段
# 下面的模型有以下额外字段可以添加：

# stream = <true|false> : 用于指定模型是否是使用流式输出
# 如果不指定，则该项是 False

#这个模型必须是推理模型
[model.llm_reasoning] # 一般聊天模式的推理回复模型
name = "Pro/deepseek-ai/DeepSeek-R1"
provider = "SILICONFLOW"
pri_in = 1.0 #模型的输入价格（非必填，可以记录消耗）
pri_out = 4.0 #模型的输出价格（非必填，可以记录消耗）

[model.llm_normal] #V3 回复模型 专注和一般聊天模式共用的回复模型
name = "Pro/deepseek-ai/DeepSeek-V3"
provider = "SILICONFLOW"
pri_in = 2 #模型的输入价格（非必填，可以记录消耗）
pri_out = 8 #模型的输出价格（非必填，可以记录消耗）
#默认temp 0.2 如果你使用的是老V3或者其他模型，请自己修改temp参数
temp = 0.2 #模型的温度，新V3建议0.1-0.3

[model.llm_topic_judge] #主题判断模型：建议使用qwen2.5 7b
name = "Pro/Qwen/Qwen2.5-7B-Instruct"
provider = "SILICONFLOW"
pri_in = 0.35
pri_out = 0.35

[model.llm_summary] #概括模型，建议使用qwen2.5 32b 及以上
name = "Qwen/Qwen2.5-32B-Instruct"
provider = "SILICONFLOW"
pri_in = 1.26
pri_out = 1.26

[model.vlm] # 图像识别模型
name = "Pro/Qwen/Qwen2.5-VL-7B-Instruct"
provider = "SILICONFLOW"
pri_in = 0.35
pri_out = 0.35

[model.llm_heartflow] # 用于控制麦麦是否参与聊天的模型
name = "Qwen/Qwen2.5-32B-Instruct"
provider = "SILICONFLOW"
pri_in = 1.26
pri_out = 1.26

[model.llm_observation] #观察模型，压缩聊天内容，建议用免费的
# name = "Pro/Qwen/Qwen2.5-7B-Instruct"
name = "Qwen/Qwen2.5-7B-Instruct"
provider = "SILICONFLOW"
pri_in = 0
pri_out = 0

[model.llm_sub_heartflow] #心流：认真水群时,生成麦麦的内心想法，必须使用具有工具调用能力的模型
name = "Pro/deepseek-ai/DeepSeek-V3"
provider = "SILICONFLOW"
pri_in = 2
pri_out = 8
temp = 0.3 #模型的温度，新V3建议0.1-0.3

[model.llm_plan] #决策：认真水群时,负责决定麦麦该做什么
name = "Pro/deepseek-ai/DeepSeek-V3"
provider = "SILICONFLOW"
pri_in = 2
pri_out = 8

#嵌入模型

[model.embedding] #嵌入
name = "BAAI/bge-m3"
provider = "SILICONFLOW"
pri_in = 0
pri_out = 0


#私聊PFC：需要开启PFC功能，默认三个模型均为硅基流动v3，如果需要支持多人同时私聊或频繁调用，建议把其中的一个或两个换成官方v3或其它模型，以免撞到429

#PFC决策模型
[model.llm_PFC_action_planner]
name = "Pro/deepseek-ai/DeepSeek-V3"
provider = "SILICONFLOW"
temp = 0.3
pri_in = 2
pri_out = 8

#PFC聊天模型
[model.llm_PFC_chat]
name = "Pro/deepseek-ai/DeepSeek-V3"
provider = "SILICONFLOW"
temp = 0.3
pri_in = 2
pri_out = 8

# PFC 关系评估LLM
[model.llm_PFC_relationship_eval]
name = "Pro/deepseek-ai/DeepSeek-V3" # 或者其他你认为适合判断任务的模型
provider = "SILICONFLOW"
temp = 0.4
pri_in = 2
pri_out = 8

#绰号映射生成模型
[model.llm_nickname_mapping]
name = "Qwen/Qwen2.5-32B-Instruct"
provider = "SILICONFLOW"
temp = 0.7
pri_in = 1.26
pri_out = 1.26

#日程模型
[model.llm_scheduler_all]
name = "deepseek-ai/DeepSeek-V3"
provider = "SILICONFLOW"
temp = 0.3
pri_in = 2
pri_out = 8

#在干嘛模型
[model.llm_scheduler_doing]
name = "deepseek-ai/DeepSeek-V3"
provider = "SILICONFLOW"
temp = 0.3
pri_in = 2
pri_out = 8

#以下模型暂时没有使用！！
#以下模型暂时没有使用！！
#以下模型暂时没有使用！！
#以下模型暂时没有使用！！
#以下模型暂时没有使用！！

[model.llm_tool_use] #工具调用模型，需要使用支持工具调用的模型，建议使用qwen2.5 32b
name = "Qwen/Qwen2.5-32B-Instruct"
provider = "SILICONFLOW"
pri_in = 1.26
pri_out = 1.26<|MERGE_RESOLUTION|>--- conflicted
+++ resolved
@@ -200,11 +200,8 @@
 enable_friend_chat = false # 是否启用好友聊天
 talk_allowed_private = [] # 可以回复消息的QQ号
 pfc_chatting = false # 是否启用PFC聊天，该功能仅作用于私聊，与回复模式独立
-<<<<<<< HEAD
 api_polling_max_retries = 3
-=======
 enable_pfc_reply_checker = true # 是否启用 PFC 的回复检查器
->>>>>>> a48d9173
 
 [idle_conversation]
 enable_idle_conversation = false # 是否启用 pfc 主动发言
