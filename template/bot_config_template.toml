--- conflicted
+++ resolved
@@ -200,14 +200,7 @@
 enable_friend_chat = false # 是否启用好友聊天
 enable_friend_whitelist = true # 是否启用好友聊天白名单
 talk_allowed_private = [] # 可以回复消息的QQ号
-<<<<<<< HEAD
-pfc_chatting = false # 是否启用PFC聊天，该功能仅作用于私聊，与回复模式独立
 api_polling_max_retries = 3  # 神秘小功能
-enable_pfc_reply_checker = true # 是否启用 PFC 的回复检查器
-pfc_message_buffer_size = 2  # PFC 聊天消息缓冲数量，有利于使聊天节奏更加紧凑流畅，请根据实际 LLM 响应速度进行调整，默认2条
-=======
-api_polling_max_retries = 3
->>>>>>> 06723a2a
 rename_person = true  # 是否启用改名工具，可以让麦麦对唯一名进行更改，可能可以更拟人地称呼他人，但是也可能导致记忆混淆的问题
 
 [pfc]
