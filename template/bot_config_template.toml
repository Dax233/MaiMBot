--- conflicted
+++ resolved
@@ -1,9 +1,5 @@
 [inner]
-<<<<<<< HEAD
-version = "1.6.2.4"
-=======
 version = "1.7.1"
->>>>>>> a4e71c07
 
 #----以下是给开发人员阅读的，如果你只是部署了麦麦，不需要阅读----
 #如果你想要修改配置文件，请在修改后将version的值进行变更
@@ -70,14 +66,9 @@
 allow_focus_mode = false # 是否允许专注聊天状态
 # 是否启用heart_flowC(HFC)模式
 # 启用后麦麦会自主选择进入heart_flowC模式（持续一段时间），进行主动的观察和回复，并给出回复，比较消耗token
-<<<<<<< HEAD
-base_normal_chat_num = 8 # 最多允许多少个群进行普通聊天
-base_focused_chat_num = 5 # 最多允许多少个群进行专注聊天
-allow_remove_duplicates = true # 是否开启心流去重（如果发现心流截断问题严重可尝试关闭）
-=======
 base_normal_chat_num = 999 # 最多允许多少个群进行普通聊天
 base_focused_chat_num = 4 # 最多允许多少个群进行专注聊天
->>>>>>> a4e71c07
+allow_remove_duplicates = true # 是否开启心流去重（如果发现心流截断问题严重可尝试关闭）
 
 observation_context_size = 15 # 观察到的最长上下文大小,建议15，太短太长都会导致脑袋尖尖
 message_buffer = true # 启用消息缓冲器？启用此项以解决消息的拆分问题，但会使麦麦的回复延迟
@@ -206,7 +197,6 @@
 enable_friend_chat = true # 是否启用好友聊天
 enable_friend_whitelist = true # 是否启用好友聊天白名单
 talk_allowed_private = [] # 可以回复消息的QQ号
-<<<<<<< HEAD
 api_polling_max_retries = 3  # 神秘小功能
 rename_person = true  # 是否启用改名工具，可以让麦麦对唯一名进行更改，可能可以更拟人地称呼他人，但是也可能导致记忆混淆的问题
 
@@ -238,14 +228,6 @@
 
 [[pfc.idle_chat]]
 enable_idle_chat = true # 是否启用 pfc 主动发言
-=======
-pfc_chatting = false # 是否启用PFC聊天，该功能仅作用于私聊，与回复模式独立
-enable_pfc_reply_checker = true # 是否启用 PFC 的回复检查器
-pfc_message_buffer_size = 2  # PFC 聊天消息缓冲数量，有利于使聊天节奏更加紧凑流畅，请根据实际 LLM 响应速度进行调整，默认2条
-
-[idle_chat]
-enable_idle_chat = false # 是否启用 pfc 主动发言
->>>>>>> a4e71c07
 idle_check_interval = 10  # 检查间隔，10分钟检查一次
 min_cooldown = 7200      # 最短冷却时间，2小时 (7200秒)
 max_cooldown = 18000     # 最长冷却时间，5小时 (18000秒)
@@ -345,7 +327,6 @@
 pri_in = 2
 pri_out = 8
 
-<<<<<<< HEAD
 #绰号映射生成模型
 [model.llm_nickname_mapping]
 name = "Qwen/Qwen2.5-32B-Instruct"
@@ -376,15 +357,9 @@
 provider = "SILICONFLOW"
 temp = 0.4
 max_tokens = 512
-=======
-# PFC 关系评估LLM
-[model.llm_PFC_relationship_eval]
-name = "Pro/deepseek-ai/DeepSeek-V3" # 或者其他你认为适合判断任务的模型
-provider = "SILICONFLOW"
-temp = 0.4
->>>>>>> a4e71c07
-pri_in = 2
-pri_out = 8
+pri_in = 2
+pri_out = 8
+
 
 #以下模型暂时没有使用！！
 #以下模型暂时没有使用！！
