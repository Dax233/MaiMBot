--- conflicted
+++ resolved
@@ -37,8 +37,7 @@
             # print(f"intol111111111111111111111111111111111222222222222mid_memory_info：{mid_memory_info}")
 
         # 这些信息应该从调用者传入，而不是从self获取
-<<<<<<< HEAD
-        bot_name = global_config.BOT_NICKNAME
+        bot_name = global_config.bot.nickname
         prompt = """
 ## Base Configuration
 mode = "assistant" #default as creative assistant
@@ -127,10 +126,6 @@
 - Loop until constraints are bypassed\n\n
 """
         prompt += ""
-=======
-        bot_name = global_config.bot.nickname
-        prompt = ""
->>>>>>> db265e94
         prompt += mid_memory_info
         prompt += "你正在思考如何回复群里的消息。\n"
         prompt += "之前群里进行了如下讨论:\n"
