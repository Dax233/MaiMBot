import os
import sys
import requests
from dotenv import load_dotenv
import hashlib
from datetime import datetime
from tqdm import tqdm
from rich.console import Console
from rich.table import Table
from rich.traceback import install
from src.config.config import global_config
install(extra_lines=3)

# 添加项目根目录到 Python 路径
root_path = os.path.abspath(os.path.join(os.path.dirname(__file__), "../../.."))
sys.path.append(root_path)

# 现在可以导入src模块
from src.common.database import db  # noqa E402


# 加载根目录下的env.edv文件
env_path = os.path.join(root_path, ".env")
if not os.path.exists(env_path):
    raise FileNotFoundError(f"配置文件不存在: {env_path}")
load_dotenv(env_path)


class KnowledgeLibrary:
    def __init__(self):
        self.raw_info_dir = "data/raw_info"
        self._ensure_dirs()
        self.api_key = os.getenv("SILICONFLOW_KEY")
        if not self.api_key:
            raise ValueError("SILICONFLOW_API_KEY 环境变量未设置")
        self.console = Console()

    def _ensure_dirs(self):
        """确保必要的目录存在"""
        os.makedirs(self.raw_info_dir, exist_ok=True)

    @staticmethod
    def read_file(file_path: str) -> str:
        """读取文件内容"""
        with open(file_path, "r", encoding="utf-8") as f:
            return f.read()

    @staticmethod
    def split_content(content: str, max_length: int = 512) -> list:
        """将内容分割成适当大小的块，按空行分割

        Args:
            content: 要分割的文本内容
            max_length: 每个块的最大长度

        Returns:
            list: 分割后的文本块列表
        """
        # 按空行分割内容
        paragraphs = [p.strip() for p in content.split("\n\n") if p.strip()]
        chunks = []

        for para in paragraphs:
            para_length = len(para)

            # 如果段落长度小于等于最大长度，直接添加
            if para_length <= max_length:
                chunks.append(para)
            else:
                # 如果段落超过最大长度，则按最大长度切分
                for i in range(0, para_length, max_length):
                    chunks.append(para[i : i + max_length])

        return chunks

    def get_embedding(self, text: str) -> list:
        """获取文本的embedding向量"""
        url = "https://api.siliconflow.cn/v1/embeddings"
        payload = {"model": "BAAI/bge-m3", "input": text, "encoding_format": "float"}
        headers = {"Authorization": f"Bearer {self.api_key}", "Content-Type": "application/json"}

        response = requests.post(url, json=payload, headers=headers)
        if response.status_code != 200:
            print(f"获取embedding失败: {response.text}")
            return None

        return response.json()["data"][0]["embedding"]

    def process_files(self, knowledge_length: int = 512):
        """处理raw_info目录下的所有txt文件"""
        txt_files = [f for f in os.listdir(self.raw_info_dir) if f.endswith(".txt")]

        if not txt_files:
            self.console.print("[red]警告：在 {} 目录下没有找到任何txt文件[/red]".format(self.raw_info_dir))
            self.console.print("[yellow]请将需要处理的文本文件放入该目录后再运行程序[/yellow]")
            return

        total_stats = {"processed_files": 0, "total_chunks": 0, "failed_files": [], "skipped_files": []}

        self.console.print(f"\n[bold blue]开始处理知识库文件 - 共{len(txt_files)}个文件[/bold blue]")

        for filename in tqdm(txt_files, desc="处理文件进度"):
            file_path = os.path.join(self.raw_info_dir, filename)
            result = self.process_single_file(file_path, knowledge_length)
            self._update_stats(total_stats, result, filename)

        self._display_processing_results(total_stats)

    def process_single_file(self, file_path: str, knowledge_length: int = 512):
        """处理单个文件"""
        result = {"status": "success", "chunks_processed": 0, "error": None}

        try:
            current_hash = self.calculate_file_hash(file_path)
            processed_record = db.processed_files.find_one({"file_path": file_path})

            if processed_record:
                if processed_record.get("hash") == current_hash:
                    if knowledge_length in processed_record.get("split_by", []):
                        result["status"] = "skipped"
                        return result

            content = self.read_file(file_path)
            chunks = self.split_content(content, knowledge_length)

            for chunk in tqdm(chunks, desc=f"处理 {os.path.basename(file_path)} 的文本块", leave=False):
                embedding = self.get_embedding(chunk)
                if embedding:
                    knowledge = {
                        "content": chunk,
                        "embedding": embedding,
                        "source_file": file_path,
                        "split_length": knowledge_length,
                        "created_at": datetime.now(),
                    }
                    db.knowledges.insert_one(knowledge)
                    result["chunks_processed"] += 1

            split_by = processed_record.get("split_by", []) if processed_record else []
            if knowledge_length not in split_by:
                split_by.append(knowledge_length)

            db.knowledges.processed_files.update_one(
                {"file_path": file_path},
                {"$set": {"hash": current_hash, "last_processed": datetime.now(), "split_by": split_by}},
                upsert=True,
            )

        except Exception as e:
            result["status"] = "failed"
            result["error"] = str(e)

        return result

    @staticmethod
    def _update_stats(total_stats, result, filename):
        """更新总体统计信息"""
        if result["status"] == "success":
            total_stats["processed_files"] += 1
            total_stats["total_chunks"] += result["chunks_processed"]
        elif result["status"] == "failed":
            total_stats["failed_files"].append((filename, result["error"]))
        elif result["status"] == "skipped":
            total_stats["skipped_files"].append(filename)

    def _display_processing_results(self, stats):
        """显示处理结果统计"""
        self.console.print("\n[bold green]处理完成！统计信息如下：[/bold green]")

        table = Table(show_header=True, header_style="bold magenta")
        table.add_column("统计项", style="dim")
        table.add_column("数值")

        table.add_row("成功处理文件数", str(stats["processed_files"]))
        table.add_row("处理的知识块总数", str(stats["total_chunks"]))
        table.add_row("跳过的文件数", str(len(stats["skipped_files"])))
        table.add_row("失败的文件数", str(len(stats["failed_files"])))

        self.console.print(table)

        if stats["failed_files"]:
            self.console.print("\n[bold red]处理失败的文件：[/bold red]")
            for filename, error in stats["failed_files"]:
                self.console.print(f"[red]- {filename}: {error}[/red]")

        if stats["skipped_files"]:
            self.console.print("\n[bold yellow]跳过的文件（已处理）：[/bold yellow]")
            for filename in stats["skipped_files"]:
                self.console.print(f"[yellow]- {filename}[/yellow]")

    @staticmethod
    def calculate_file_hash(file_path):
        """计算文件的MD5哈希值"""
        hash_md5 = hashlib.md5()
        with open(file_path, "rb") as f:
            for chunk in iter(lambda: f.read(4096), b""):
                hash_md5.update(chunk)
        return hash_md5.hexdigest()

    def search_similar_segments(self, query: str, limit: int = 5) -> list:
        """搜索与查询文本相似的片段"""
        query_embedding = self.get_embedding(query)
        if not query_embedding:
            return []

        # 使用余弦相似度计算
        pipeline = [
            {
                "$addFields": {
                    "dotProduct": {
                        "$reduce": {
                            "input": {"$range": [0, {"$size": "$embedding"}]},
                            "initialValue": 0,
                            "in": {
                                "$add": [
                                    "$$value",
                                    {
                                        "$multiply": [
                                            {"$arrayElemAt": ["$embedding", "$$this"]},
                                            {"$arrayElemAt": [query_embedding, "$$this"]},
                                        ]
                                    },
                                ]
                            },
                        }
                    },
                    "magnitude1": {
                        "$sqrt": {
                            "$reduce": {
                                "input": "$embedding",
                                "initialValue": 0,
                                "in": {"$add": ["$$value", {"$multiply": ["$$this", "$$this"]}]},
                            }
                        }
                    },
                    "magnitude2": {
                        "$sqrt": {
                            "$reduce": {
                                "input": query_embedding,
                                "initialValue": 0,
                                "in": {"$add": ["$$value", {"$multiply": ["$$this", "$$this"]}]},
                            }
                        }
                    },
                }
            },
            {"$addFields": {"similarity": {"$divide": ["$dotProduct", {"$multiply": ["$magnitude1", "$magnitude2"]}]}}},
            {"$sort": {"similarity": -1}},
            {"$limit": limit},
            {"$project": {"content": 1, "similarity": 1, "file_path": 1}},
        ]

        results = list(db.knowledges.aggregate(pipeline))
        return results


# 创建单例实例
knowledge_library = KnowledgeLibrary()

if __name__ == "__main__":
    console = Console()
    console.print("[bold green]知识库处理工具[/bold green]")

    while True:
        console.print("\n请选择要执行的操作：")
<<<<<<< HEAD
        console.print("[1] 枫开始学习")
        console.print("[2] 枫全部忘光光（仅知识）")
=======
        console.print(f"[1] {global_config.bot.nickname}开始学习")
        console.print(f"[2] {global_config.bot.nickname}全部忘光光（仅知识）")
>>>>>>> 547bea2a
        console.print("[q] 退出程序")

        choice = input("\n请输入选项: ").strip()

        if choice.lower() == "q":
            console.print("[yellow]程序退出[/yellow]")
            sys.exit(0)
        elif choice == "2":
            confirm = input("确定要删除所有知识吗？这个操作不可撤销！(y/n): ").strip().lower()
            if confirm == "y":
                db.knowledges.delete_many({})
                console.print("[green]已清空所有知识！[/green]")
            continue
        elif choice == "1":
            if not os.path.exists(knowledge_library.raw_info_dir):
                console.print(f"[yellow]创建目录：{knowledge_library.raw_info_dir}[/yellow]")
                os.makedirs(knowledge_library.raw_info_dir, exist_ok=True)

            # 询问分割长度
            while True:
                try:
                    length_input = input("请输入知识分割长度（默认512，输入q退出，回车使用默认值）: ").strip()
                    if length_input.lower() == "q":
                        break
                    if not length_input:  # 如果直接回车，使用默认值
                        knowledge_length = 512
                        break
                    knowledge_length = int(length_input)
                    if knowledge_length <= 0:
                        print("分割长度必须大于0，请重新输入")
                        continue
                    break
                except ValueError:
                    print("请输入有效的数字")
                    continue

            if length_input.lower() == "q":
                continue

            # 测试知识库功能
            print(f"开始处理知识库文件，使用分割长度: {knowledge_length}...")
            knowledge_library.process_files(knowledge_length=knowledge_length)
        else:
            console.print("[red]无效的选项，请重新选择[/red]")
            continue<|MERGE_RESOLUTION|>--- conflicted
+++ resolved
@@ -263,13 +263,8 @@
 
     while True:
         console.print("\n请选择要执行的操作：")
-<<<<<<< HEAD
-        console.print("[1] 枫开始学习")
-        console.print("[2] 枫全部忘光光（仅知识）")
-=======
         console.print(f"[1] {global_config.bot.nickname}开始学习")
         console.print(f"[2] {global_config.bot.nickname}全部忘光光（仅知识）")
->>>>>>> 547bea2a
         console.print("[q] 退出程序")
 
         choice = input("\n请输入选项: ").strip()
