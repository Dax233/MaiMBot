import traceback
from typing import Dict, Any

from src.common.logger_manager import get_logger
from src.manager.mood_manager import mood_manager  # 导入情绪管理器
from src.chat.message_receive.message import MessageRecv
from src.experimental.PFC.pfc_processor import PFCProcessor
from src.chat.focus_chat.heartflow_processor import HeartFCProcessor
from src.experimental.Legacy_HFC.heartflow_processor import HeartFCProcessor as LegacyHeartFlowProcessor
from src.chat.utils.prompt_builder import Prompt, global_prompt_manager
from src.config.config import global_config

# 定义日志配置


# 配置主程序日志格式
logger = get_logger("chat")


class ChatBot:
    def __init__(self):
        self.bot = None  # bot 实例引用
        self._started = False
        self.mood_manager = mood_manager  # 获取情绪管理器单例
        self.heartflow_processor = HeartFCProcessor()  # 新增
        self.legacy_hfc_processor = LegacyHeartFlowProcessor()
        self.pfc_processor = PFCProcessor()

    async def _ensure_started(self):
        """确保所有任务已启动"""
        if not self._started:
            logger.trace("确保ChatBot所有任务已启动")

            self._started = True

<<<<<<< HEAD
=======
    async def _create_pfc_chat(self, message: MessageRecv):
        try:
            chat_id = str(message.chat_stream.stream_id)
            private_name = str(message.message_info.user_info.user_nickname)

            if global_config.experimental.enable_pfc_chatting:
                await self.pfc_manager.get_or_create_conversation(chat_id, private_name)

        except Exception as e:
            logger.error(f"创建PFC聊天失败: {e}")

>>>>>>> 4562277e
    async def message_process(self, message_data: Dict[str, Any]) -> None:
        """处理转化后的统一格式消息
        这个函数本质是预处理一些数据，根据配置信息和消息内容，预处理消息，并分发到合适的消息处理器中
        heart_flow模式：使用思维流系统进行回复
        - 包含思维流状态管理
        - 在回复前进行观察和状态更新
        - 回复后更新思维流状态
        - 消息过滤
        - 记忆激活
        - 意愿计算
        - 消息生成和发送
        - 表情包处理
        - 性能计时
        """
        try:
            # 确保所有任务已启动
            await self._ensure_started()

            if message_data["message_info"].get("group_info") is not None:
                message_data["message_info"]["group_info"]["group_id"] = str(
                    message_data["message_info"]["group_info"]["group_id"]
                )
            message_data["message_info"]["user_info"]["user_id"] = str(
                message_data["message_info"]["user_info"]["user_id"]
            )
            logger.trace(f"处理消息:{str(message_data)[:120]}...")
            message = MessageRecv(message_data)
            groupinfo = message.message_info.group_info
            userinfo = message.message_info.user_info

            # 用户黑名单拦截
            if userinfo.user_id in global_config.chat_target.ban_user_id:
                logger.debug(f"用户{userinfo.user_id}被禁止回复")
                return

            if groupinfo is None and global_config.enable_friend_whitelist:
                logger.trace("检测到私聊消息，检查")
                # 好友黑名单拦截
                if userinfo.user_id not in global_config.experimental.talk_allowed_private:
                    logger.debug(f"用户{userinfo.user_id}没有私聊权限")
                    return
            elif not global_config.enable_friend_whitelist:
                logger.debug("私聊白名单模式未启用，跳过私聊权限检查。")

            # 群聊黑名单拦截
            if groupinfo is not None and groupinfo.group_id not in global_config.chat_target.talk_allowed_groups:
                logger.trace(f"群{groupinfo.group_id}被禁止回复")
                return

            # 确认从接口发来的message是否有自定义的prompt模板信息
            if message.message_info.template_info and not message.message_info.template_info.template_default:
                template_group_name = message.message_info.template_info.template_name
                template_items = message.message_info.template_info.template_items
                async with global_prompt_manager.async_message_scope(template_group_name):
                    if isinstance(template_items, dict):
                        for k in template_items.keys():
                            await Prompt.create_async(template_items[k], k)
                            print(f"注册{template_items[k]},{k}")
            else:
                template_group_name = None

            if not global_config.enable_Legacy_HFC:
                hfc_processor = self.heartflow_processor
            else:
                hfc_processor = self.legacy_hfc_processor

            async def preprocess():
                logger.trace("开始预处理消息...")
                # 如果在私聊中
                if groupinfo is None:
                    logger.trace("检测到私聊消息")
                    # 是否在配置信息中开启私聊模式
                    if global_config.experimental.enable_friend_chat:
                        logger.trace("私聊模式已启用")
                        # 是否进入PFC
                        if global_config.enable_pfc_chatting:
                            logger.trace("进入PFC私聊处理流程")
                            await self.pfc_processor.process_message(message_data)
                        # 禁止PFC，进入普通的心流消息处理逻辑
                        else:
                            logger.trace("进入普通心流私聊处理")
                            await hfc_processor.process_message(message_data)
                # 群聊默认进入心流消息处理逻辑
                else:
                    logger.trace(f"检测到群聊消息，群ID: {groupinfo.group_id}")
                    await hfc_processor.process_message(message_data)

            if template_group_name:
                async with global_prompt_manager.async_message_scope(template_group_name):
                    await preprocess()
            else:
                await preprocess()

        except Exception as e:
            logger.error(f"预处理消息失败: {e}")
            traceback.print_exc()


# 创建全局ChatBot实例
chat_bot = ChatBot()<|MERGE_RESOLUTION|>--- conflicted
+++ resolved
@@ -33,20 +33,6 @@
 
             self._started = True
 
-<<<<<<< HEAD
-=======
-    async def _create_pfc_chat(self, message: MessageRecv):
-        try:
-            chat_id = str(message.chat_stream.stream_id)
-            private_name = str(message.message_info.user_info.user_nickname)
-
-            if global_config.experimental.enable_pfc_chatting:
-                await self.pfc_manager.get_or_create_conversation(chat_id, private_name)
-
-        except Exception as e:
-            logger.error(f"创建PFC聊天失败: {e}")
-
->>>>>>> 4562277e
     async def message_process(self, message_data: Dict[str, Any]) -> None:
         """处理转化后的统一格式消息
         这个函数本质是预处理一些数据，根据配置信息和消息内容，预处理消息，并分发到合适的消息处理器中
@@ -82,13 +68,13 @@
                 logger.debug(f"用户{userinfo.user_id}被禁止回复")
                 return
 
-            if groupinfo is None and global_config.enable_friend_whitelist:
+            if groupinfo is None and global_config.experimental.enable_friend_whitelist:
                 logger.trace("检测到私聊消息，检查")
                 # 好友黑名单拦截
                 if userinfo.user_id not in global_config.experimental.talk_allowed_private:
                     logger.debug(f"用户{userinfo.user_id}没有私聊权限")
                     return
-            elif not global_config.enable_friend_whitelist:
+            elif not global_config.experimental.enable_friend_whitelist:
                 logger.debug("私聊白名单模式未启用，跳过私聊权限检查。")
 
             # 群聊黑名单拦截
@@ -108,7 +94,7 @@
             else:
                 template_group_name = None
 
-            if not global_config.enable_Legacy_HFC:
+            if not global_config.experimental.enable_Legacy_HFC:
                 hfc_processor = self.heartflow_processor
             else:
                 hfc_processor = self.legacy_hfc_processor
@@ -122,7 +108,7 @@
                     if global_config.experimental.enable_friend_chat:
                         logger.trace("私聊模式已启用")
                         # 是否进入PFC
-                        if global_config.enable_pfc_chatting:
+                        if global_config.pfc.enable:
                             logger.trace("进入PFC私聊处理流程")
                             await self.pfc_processor.process_message(message_data)
                         # 禁止PFC，进入普通的心流消息处理逻辑
