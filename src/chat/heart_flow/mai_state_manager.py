--- conflicted
+++ resolved
@@ -101,11 +101,7 @@
             self.last_status_change_time = current_time
             self.last_min_check_time = current_time  # Reset 1-min check on any state change
             self.mai_status_history.append((new_status, current_time))
-<<<<<<< HEAD
-            logger.info(f"枫の状态更新为: {self.mai_status.value}")
-=======
             logger.info(f"{global_config.bot.nickname}状态更新为: {self.mai_status.value}")
->>>>>>> 547bea2a
             return True
         else:
             return False
