from src.chat.heart_flow.sub_heartflow import SubHeartflow, ChatState
from src.chat.models.utils_model import LLMRequest
from src.config.config import global_config
from src.common.logger_manager import get_logger
from typing import Any, Optional
from src.tools.tool_use import ToolUser
from src.chat.person_info.relationship_manager import relationship_manager  # Module instance
from src.chat.heart_flow.mai_state_manager import MaiStateInfo, MaiStateManager
from src.chat.heart_flow.subheartflow_manager import SubHeartflowManager
from src.chat.heart_flow.interest_logger import InterestLogger  # Import InterestLogger
from src.chat.heart_flow.background_tasks import BackgroundTaskManager  # Import BackgroundTaskManager

logger = get_logger("heartflow")


class Heartflow:
    """主心流协调器，负责初始化并协调各个子系统:
    - 状态管理 (MaiState)
    - 子心流管理 (SubHeartflow)
    - 思考过程 (Mind)
    - 日志记录 (InterestLogger)
    - 后台任务 (BackgroundTaskManager)
    """

    def __init__(self):
        # 核心状态
        self.current_mind = "什么也没想"  # 当前主心流想法
        self.past_mind = []  # 历史想法记录

        # 状态管理相关
        self.current_state: MaiStateInfo = MaiStateInfo()  # 当前状态信息
        self.mai_state_manager: MaiStateManager = MaiStateManager()  # 状态决策管理器

        # 子心流管理 (在初始化时传入 current_state)
        self.subheartflow_manager: SubHeartflowManager = SubHeartflowManager(self.current_state)

        # LLM模型配置
        # TODO: API-Adapter修改标记
        self.llm_model = LLMRequest(
            model=global_config.model.heartflow, temperature=0.6, max_tokens=1000, request_type="heart_flow"
        )

        # 外部依赖模块
        self.tool_user_instance = ToolUser()  # 工具使用模块
        self.relationship_manager_instance = relationship_manager  # 关系管理模块

        self.interest_logger: InterestLogger = InterestLogger(self.subheartflow_manager, self)  # 兴趣日志记录器

        # 后台任务管理器 (整合所有定时任务)
        self.background_task_manager: BackgroundTaskManager = BackgroundTaskManager(
            mai_state_info=self.current_state,
            mai_state_manager=self.mai_state_manager,
            subheartflow_manager=self.subheartflow_manager,
            interest_logger=self.interest_logger,
        )

    async def get_or_create_subheartflow(self, subheartflow_id: Any) -> Optional["SubHeartflow"]:
        """获取或创建一个新的SubHeartflow实例 - 委托给 SubHeartflowManager"""
        # 不再需要传入 self.current_state
        return await self.subheartflow_manager.get_or_create_subheartflow(subheartflow_id)

    async def force_change_subheartflow_status(self, subheartflow_id: str, status: ChatState) -> None:
        """强制改变子心流的状态"""
        # 这里的 message 是可选的，可能是一个消息对象，也可能是其他类型的数据
        return await self.subheartflow_manager.force_change_state(subheartflow_id, status)

    async def api_get_all_states(self):
        """获取所有状态"""
        return await self.interest_logger.api_get_all_states()

    async def api_get_subheartflow_cycle_info(self, subheartflow_id: str, history_len: int) -> Optional[dict]:
        """获取子心流的循环信息"""
        subheartflow = await self.subheartflow_manager.get_or_create_subheartflow(subheartflow_id)
        if not subheartflow:
            logger.warning(f"尝试获取不存在的子心流 {subheartflow_id} 的周期信息")
            return None
        heartfc_instance = subheartflow.heart_fc_instance
        if not heartfc_instance:
            logger.warning(f"子心流 {subheartflow_id} 没有心流实例，无法获取周期信息")
            return None

        return heartfc_instance.get_cycle_history(last_n=history_len)

    async def heartflow_start_working(self):
        """启动后台任务"""
        await self.background_task_manager.start_tasks()
        logger.info("[Heartflow] 后台任务已启动")

<<<<<<< HEAD
    # 根本不会用到这个函数吧，那样枫直接死了
=======
    # 根本不会用到这个函数吧，那样{global_config.bot.nickname}直接死了
>>>>>>> 547bea2a
    async def stop_working(self):
        """停止所有任务和子心流"""
        logger.info("[Heartflow] 正在停止任务和子心流...")
        await self.background_task_manager.stop_tasks()
        await self.subheartflow_manager.deactivate_all_subflows()
        logger.info("[Heartflow] 所有任务和子心流已停止")


heartflow = Heartflow()<|MERGE_RESOLUTION|>--- conflicted
+++ resolved
@@ -86,11 +86,7 @@
         await self.background_task_manager.start_tasks()
         logger.info("[Heartflow] 后台任务已启动")
 
-<<<<<<< HEAD
-    # 根本不会用到这个函数吧，那样枫直接死了
-=======
     # 根本不会用到这个函数吧，那样{global_config.bot.nickname}直接死了
->>>>>>> 547bea2a
     async def stop_working(self):
         """停止所有任务和子心流"""
         logger.info("[Heartflow] 正在停止任务和子心流...")
