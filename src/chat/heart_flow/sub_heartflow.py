from .observation.observation import Observation
from src.chat.heart_flow.observation.chatting_observation import ChattingObservation
import asyncio
import time
from typing import Optional, List, Dict, Tuple, Callable, Coroutine
import traceback
from src.common.logger_manager import get_logger
from src.chat.message_receive.message import MessageRecv
from src.chat.message_receive.chat_stream import chat_manager
from src.chat.focus_chat.heartFC_chat import HeartFChatting
from src.chat.normal_chat.normal_chat import NormalChat
from src.chat.heart_flow.mai_state_manager import MaiStateInfo
from src.chat.heart_flow.chat_state_info import ChatState, ChatStateInfo
from .utils_chat import get_chat_type_and_target_info
from .interest_chatting import InterestChatting
from src.config.config import global_config


logger = get_logger("sub_heartflow")


class SubHeartflow:
    def __init__(
        self,
        subheartflow_id,
        mai_states: MaiStateInfo,
        hfc_no_reply_callback: Callable[[], Coroutine[None, None, None]],
    ):
        """子心流初始化函数

        Args:
            subheartflow_id: 子心流唯一标识符
<<<<<<< HEAD
            mai_states: 枫状态信息实例
=======
            mai_states: {global_config.bot.nickname}状态信息实例
>>>>>>> 547bea2a
            hfc_no_reply_callback: HFChatting 连续不回复时触发的回调
        """
        # 基础属性，两个值是一样的
        self.subheartflow_id = subheartflow_id
        self.chat_id = subheartflow_id
        self.hfc_no_reply_callback = hfc_no_reply_callback

<<<<<<< HEAD
        # 枫的状态
=======
        # {global_config.bot.nickname}的状态
>>>>>>> 547bea2a
        self.mai_states = mai_states

        # 这个聊天流的状态
        self.chat_state: ChatStateInfo = ChatStateInfo()
        self.chat_state_changed_time: float = time.time()
        self.chat_state_last_time: float = 0
        self.history_chat_state: List[Tuple[ChatState, float]] = []

        # --- Initialize attributes ---
        self.is_group_chat: bool = False
        self.chat_target_info: Optional[dict] = None
        # --- End Initialization ---

        # 兴趣检测器
        self.interest_chatting: InterestChatting = InterestChatting()

        # 活动状态管理
        self.should_stop = False  # 停止标志
        self.task: Optional[asyncio.Task] = None  # 后台任务

        # 随便水群 normal_chat 和 认真水群 focus_chat 实例
        # CHAT模式激活 随便水群  FOCUS模式激活 认真水群
        self.heart_fc_instance: Optional[HeartFChatting] = None  # 该sub_heartflow的HeartFChatting实例
        self.normal_chat_instance: Optional[NormalChat] = None  # 该sub_heartflow的NormalChat实例

        # 观察，目前只有聊天观察，可以载入多个
        # 负责对处理过的消息进行观察
        self.observations: List[ChattingObservation] = []  # 观察列表
        # self.running_knowledges = []  # 运行中的知识，待完善

        # 日志前缀 - Moved determination to initialize
        self.log_prefix = str(subheartflow_id)  # Initial default prefix

    async def initialize(self):
        """异步初始化方法，创建兴趣流并确定聊天类型"""

        # --- Use utility function to determine chat type and fetch info ---
        self.is_group_chat, self.chat_target_info = await get_chat_type_and_target_info(self.chat_id)
        # Update log prefix after getting info (potential stream name)
        self.log_prefix = (
            chat_manager.get_stream_name(self.subheartflow_id) or self.subheartflow_id
        )  # Keep this line or adjust if utils provides name
        logger.debug(
            f"SubHeartflow {self.chat_id} initialized: is_group={self.is_group_chat}, target_info={self.chat_target_info}"
        )
        # --- End using utility function ---

        # Initialize interest system (existing logic)
        await self.interest_chatting.initialize()
        logger.debug(f"{self.log_prefix} InterestChatting 实例已初始化。")

    def update_last_chat_state_time(self):
        self.chat_state_last_time = time.time() - self.chat_state_changed_time

    async def _stop_normal_chat(self):
        """
        停止 NormalChat 实例
        切出 CHAT 状态时使用
        """
        if self.normal_chat_instance:
            logger.info(f"{self.log_prefix} 离开CHAT模式，结束 随便水群")
            try:
                await self.normal_chat_instance.stop_chat()  # 调用 stop_chat
            except Exception as e:
                logger.error(f"{self.log_prefix} 停止 NormalChat 监控任务时出错: {e}")
                logger.error(traceback.format_exc())

    async def _start_normal_chat(self, rewind=False) -> bool:
        """
        启动 NormalChat 实例，并进行异步初始化。
        进入 CHAT 状态时使用。
        确保 HeartFChatting 已停止。
        """
        await self._stop_heart_fc_chat()  # 确保 专注聊天已停止

        log_prefix = self.log_prefix
        try:
            # 获取聊天流并创建 NormalChat 实例 (同步部分)
            chat_stream = chat_manager.get_stream(self.chat_id)
            if not chat_stream:
                logger.error(f"{log_prefix} 无法获取 chat_stream，无法启动 NormalChat。")
                return False
            if rewind:
                self.normal_chat_instance = NormalChat(chat_stream=chat_stream, interest_dict=self.get_interest_dict())
            else:
                self.normal_chat_instance = NormalChat(chat_stream=chat_stream)

            # 进行异步初始化
            await self.normal_chat_instance.initialize()

            # 启动聊天任务
            logger.info(f"{log_prefix} 开始普通聊天，随便水群...")
            await self.normal_chat_instance.start_chat()  # start_chat now ensures init is called again if needed
            return True
        except Exception as e:
            logger.error(f"{log_prefix} 启动 NormalChat 或其初始化时出错: {e}")
            logger.error(traceback.format_exc())
            self.normal_chat_instance = None  # 启动/初始化失败，清理实例
            return False

    async def _stop_heart_fc_chat(self):
        """停止并清理 HeartFChatting 实例"""
        if self.heart_fc_instance:
            logger.debug(f"{self.log_prefix} 结束专注聊天...")
            try:
                await self.heart_fc_instance.shutdown()
            except Exception as e:
                logger.error(f"{self.log_prefix} 关闭 HeartFChatting 实例时出错: {e}")
                logger.error(traceback.format_exc())
            finally:
                # 无论是否成功关闭，都清理引用
                self.heart_fc_instance = None

    async def _start_heart_fc_chat(self) -> bool:
        """启动 HeartFChatting 实例，确保 NormalChat 已停止"""
        await self._stop_normal_chat()  # 确保普通聊天监控已停止
        self.clear_interest_dict()  # 清理兴趣字典，准备专注聊天

        log_prefix = self.log_prefix
        # 如果实例已存在，检查其循环任务状态
        if self.heart_fc_instance:
            # 如果任务已完成或不存在，则尝试重新启动
            if self.heart_fc_instance._loop_task is None or self.heart_fc_instance._loop_task.done():
                logger.info(f"{log_prefix} HeartFChatting 实例存在但循环未运行，尝试启动...")
                try:
                    await self.heart_fc_instance.start()  # 启动循环
                    logger.info(f"{log_prefix} HeartFChatting 循环已启动。")
                    return True
                except Exception as e:
                    logger.error(f"{log_prefix} 尝试启动现有 HeartFChatting 循环时出错: {e}")
                    logger.error(traceback.format_exc())
                    return False  # 启动失败
            else:
                # 任务正在运行
                logger.debug(f"{log_prefix} HeartFChatting 已在运行中。")
                return True  # 已经在运行

        # 如果实例不存在，则创建并启动
<<<<<<< HEAD
        logger.info(f"{log_prefix} 枫准备开始专注聊天...")
=======
        logger.info(f"{log_prefix} {global_config.bot.nickname}准备开始专注聊天...")
>>>>>>> 547bea2a
        try:
            # 创建 HeartFChatting 实例，并传递 从构造函数传入的 回调函数
            self.heart_fc_instance = HeartFChatting(
                chat_id=self.subheartflow_id,
                observations=self.observations,  # 传递所有观察者
                on_consecutive_no_reply_callback=self.hfc_no_reply_callback,  # <-- Use stored callback
            )

            # 初始化并启动 HeartFChatting
            if await self.heart_fc_instance._initialize():
                await self.heart_fc_instance.start()
<<<<<<< HEAD
                logger.debug(f"{log_prefix} 枫已成功进入专注聊天模式 (新实例已启动)。")
=======
                logger.debug(f"{log_prefix} {global_config.bot.nickname}已成功进入专注聊天模式 (新实例已启动)。")
>>>>>>> 547bea2a
                return True
            else:
                logger.error(f"{log_prefix} HeartFChatting 初始化失败，无法进入专注模式。")
                self.heart_fc_instance = None  # 初始化失败，清理实例
                return False
        except Exception as e:
            logger.error(f"{log_prefix} 创建或启动 HeartFChatting 实例时出错: {e}")
            logger.error(traceback.format_exc())
            self.heart_fc_instance = None  # 创建或初始化异常，清理实例
            return False

    async def change_chat_state(self, new_state: "ChatState"):
        """更新sub_heartflow的聊天状态，并管理 HeartFChatting 和 NormalChat 实例及任务"""
        current_state = self.chat_state.chat_status

        if current_state == new_state:
            return

        log_prefix = self.log_prefix
        state_changed = False  # 标记状态是否实际发生改变

        # --- 状态转换逻辑 ---
        if new_state == ChatState.CHAT:
            # 移除限额检查逻辑
            logger.debug(f"{log_prefix} 准备进入或保持 聊天 状态")
            if current_state == ChatState.FOCUSED:
                if await self._start_normal_chat(rewind=False):
                    # logger.info(f"{log_prefix} 成功进入或保持 NormalChat 状态。")
                    state_changed = True
                else:
                    logger.error(f"{log_prefix} 从FOCUSED状态启动 NormalChat 失败，无法进入 CHAT 状态。")
                    # 考虑是否需要回滚状态或采取其他措施
                    return  # 启动失败，不改变状态
            else:
                if await self._start_normal_chat(rewind=True):
                    # logger.info(f"{log_prefix} 成功进入或保持 NormalChat 状态。")
                    state_changed = True
                else:
                    logger.error(f"{log_prefix} 从ABSENT状态启动 NormalChat 失败，无法进入 CHAT 状态。")
                    # 考虑是否需要回滚状态或采取其他措施
                    return  # 启动失败，不改变状态

        elif new_state == ChatState.FOCUSED:
            # 移除限额检查逻辑
            logger.debug(f"{log_prefix} 准备进入或保持 专注聊天 状态")
            if await self._start_heart_fc_chat():
                logger.debug(f"{log_prefix} 成功进入或保持 HeartFChatting 状态。")
                state_changed = True
            else:
                logger.error(f"{log_prefix} 启动 HeartFChatting 失败，无法进入 FOCUSED 状态。")
                # 启动失败，状态回滚到之前的状态或ABSENT？这里保持不改变
                return  # 启动失败，不改变状态

        elif new_state == ChatState.ABSENT:
            logger.info(f"{log_prefix} 进入 ABSENT 状态，停止所有聊天活动...")
            self.clear_interest_dict()

            await self._stop_normal_chat()
            await self._stop_heart_fc_chat()
            state_changed = True  # 总是可以成功转换到 ABSENT

        # --- 更新状态和最后活动时间 ---
        if state_changed:
            self.update_last_chat_state_time()
            self.history_chat_state.append((current_state, self.chat_state_last_time))

            logger.info(
<<<<<<< HEAD
                f"{log_prefix} 枫的聊天状态从 {current_state.value} （持续了 {int(self.chat_state_last_time)} 秒） 变更为 {new_state.value}"
=======
                f"{log_prefix} {global_config.bot.nickname}的聊天状态从 {current_state.value} （持续了 {int(self.chat_state_last_time)} 秒） 变更为 {new_state.value}"
>>>>>>> 547bea2a
            )

            self.chat_state.chat_status = new_state
            self.chat_state_last_time = 0
            self.chat_state_changed_time = time.time()
        else:
            # 如果因为某些原因（如启动失败）没有成功改变状态，记录一下
            logger.debug(
                f"{log_prefix} 尝试将状态从 {current_state.value} 变为 {new_state.value}，但未成功或未执行更改。"
            )

    async def subheartflow_start_working(self):
        """启动子心流的后台任务

        功能说明:
        - 负责子心流的主要后台循环
        - 每30秒检查一次停止标志
        """
        logger.trace(f"{self.log_prefix} 子心流开始工作...")

        while not self.should_stop:
            await asyncio.sleep(30)  # 30秒检查一次停止标志

        logger.info(f"{self.log_prefix} 子心流后台任务已停止。")

    def add_observation(self, observation: Observation):
        for existing_obs in self.observations:
            if existing_obs.observe_id == observation.observe_id:
                return
        self.observations.append(observation)

    def remove_observation(self, observation: Observation):
        if observation in self.observations:
            self.observations.remove(observation)

    def get_all_observations(self) -> list[Observation]:
        return self.observations

    def _get_primary_observation(self) -> Optional[ChattingObservation]:
        if self.observations and isinstance(self.observations[0], ChattingObservation):
            return self.observations[0]
        logger.warning(f"SubHeartflow {self.subheartflow_id} 没有找到有效的 ChattingObservation")
        return None

    async def get_interest_state(self) -> dict:
        return await self.interest_chatting.get_state()

    def get_normal_chat_last_speak_time(self) -> float:
        if self.normal_chat_instance:
            return self.normal_chat_instance.last_speak_time
        return 0

    def get_interest_dict(self) -> Dict[str, tuple[MessageRecv, float, bool]]:
        return self.interest_chatting.interest_dict

    def clear_interest_dict(self):
        self.interest_chatting.interest_dict.clear()

    async def get_full_state(self) -> dict:
        """获取子心流的完整状态，包括兴趣、思维和聊天状态。"""
        interest_state = await self.get_interest_state()
        return {
            "interest_state": interest_state,
            "chat_state": self.chat_state.chat_status.value,
            "chat_state_changed_time": self.chat_state_changed_time,
        }

    async def shutdown(self):
        """安全地关闭子心流及其管理的任务"""
        if self.should_stop:
            logger.info(f"{self.log_prefix} 子心流已在关闭过程中。")
            return

        logger.info(f"{self.log_prefix} 开始关闭子心流...")
        self.should_stop = True  # 标记为停止，让后台任务退出

        # 使用新的停止方法
        await self._stop_normal_chat()
        await self._stop_heart_fc_chat()

        # 停止兴趣更新任务
        if self.interest_chatting:
            logger.info(f"{self.log_prefix} 停止兴趣系统后台任务...")
            await self.interest_chatting.stop_updates()

        # 取消可能存在的旧后台任务 (self.task)
        if self.task and not self.task.done():
            logger.debug(f"{self.log_prefix} 取消子心流主任务 (Shutdown)...")
            self.task.cancel()
            try:
                await asyncio.wait_for(self.task, timeout=1.0)  # 给点时间响应取消
            except asyncio.CancelledError:
                logger.debug(f"{self.log_prefix} 子心流主任务已取消 (Shutdown)。")
            except asyncio.TimeoutError:
                logger.warning(f"{self.log_prefix} 等待子心流主任务取消超时 (Shutdown)。")
            except Exception as e:
                logger.error(f"{self.log_prefix} 等待子心流主任务取消时发生错误 (Shutdown): {e}")

        self.task = None  # 清理任务引用
        self.chat_state.chat_status = ChatState.ABSENT  # 状态重置为不参与

        logger.info(f"{self.log_prefix} 子心流关闭完成。")<|MERGE_RESOLUTION|>--- conflicted
+++ resolved
@@ -30,11 +30,7 @@
 
         Args:
             subheartflow_id: 子心流唯一标识符
-<<<<<<< HEAD
-            mai_states: 枫状态信息实例
-=======
             mai_states: {global_config.bot.nickname}状态信息实例
->>>>>>> 547bea2a
             hfc_no_reply_callback: HFChatting 连续不回复时触发的回调
         """
         # 基础属性，两个值是一样的
@@ -42,11 +38,7 @@
         self.chat_id = subheartflow_id
         self.hfc_no_reply_callback = hfc_no_reply_callback
 
-<<<<<<< HEAD
-        # 枫的状态
-=======
         # {global_config.bot.nickname}的状态
->>>>>>> 547bea2a
         self.mai_states = mai_states
 
         # 这个聊天流的状态
@@ -185,11 +177,7 @@
                 return True  # 已经在运行
 
         # 如果实例不存在，则创建并启动
-<<<<<<< HEAD
-        logger.info(f"{log_prefix} 枫准备开始专注聊天...")
-=======
         logger.info(f"{log_prefix} {global_config.bot.nickname}准备开始专注聊天...")
->>>>>>> 547bea2a
         try:
             # 创建 HeartFChatting 实例，并传递 从构造函数传入的 回调函数
             self.heart_fc_instance = HeartFChatting(
@@ -201,11 +189,7 @@
             # 初始化并启动 HeartFChatting
             if await self.heart_fc_instance._initialize():
                 await self.heart_fc_instance.start()
-<<<<<<< HEAD
-                logger.debug(f"{log_prefix} 枫已成功进入专注聊天模式 (新实例已启动)。")
-=======
                 logger.debug(f"{log_prefix} {global_config.bot.nickname}已成功进入专注聊天模式 (新实例已启动)。")
->>>>>>> 547bea2a
                 return True
             else:
                 logger.error(f"{log_prefix} HeartFChatting 初始化失败，无法进入专注模式。")
@@ -273,11 +257,7 @@
             self.history_chat_state.append((current_state, self.chat_state_last_time))
 
             logger.info(
-<<<<<<< HEAD
-                f"{log_prefix} 枫的聊天状态从 {current_state.value} （持续了 {int(self.chat_state_last_time)} 秒） 变更为 {new_state.value}"
-=======
                 f"{log_prefix} {global_config.bot.nickname}的聊天状态从 {current_state.value} （持续了 {int(self.chat_state_last_time)} 秒） 变更为 {new_state.value}"
->>>>>>> 547bea2a
             )
 
             self.chat_state.chat_status = new_state
