--- conflicted
+++ resolved
@@ -278,10 +278,6 @@
                 self.chat_stream, message_list_before_now
             )
 
-<<<<<<< HEAD
-            
-=======
->>>>>>> 5e9177e7
             planner_prompt_template = await global_prompt_manager.get_prompt_async("planner_prompt")
             prompt = planner_prompt_template.format(
                 bot_name=global_config.bot.nickname,
