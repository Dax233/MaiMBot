import traceback
from typing import List, Optional, Dict, Any, Tuple
from src.chat.message_receive.message import MessageRecv, MessageThinking, MessageSending
from src.chat.message_receive.message import Seg  # Local import needed after move
from src.chat.message_receive.message import UserInfo
from src.chat.message_receive.chat_stream import chat_manager
from src.common.logger_manager import get_logger
from src.chat.models.utils_model import LLMRequest
from src.config.config import global_config
from src.chat.utils.utils_image import image_path_to_base64  # Local import needed after move
from src.chat.utils.timer_calculator import Timer  # <--- Import Timer
from src.chat.emoji_system.emoji_manager import emoji_manager
from src.chat.focus_chat.heartflow_prompt_builder import prompt_builder
from src.chat.focus_chat.heartFC_sender import HeartFCSender
from src.chat.utils.utils import process_llm_response
from src.chat.utils.info_catcher import info_catcher_manager
from src.manager.mood_manager import mood_manager
from src.chat.heart_flow.utils_chat import get_chat_type_and_target_info
from src.chat.message_receive.chat_stream import ChatStream
from src.chat.focus_chat.hfc_utils import parse_thinking_id_to_timestamp
from src.plugins.group_nickname.nickname_manager import nickname_manager

logger = get_logger("expressor")


class DefaultExpressor:
    def __init__(self, chat_id: str):
        self.log_prefix = "expressor"
        self.express_model = LLMRequest(
            model=global_config.llm_normal,
            temperature=global_config.llm_normal["temp"],
            max_tokens=256,
            request_type="response_heartflow",
        )
        self.heart_fc_sender = HeartFCSender()

        self.chat_id = chat_id
        self.chat_stream: Optional[ChatStream] = None
        self.is_group_chat = True
        self.chat_target_info = None

    async def initialize(self):
        self.is_group_chat, self.chat_target_info = await get_chat_type_and_target_info(self.chat_id)

    async def _create_thinking_message(self, anchor_message: Optional[MessageRecv], thinking_id: str):
        """创建思考消息 (尝试锚定到 anchor_message)"""
        if not anchor_message or not anchor_message.chat_stream:
            logger.error(f"{self.log_prefix} 无法创建思考消息，缺少有效的锚点消息或聊天流。")
            return None

        chat = anchor_message.chat_stream
        messageinfo = anchor_message.message_info
        thinking_time_point = parse_thinking_id_to_timestamp(thinking_id)
        bot_user_info = UserInfo(
            user_id=global_config.BOT_QQ,
            user_nickname=global_config.BOT_NICKNAME,
            platform=messageinfo.platform,
        )
        # logger.debug(f"创建思考消息：{anchor_message}")
        # logger.debug(f"创建思考消息chat：{chat}")
        # logger.debug(f"创建思考消息bot_user_info：{bot_user_info}")
        # logger.debug(f"创建思考消息messageinfo：{messageinfo}")
        thinking_message = MessageThinking(
            message_id=thinking_id,
            chat_stream=chat,
            bot_user_info=bot_user_info,
            reply=anchor_message,  # 回复的是锚点消息
            thinking_start_time=thinking_time_point,
        )
        logger.debug(f"创建思考消息thinking_message：{thinking_message}")

        await self.heart_fc_sender.register_thinking(thinking_message)

    async def deal_reply(
        self,
        cycle_timers: dict,
        action_data: Dict[str, Any],
        reasoning: str,
        anchor_message: MessageRecv,
        thinking_id: str,
    ) -> tuple[bool, Optional[List[Tuple[str, str]]]]:
        # 创建思考消息
        await self._create_thinking_message(anchor_message, thinking_id)

        reply = None  # 初始化 reply，防止未定义
        try:
            has_sent_something = False

            # 处理文本部分
            text_part = action_data.get("text", [])
            if text_part:
                with Timer("生成回复", cycle_timers):
                    # 可以保留原有的文本处理逻辑或进行适当调整
                    reply = await self.express(
                        in_mind_reply=text_part,
                        anchor_message=anchor_message,
                        thinking_id=thinking_id,
                        reason=reasoning,
                        action_data=action_data,
                    )

                with Timer("选择表情", cycle_timers):
                    emoji_keyword = action_data.get("emojis", [])
                    emoji_base64 = await self._choose_emoji(emoji_keyword)
                    if emoji_base64:
                        reply.append(("emoji", emoji_base64))

                if reply:
                    with Timer("发送消息", cycle_timers):
                        sent_msg_list = await self._send_response_messages(
                            anchor_message=anchor_message,
                            thinking_id=thinking_id,
                            response_set=reply,
                        )
                    has_sent_something = True

                    # 为 trigger_nickname_analysis 准备 bot_reply 参数
                    bot_reply_for_analysis = []
                    if reply:  # reply 是 List[Tuple[str, str]]
                        for seg_type, seg_data in reply:
                            if seg_type == "text":  # 只取文本类型的数据
                                bot_reply_for_analysis.append(seg_data)

                    await nickname_manager.trigger_nickname_analysis(
                        anchor_message, bot_reply_for_analysis, self.chat_stream
                    )
                else:
                    logger.warning(f"{self.log_prefix} 文本回复生成失败")

            if not has_sent_something:
                logger.warning(f"{self.log_prefix} 回复动作未包含任何有效内容")

            return has_sent_something, sent_msg_list

        except Exception as e:
            logger.error(f"回复失败: {e}")
            return False, None

        # --- 回复器 (Replier) 的定义 --- #

    async def express(
        self,
        in_mind_reply: str,
        reason: str,
        anchor_message: MessageRecv,
        thinking_id: str,
        action_data: Dict[str, Any],
    ) -> Optional[List[str]]:
        """
        回复器 (Replier): 核心逻辑，负责生成回复文本。
        (已整合原 HeartFCGenerator 的功能)
        """
        try:
            # 1. 获取情绪影响因子并调整模型温度
            arousal_multiplier = mood_manager.get_arousal_multiplier()
            current_temp = float(global_config.llm_normal["temp"]) * arousal_multiplier
            self.express_model.params["temperature"] = current_temp  # 动态调整温度

            # 2. 获取信息捕捉器
            info_catcher = info_catcher_manager.get_info_catcher(thinking_id)

            # --- Determine sender_name for private chat ---
            sender_name_for_prompt = "某人"  # Default for group or if info unavailable
            if not self.is_group_chat and self.chat_target_info:
                # Prioritize person_name, then nickname
                sender_name_for_prompt = (
                    self.chat_target_info.get("person_name")
                    or self.chat_target_info.get("user_nickname")
                    or sender_name_for_prompt
                )
            # --- End determining sender_name ---

            target_message = action_data.get("target", "")

            # 3. 构建 Prompt
            with Timer("构建Prompt", {}):  # 内部计时器，可选保留
                prompt = await prompt_builder.build_prompt(
                    build_mode="focus",
                    chat_stream=self.chat_stream,  # Pass the stream object
                    in_mind_reply=in_mind_reply,
                    reason=reason,
                    current_mind_info="",
                    structured_info="",
                    sender_name=sender_name_for_prompt,  # Pass determined name
                    target_message=target_message,
                )

            # 4. 调用 LLM 生成回复
            content = None
            reasoning_content = None
            model_name = "unknown_model"
            if not prompt:
                logger.error(f"{self.log_prefix}[Replier-{thinking_id}] Prompt 构建失败，无法生成回复。")
                return None

            try:
                with Timer("LLM生成", {}):  # 内部计时器，可选保留
                    # logger.info(f"{self.log_prefix}[Replier-{thinking_id}]\nPrompt:\n{prompt}\n")
                    content, reasoning_content, model_name = await self.express_model.generate_response(prompt)

                    logger.info(f"{self.log_prefix}\nPrompt:\n{prompt}\n---------------------------\n")

                    logger.info(f"想要表达：{in_mind_reply}")
                    logger.info(f"理由：{reason}")
                    logger.info(f"生成回复: {content}\n")

                info_catcher.catch_after_llm_generated(
                    prompt=prompt, response=content, reasoning_content=reasoning_content, model_name=model_name
                )

            except Exception as llm_e:
                # 精简报错信息
                logger.error(f"{self.log_prefix}LLM 生成失败: {llm_e}")
                return None  # LLM 调用失败则无法生成回复

            processed_response = process_llm_response(content)

            # 5. 处理 LLM 响应
            if not content:
                logger.warning(f"{self.log_prefix}LLM 生成了空内容。")
                return None
            if not processed_response:
                logger.warning(f"{self.log_prefix}处理后的回复为空。")
                return None

            reply_set = []
            for str in processed_response:
                reply_seg = ("text", str)
                reply_set.append(reply_seg)

            return reply_set

        except Exception as e:
            logger.error(f"{self.log_prefix}回复生成意外失败: {e}")
            traceback.print_exc()
            return None

        # --- 发送器 (Sender) --- #

    async def _send_response_messages(
        self, anchor_message: Optional[MessageRecv], response_set: List[Tuple[str, str]], thinking_id: str
    ) -> Optional[MessageSending]:
        """发送回复消息 (尝试锚定到 anchor_message)，使用 HeartFCSender"""
        chat = self.chat_stream
        chat_id = self.chat_id
        if chat is None:
            logger.error(f"{self.log_prefix} 无法发送回复，chat_stream 为空。")
            return None
        if not anchor_message:
            logger.error(f"{self.log_prefix} 无法发送回复，anchor_message 为空。")
            return None

        stream_name = chat_manager.get_stream_name(chat_id) or chat_id  # 获取流名称用于日志

        # 检查思考过程是否仍在进行，并获取开始时间
        thinking_start_time = await self.heart_fc_sender.get_thinking_start_time(chat_id, thinking_id)

        if thinking_start_time is None:
            logger.error(f"[{stream_name}]思考过程未找到或已结束，无法发送回复。")
            return None

        mark_head = False
<<<<<<< HEAD
        _first_bot_msg: Optional[MessageSending] = None
=======
        # first_bot_msg: Optional[MessageSending] = None
>>>>>>> 5d503345
        reply_message_ids = []  # 记录实际发送的消息ID

        sent_msg_list = []

        for i, msg_text in enumerate(response_set):
            # 为每个消息片段生成唯一ID
            type = msg_text[0]
            data = msg_text[1]

            part_message_id = f"{thinking_id}_{i}"
            message_segment = Seg(type=type, data=data)

            if type == "emoji":
                is_emoji = True
            else:
                is_emoji = False
            reply_to = not mark_head

            bot_message = await self._build_single_sending_message(
                anchor_message=anchor_message,
                message_id=part_message_id,
                message_segment=message_segment,
                reply_to=reply_to,
                is_emoji=is_emoji,
                thinking_id=thinking_id,
            )

            try:
                if not mark_head:
                    mark_head = True
<<<<<<< HEAD
                    _first_bot_msg = bot_message  # 保存第一个成功发送的消息对象
=======
                    # first_bot_msg = bot_message  # 保存第一个成功发送的消息对象
>>>>>>> 5d503345
                    typing = False
                else:
                    typing = True

                if type == "emoji":
                    typing = False

                sent_msg = await self.heart_fc_sender.send_message(bot_message, has_thinking=True, typing=typing)

                reply_message_ids.append(part_message_id)  # 记录我们生成的ID

                sent_msg_list.append((type, sent_msg))

            except Exception as e:
                logger.error(f"{self.log_prefix}发送回复片段 {i} ({part_message_id}) 时失败: {e}")
                # 这里可以选择是继续发送下一个片段还是中止

        # 在尝试发送完所有片段后，完成原始的 thinking_id 状态
        try:
            await self.heart_fc_sender.complete_thinking(chat_id, thinking_id)

        except Exception as e:
            logger.error(f"{self.log_prefix}完成思考状态 {thinking_id} 时出错: {e}")

        return sent_msg_list

    async def _choose_emoji(self, send_emoji: str):
        """
        选择表情，根据send_emoji文本选择表情，返回表情base64
        """
        emoji_base64 = ""
        emoji_raw = await emoji_manager.get_emoji_for_text(send_emoji)
        if emoji_raw:
            emoji_path, _description = emoji_raw
            emoji_base64 = image_path_to_base64(emoji_path)
        return emoji_base64

    async def _build_single_sending_message(
        self,
        anchor_message: MessageRecv,
        message_id: str,
        message_segment: Seg,
        reply_to: bool,
        is_emoji: bool,
        thinking_id: str,
    ) -> MessageSending:
        """构建单个发送消息"""

        thinking_start_time = await self.heart_fc_sender.get_thinking_start_time(self.chat_id, thinking_id)
        bot_user_info = UserInfo(
            user_id=global_config.BOT_QQ,
            user_nickname=global_config.BOT_NICKNAME,
            platform=self.chat_stream.platform,
        )

        bot_message = MessageSending(
            message_id=message_id,  # 使用片段的唯一ID
            chat_stream=self.chat_stream,
            bot_user_info=bot_user_info,
            sender_info=anchor_message.message_info.user_info,
            message_segment=message_segment,
            reply=anchor_message,  # 回复原始锚点
            is_head=reply_to,
            is_emoji=is_emoji,
            thinking_start_time=thinking_start_time,  # 传递原始思考开始时间
        )

        return bot_message<|MERGE_RESOLUTION|>--- conflicted
+++ resolved
@@ -260,11 +260,7 @@
             return None
 
         mark_head = False
-<<<<<<< HEAD
-        _first_bot_msg: Optional[MessageSending] = None
-=======
         # first_bot_msg: Optional[MessageSending] = None
->>>>>>> 5d503345
         reply_message_ids = []  # 记录实际发送的消息ID
 
         sent_msg_list = []
@@ -295,11 +291,7 @@
             try:
                 if not mark_head:
                     mark_head = True
-<<<<<<< HEAD
-                    _first_bot_msg = bot_message  # 保存第一个成功发送的消息对象
-=======
                     # first_bot_msg = bot_message  # 保存第一个成功发送的消息对象
->>>>>>> 5d503345
                     typing = False
                 else:
                     typing = True
