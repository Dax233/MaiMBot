--- conflicted
+++ resolved
@@ -376,15 +376,9 @@
         )  # 更高的温度，更少的token（后续可以根据情绪来调整温度）
 
         self.emoji_num = 0
-<<<<<<< HEAD
-        self.emoji_num_max = global_config.max_emoji_num
-        self.emoji_num_max_reach_deletion = global_config.max_reach_deletion
-        self.emoji_objects: List[MaiEmoji] = []  # 存储MaiEmoji对象的列表，使用类型注解明确列表元素类型
-=======
         self.emoji_num_max = global_config.emoji.max_reg_num
         self.emoji_num_max_reach_deletion = global_config.emoji.do_replace
         self.emoji_objects: list[MaiEmoji] = []  # 存储MaiEmoji对象的列表，使用类型注解明确列表元素类型
->>>>>>> 4562277e
 
         logger.info("启动表情包管理器")
 
