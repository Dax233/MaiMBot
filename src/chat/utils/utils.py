import random
import re
import regex
import time
from collections import Counter

import jieba
import numpy as np
from maim_message import UserInfo
from pymongo.errors import PyMongoError

from src.common.logger import get_module_logger
from src.manager.mood_manager import mood_manager
from ..message_receive.message import MessageRecv
from ..models.utils_model import LLMRequest
from .typo_generator import ChineseTypoGenerator
from ...common.database import db
from ...config.config import global_config

logger = get_module_logger("chat_utils")

# 预编译正则表达式以提高性能
_L_REGEX = regex.compile(r'\p{L}') # 匹配任何Unicode字母
_HAN_CHAR_REGEX = regex.compile(r'\p{Han}') # 匹配汉字 (Unicode属性)

def is_letter_not_han(char_str: str) -> bool:
    """
    检查字符是否为“字母”且“非汉字”。
    例如拉丁字母、西里尔字母、韩文等返回True。
    汉字、数字、标点、空格等返回False。
    """
    if not isinstance(char_str, str) or len(char_str) != 1:
        return False

<<<<<<< HEAD
=======
    is_letter = _L_REGEX.fullmatch(char_str) is not None
    if not is_letter:
        return False

    # 使用 \p{Han} 属性进行汉字判断，更为准确
    is_han = _HAN_CHAR_REGEX.fullmatch(char_str) is not None
    return not is_han

>>>>>>> 35b54ea7
def is_han_character(char_str: str) -> bool:
    """检查字符是否为汉字 (使用 \p{Han} Unicode 属性)"""
    if not isinstance(char_str, str) or len(char_str) != 1:
        return False
    return _HAN_CHAR_REGEX.fullmatch(char_str) is not None

def is_english_letter(char: str) -> bool:
    """检查字符是否为英文字母（忽略大小写）"""
    return "a" <= char.lower() <= "z"

def db_message_to_str(message_dict: dict) -> str:
    logger.debug(f"message_dict: {message_dict}")
    time_str = time.strftime("%m-%d %H:%M:%S", time.localtime(message_dict["time"]))
    try:
        name = "[(%s)%s]%s" % (
            message_dict["user_id"],
            message_dict.get("user_nickname", ""),
            message_dict.get("user_cardname", ""),
        )
    except Exception:
        name = message_dict.get("user_nickname", "") or f"用户{message_dict['user_id']}"
    content = message_dict.get("processed_plain_text", "")
    result = f"[{time_str}] {name}: {content}\n"
    logger.debug(f"result: {result}")
    return result


def is_mentioned_bot_in_message(message: MessageRecv) -> tuple[bool, float]:
    """检查消息是否提到了机器人"""
    keywords = [global_config.BOT_NICKNAME]
    nicknames = global_config.BOT_ALIAS_NAMES
    reply_probability = 0.0
    is_at = False
    is_mentioned = False

    if (
        message.message_info.additional_config is not None
        and message.message_info.additional_config.get("is_mentioned") is not None
    ):
        try:
            reply_probability = float(message.message_info.additional_config.get("is_mentioned"))
            is_mentioned = True
            return is_mentioned, reply_probability
        except Exception as e:
            logger.warning(e)
            logger.warning(
                f"消息中包含不合理的设置 is_mentioned: {message.message_info.additional_config.get('is_mentioned')}"
            )

    # 判断是否被@
    if re.search(f"@[\\s\\S]*?（id:{global_config.BOT_QQ}）", message.processed_plain_text):
        is_at = True
        is_mentioned = True

    if is_at and global_config.at_bot_inevitable_reply:
        reply_probability = 1.0
        logger.info("被@，回复概率设置为100%")
    else:
        if not is_mentioned:
            # 判断是否被回复
            if re.match(
                f"\\[回复 [\\s\\S]*?\\({str(global_config.BOT_QQ)}\\)：[\\s\\S]*?\\]，说：", message.processed_plain_text
            ):
                is_mentioned = True
            else:
                # 判断内容中是否被提及
                message_content = re.sub(r"@[\s\S]*?（(\d+)）", "", message.processed_plain_text)
                message_content = re.sub(r"\[回复 [\s\S]*?\(((\d+)|未知id)\)：[\s\S]*?]，说：", "", message_content)
                for keyword in keywords:
                    if keyword in message_content:
                        is_mentioned = True
                for nickname in nicknames:
                    if nickname in message_content:
                        is_mentioned = True
        if is_mentioned and global_config.mentioned_bot_inevitable_reply:
            reply_probability = 1.0
            logger.info("被提及，回复概率设置为100%")
    return is_mentioned, reply_probability


async def get_embedding(text, request_type="embedding"):
    """获取文本的embedding向量"""
    llm = LLMRequest(model=global_config.embedding, request_type=request_type)
    # return llm.get_embedding_sync(text)
    try:
        embedding = await llm.get_embedding(text)
    except Exception as e:
        logger.error(f"获取embedding失败: {str(e)}")
        embedding = None
    return embedding


def get_recent_group_detailed_plain_text(chat_stream_id: str, limit: int = 12, combine=False):
    recent_messages = list(
        db.messages.find(
            {"chat_id": chat_stream_id},
            {
                "time": 1,  # 返回时间字段
                "chat_id": 1,
                "chat_info": 1,
                "user_info": 1,
                "message_id": 1,  # 返回消息ID字段
                "detailed_plain_text": 1,  # 返回处理后的文本字段
            },
        )
        .sort("time", -1)
        .limit(limit)
    )

    if not recent_messages:
        return []

    message_detailed_plain_text = ""
    message_detailed_plain_text_list = []

    # 反转消息列表，使最新的消息在最后
    recent_messages.reverse()

    if combine:
        for msg_db_data in recent_messages:
            message_detailed_plain_text += str(msg_db_data["detailed_plain_text"])
        return message_detailed_plain_text
    else:
        for msg_db_data in recent_messages:
            message_detailed_plain_text_list.append(msg_db_data["detailed_plain_text"])
        return message_detailed_plain_text_list


def get_recent_group_speaker(chat_stream_id: int, sender, limit: int = 12) -> list:
    # 获取当前群聊记录内发言的人
    recent_messages = list(
        db.messages.find(
            {"chat_id": chat_stream_id},
            {
                "user_info": 1,
            },
        )
        .sort("time", -1)
        .limit(limit)
    )

    if not recent_messages:
        return []

    who_chat_in_group = []
    for msg_db_data in recent_messages:
        user_info = UserInfo.from_dict(msg_db_data["user_info"])
        if (
            (user_info.platform, user_info.user_id) != sender
            and user_info.user_id != global_config.BOT_QQ
            and (user_info.platform, user_info.user_id, user_info.user_nickname) not in who_chat_in_group
            and len(who_chat_in_group) < 5
        ):  # 排除重复，排除消息发送者，排除bot，限制加载的关系数目
            who_chat_in_group.append((user_info.platform, user_info.user_id, user_info.user_nickname))

    return who_chat_in_group


def split_into_sentences_w_remove_punctuation(text: str) -> list[str]:
    """将文本分割成句子，并根据概率合并
    Args:
        text: 要分割的文本字符串 (假定颜文字已被保护)
    Returns:
        List[str]: 分割和合并后的句子列表
    """
    # 预处理：
    # 1. 将连续的换行符替换为单个换行符
    text = regex.sub(r"\n\s*\n+", "\n", text)
    # 2. 处理换行符和其他分隔符的组合 (增加了 . 和 —)
    text = regex.sub(r"\n\s*([—。.,，;\s\xa0])", r"\1", text)
    text = regex.sub(r"([—。.,，;\s\xa0])\s*\n", r"\1", text)
    # 3. 处理两个汉字中间的换行符
    def replace_han_newline(match):
        char1 = match.group(1)
        char2 = match.group(2)
        if is_han_character(char1) and is_han_character(char2):
            return char1 + "。" + char2
        return match.group(0)
    text = regex.sub(r"(.)\n(.)", replace_han_newline, text)

    len_text = len(text)
    if len_text < 3:
        if random.random() < 0.01:
            return list(text)
        else:
            return [text]

    # 定义分隔符，增加了 \n, ., —
    separators = {"，", ",", " ", "。", ";", "\xa0", "\n", ".", "—"}
    segments = []
    current_segment = ""

    i = 0
    while i < len(text):
        char = text[i]

        if char in separators:
            can_split = True

            if char == ' ' or char == '\xa0':
                if 0 < i < len(text) - 1:
                    prev_char = text[i - 1]
                    next_char = text[i + 1]
                    is_prev_letter_not_han = is_letter_not_han(prev_char)
                    is_next_letter_not_han = is_letter_not_han(next_char)
                    if is_prev_letter_not_han and is_next_letter_not_han:
                        can_split = False

            if can_split:
                if current_segment:
                    segments.append((current_segment, char))
                elif char not in [' ', '\xa0']:
                    segments.append(("", char))
                elif char in [' ', '\xa0']:
                    segments.append(("", char))
                current_segment = ""
            else:
                current_segment += char
        else:
            current_segment += char
        i += 1

    if current_segment:
        segments.append((current_segment, ""))

    temp_segments_for_filter = []
    for content, sep in segments:
        if content.strip():
            temp_segments_for_filter.append((content,sep))
        elif sep and sep not in [' ', '\xa0']:
            temp_segments_for_filter.append((content,sep))
    segments = temp_segments_for_filter

    if not segments:
        return [text] if text.strip() else []

    preliminary_final_sentences = []
    current_sentence_build = ""
    for content, sep in segments:
        current_sentence_build += content
        if sep and sep not in [' ', '\xa0']:
            current_sentence_build += sep
            if current_sentence_build.strip():
                preliminary_final_sentences.append(current_sentence_build.strip())
            current_sentence_build = ""
        elif sep:
            current_sentence_build += sep
    if current_sentence_build.strip():
        preliminary_final_sentences.append(current_sentence_build.strip())

    if not preliminary_final_sentences:
        return []

    if len_text < 12:
        split_strength = 0.2
    elif len_text < 32:
        split_strength = 0.5
    else:
        split_strength = 0.7
    merge_probability = 1.0 - split_strength

    if merge_probability == 1.0:
        return [" ".join(preliminary_final_sentences).strip()] if preliminary_final_sentences else []

    final_sentences_merged = []
    temp_sentence = ""
    if preliminary_final_sentences:
        temp_sentence = preliminary_final_sentences[0]
        for i in range(1, len(preliminary_final_sentences)):
            if random.random() < merge_probability and temp_sentence:
                temp_sentence += " " + preliminary_final_sentences[i] 
            else:
                if temp_sentence:
                    final_sentences_merged.append(temp_sentence)
                temp_sentence = preliminary_final_sentences[i]
        if temp_sentence:
            final_sentences_merged.append(temp_sentence)

    final_sentences = [s.strip() for s in final_sentences_merged if s.strip()]

    return final_sentences


def random_remove_punctuation(text: str) -> str:
    """随机处理标点符号，模拟人类打字习惯

    Args:
        text: 要处理的文本

    Returns:
        str: 处理后的文本
    """
    result = ""
    text_len = len(text)

    for i, char in enumerate(text):
        if char == "。" and i == text_len - 1:  # 结尾的句号
            if random.random() > 0.1:  # 90%概率删除结尾句号
                continue
        elif char == "，":
            rand = random.random()
            if rand < 0.25:  # 5%概率删除逗号
                continue
            elif rand < 0.25:  # 20%概率把逗号变成空格
                result += " "
                continue
        result += char
    return result


def process_llm_response(text: str) -> list[str]:
    # 先保护颜文字
    if global_config.enable_kaomoji_protection:
        protected_text, kaomoji_mapping = protect_kaomoji(text)
        logger.trace(f"保护颜文字后的文本: {protected_text}")
    else:
        protected_text = text
        kaomoji_mapping = {}
    # 提取被 () 或 [] 包裹且包含中文的内容
    pattern = re.compile(r"[(\[（](?=.*[一-鿿]).*?[)\]）]")
    # _extracted_contents = pattern.findall(text)
    _extracted_contents = pattern.findall(protected_text)  # 在保护后的文本上查找
    # 去除 () 和 [] 及其包裹的内容
    cleaned_text = pattern.sub("", protected_text)

    if cleaned_text == "":
        return ["呃呃"]

    logger.debug(f"{text}去除括号处理后的文本: {cleaned_text}")

    # 对清理后的文本进行进一步处理
    max_length = global_config.response_max_length * 2
    max_sentence_num = global_config.response_max_sentence_num
    # 如果基本上是中文，则进行长度过滤
    if get_western_ratio(cleaned_text) < 0.1:
        if len(cleaned_text) > max_length:
            logger.warning(f"回复过长 ({len(cleaned_text)} 字符)，返回默认回复")
            return ["懒得说"]

    typo_generator = ChineseTypoGenerator(
        error_rate=global_config.chinese_typo_error_rate,
        min_freq=global_config.chinese_typo_min_freq,
        tone_error_rate=global_config.chinese_typo_tone_error_rate,
        word_replace_rate=global_config.chinese_typo_word_replace_rate,
    )

    if global_config.enable_response_splitter:
        split_sentences = split_into_sentences_w_remove_punctuation(cleaned_text)
    else:
        split_sentences = [cleaned_text]

    sentences = []
    for sentence in split_sentences:
        if global_config.chinese_typo_enable:
            typoed_text, typo_corrections = typo_generator.create_typo_sentence(sentence)
            sentences.append(typoed_text)
            if typo_corrections:
                sentences.append(typo_corrections)
        else:
            sentences.append(sentence)

    if len(sentences) > (max_sentence_num * 2):
        logger.warning(f"分割后消息数量过多 ({len(sentences)} 条)，返回默认回复")
        return [f"{global_config.BOT_NICKNAME}不知道哦"]

    # if extracted_contents:
    #     for content in extracted_contents:
    #         sentences.append(content)

    # 在所有句子处理完毕后，对包含占位符的列表进行恢复
    if global_config.enable_kaomoji_protection:
        sentences = recover_kaomoji(sentences, kaomoji_mapping)

    return sentences


def calculate_typing_time(
    input_string: str,
    thinking_start_time: float,
    chinese_time: float = 0.2,
    english_time: float = 0.1,
    is_emoji: bool = False,
) -> float:
    """
    计算输入字符串所需的时间，中文和英文字符有不同的输入时间
        input_string (str): 输入的字符串
        chinese_time (float): 中文字符的输入时间，默认为0.2秒
        english_time (float): 英文字符的输入时间，默认为0.1秒
        is_emoji (bool): 是否为emoji，默认为False

    特殊情况：
    - 如果只有一个中文字符，将使用3倍的中文输入时间
    - 在所有输入结束后，额外加上回车时间0.3秒
    - 如果is_emoji为True，将使用固定1秒的输入时间
    """
    mood_arousal = mood_manager.current_mood.arousal
    typing_speed_multiplier = 1.5**mood_arousal
    chinese_time *= 1 / typing_speed_multiplier
    english_time *= 1 / typing_speed_multiplier

    # 使用 is_han_character 进行判断
    chinese_chars = sum(1 for char in input_string if is_han_character(char))

    if chinese_chars == 1 and len(input_string.strip()) == 1:
        return chinese_time * 3 + 0.3

    total_time = 0
    for char in input_string:
        if is_han_character(char): # 使用 is_han_character 进行判断
            total_time += chinese_time
        else:
            total_time += english_time

    if is_emoji:
        total_time = 1

    if time.time() - thinking_start_time > 10:
        total_time = 1

    return total_time



def cosine_similarity(v1, v2):
    """计算余弦相似度"""
    dot_product = np.dot(v1, v2)
    norm1 = np.linalg.norm(v1)
    norm2 = np.linalg.norm(v2)
    if norm1 == 0 or norm2 == 0:
        return 0
    return dot_product / (norm1 * norm2)


def text_to_vector(text):
    """将文本转换为词频向量"""
    # 分词
    words = jieba.lcut(text)
    # 统计词频
    word_freq = Counter(words)
    return word_freq


def find_similar_topics_simple(text: str, topics: list, top_k: int = 5) -> list:
    """使用简单的余弦相似度计算文本相似度"""
    # 将输入文本转换为词频向量
    text_vector = text_to_vector(text)

    # 计算每个主题的相似度
    similarities = []
    for topic in topics:
        topic_vector = text_to_vector(topic)
        # 获取所有唯一词
        all_words = set(text_vector.keys()) | set(topic_vector.keys())
        # 构建向量
        v1 = [text_vector.get(word, 0) for word in all_words]
        v2 = [topic_vector.get(word, 0) for word in all_words]
        # 计算相似度
        similarity = cosine_similarity(v1, v2)
        similarities.append((topic, similarity))

    # 按相似度降序排序并返回前k个
    return sorted(similarities, key=lambda x: x[1], reverse=True)[:top_k]


def truncate_message(message: str, max_length=20) -> str:
    """截断消息，使其不超过指定长度"""
    if len(message) > max_length:
        return message[:max_length] + "..."
    return message


def protect_kaomoji(sentence):
    """ "
    识别并保护句子中的颜文字（含括号与无括号），将其替换为占位符，
    并返回替换后的句子和占位符到颜文字的映射表。
    Args:
        sentence (str): 输入的原始句子
    Returns:
        tuple: (处理后的句子, {占位符: 颜文字})
    """
    kaomoji_pattern = re.compile(
        r"("
        r"[(\[（【]"  # 左括号
        r"[^()\[\]（）【】]*?"  # 非括号字符（惰性匹配）
        r"[^一-龥a-zA-Z0-9\s]"  # 非中文、非英文、非数字、非空格字符（必须包含至少一个）
        r"[^()\[\]（）【】]*?"  # 非括号字符（惰性匹配）
        r"[)\]）】"  # 右括号
        r"]"
        r")"
        r"|"
        r"([▼▽・ᴥω･﹏^><≧≦￣｀´∀ヮДд︿﹀へ｡ﾟ╥╯╰︶︹•⁄]{2,15})"
    )

    kaomoji_matches = kaomoji_pattern.findall(sentence)
    placeholder_to_kaomoji = {}

    for idx, match in enumerate(kaomoji_matches):
        kaomoji = match[0] if match[0] else match[1]
        placeholder = f"__KAOMOJI_{idx}__"
        sentence = sentence.replace(kaomoji, placeholder, 1)
        placeholder_to_kaomoji[placeholder] = kaomoji

    return sentence, placeholder_to_kaomoji


def recover_kaomoji(sentences, placeholder_to_kaomoji):
    """
    根据映射表恢复句子中的颜文字。
    Args:
        sentences (list): 含有占位符的句子列表
        placeholder_to_kaomoji (dict): 占位符到颜文字的映射表
    Returns:
        list: 恢复颜文字后的句子列表
    """
    recovered_sentences = []
    for sentence in sentences:
        for placeholder, kaomoji in placeholder_to_kaomoji.items():
            sentence = sentence.replace(placeholder, kaomoji)
        recovered_sentences.append(sentence)
    return recovered_sentences


def get_western_ratio(paragraph):
    """计算段落中字母数字字符的西文比例
    原理：检查段落中字母数字字符的西文比例
    通过is_english_letter函数判断每个字符是否为西文
    只检查字母数字字符，忽略标点符号和空格等非字母数字字符

    Args:
        paragraph: 要检查的文本段落

    Returns:
        float: 西文字符比例(0.0-1.0)，如果没有字母数字字符则返回0.0
    """
    alnum_chars = [char for char in paragraph if char.isalnum()]
    if not alnum_chars:
        return 0.0

    western_count = sum(1 for char in alnum_chars if is_english_letter(char)) # 保持使用 is_english_letter
    return western_count / len(alnum_chars)


def count_messages_between(start_time: float, end_time: float, stream_id: str) -> tuple[int, int]:
    """计算两个时间点之间的消息数量和文本总长度

    Args:
        start_time (float): 起始时间戳 (不包含)
        end_time (float): 结束时间戳 (包含)
        stream_id (str): 聊天流ID

    Returns:
        tuple[int, int]: (消息数量, 文本总长度)
    """
    count = 0
    total_length = 0

    # 参数校验 (可选但推荐)
    if start_time >= end_time:
        # logger.debug(f"开始时间 {start_time} 大于或等于结束时间 {end_time}，返回 0, 0")
        return 0, 0
    if not stream_id:
        logger.error("stream_id 不能为空")
        return 0, 0

    # 直接查询时间范围内的消息
    # time > start_time AND time <= end_time
    query = {"chat_id": stream_id, "time": {"$gt": start_time, "$lte": end_time}}

    try:
        # 执行查询
        messages_cursor = db.messages.find(query)

        # 遍历结果计算数量和长度
        for msg in messages_cursor:
            count += 1
            total_length += len(msg.get("processed_plain_text", ""))

        # logger.debug(f"查询范围 ({start_time}, {end_time}] 内找到 {count} 条消息，总长度 {total_length}")
        return count, total_length

    except PyMongoError as e:
        logger.error(f"查询 stream_id={stream_id} 在 ({start_time}, {end_time}] 范围内的消息时出错: {e}")
        return 0, 0
    except Exception as e:  # 保留一个通用异常捕获以防万一
        logger.error(f"计算消息数量时发生意外错误: {e}")
        return 0, 0


def translate_timestamp_to_human_readable(timestamp: float, mode: str = "normal") -> str:
    """将时间戳转换为人类可读的时间格式

    Args:
        timestamp: 时间戳
        mode: 转换模式，"normal"为标准格式，"relative"为相对时间格式

    Returns:
        str: 格式化后的时间字符串
    """
    if mode == "normal":
        return time.strftime("%Y-%m-%d %H:%M:%S ", time.localtime(timestamp))
    elif mode == "relative":
        now = time.time()
        diff = now - timestamp

        if diff < 20:
            return "刚刚:\n"
        elif diff < 60:
            return f"{int(diff)}秒前:\n"
        elif diff < 3600:
            return f"{int(diff / 60)}分钟前:\n"
        elif diff < 86400:
            return f"{int(diff / 3600)}小时前:\n"
        elif diff < 86400 * 2:
            return f"{int(diff / 86400)}天前:\n"
        else:
            return time.strftime("%Y-%m-%d %H:%M:%S", time.localtime(timestamp)) + ":\n"
    else:  # mode = "lite" or unknown
        # 只返回时分秒格式，喵~
        return time.strftime("%H:%M:%S", time.localtime(timestamp))


def parse_text_timestamps(text: str, mode: str = "normal") -> str:
    """解析文本中的时间戳并转换为可读时间格式

    Args:
        text: 包含时间戳的文本，时间戳应以[]包裹
        mode: 转换模式，传递给translate_timestamp_to_human_readable，"normal"或"relative"

    Returns:
        str: 替换后的文本

    转换规则:
    - normal模式: 将文本中所有时间戳转换为可读格式
    - lite模式:
        - 第一个和最后一个时间戳必须转换
        - 以5秒为间隔划分时间段，每段最多转换一个时间戳
        - 不转换的时间戳替换为空字符串
    """
    # 匹配[数字]或[数字.数字]格式的时间戳
    pattern = r"\[(\d+(?:\.\d+)?)\]"

    # 找出所有匹配的时间戳
    matches = list(re.finditer(pattern, text))

    if not matches:
        return text

    # normal模式: 直接转换所有时间戳
    if mode == "normal":
        result_text = text
        for match in matches:
            timestamp = float(match.group(1))
            readable_time = translate_timestamp_to_human_readable(timestamp, "normal")
            # 由于替换会改变文本长度，需要使用正则替换而非直接替换
            pattern_instance = re.escape(match.group(0))
            result_text = re.sub(pattern_instance, readable_time, result_text, count=1)
        return result_text
    else:
        # lite模式: 按5秒间隔划分并选择性转换
        result_text = text

        # 提取所有时间戳及其位置
        timestamps = [(float(m.group(1)), m) for m in matches]
        timestamps.sort(key=lambda x: x[0])  # 按时间戳升序排序

        if not timestamps:
            return text

        # 获取第一个和最后一个时间戳
        first_timestamp, first_match = timestamps[0]
        last_timestamp, last_match = timestamps[-1]

        # 将时间范围划分成5秒间隔的时间段
        time_segments = {}

        # 对所有时间戳按15秒间隔分组
        for ts, match in timestamps:
            segment_key = int(ts // 15)  # 将时间戳除以15取整，作为时间段的键
            if segment_key not in time_segments:
                time_segments[segment_key] = []
            time_segments[segment_key].append((ts, match))

        # 记录需要转换的时间戳
        to_convert = []

        # 从每个时间段中选择一个时间戳进行转换
        for _, segment_timestamps in time_segments.items():
            # 选择这个时间段中的第一个时间戳
            to_convert.append(segment_timestamps[0])

        # 确保第一个和最后一个时间戳在转换列表中
        first_in_list = False
        last_in_list = False

        for ts, _ in to_convert:
            if ts == first_timestamp:
                first_in_list = True
            if ts == last_timestamp:
                last_in_list = True

        if not first_in_list:
            to_convert.append((first_timestamp, first_match))
        if not last_in_list:
            to_convert.append((last_timestamp, last_match))

        # 创建需要转换的时间戳集合，用于快速查找
        to_convert_set = {match.group(0) for _, match in to_convert}

        # 首先替换所有不需要转换的时间戳为空字符串
        for _, match in timestamps:
            if match.group(0) not in to_convert_set:
                pattern_instance = re.escape(match.group(0))
                result_text = re.sub(pattern_instance, "", result_text, count=1)

        # 按照时间戳原始顺序排序，避免替换时位置错误
        to_convert.sort(key=lambda x: x[1].start())

        # 执行替换
        # 由于替换会改变文本长度，从后向前替换
        to_convert.reverse()
        for ts, match in to_convert:
            readable_time = translate_timestamp_to_human_readable(ts, "relative")
            pattern_instance = re.escape(match.group(0))
            result_text = re.sub(pattern_instance, readable_time, result_text, count=1)

        return result_text<|MERGE_RESOLUTION|>--- conflicted
+++ resolved
@@ -32,8 +32,6 @@
     if not isinstance(char_str, str) or len(char_str) != 1:
         return False
 
-<<<<<<< HEAD
-=======
     is_letter = _L_REGEX.fullmatch(char_str) is not None
     if not is_letter:
         return False
@@ -42,7 +40,6 @@
     is_han = _HAN_CHAR_REGEX.fullmatch(char_str) is not None
     return not is_han
 
->>>>>>> 35b54ea7
 def is_han_character(char_str: str) -> bool:
     """检查字符是否为汉字 (使用 \p{Han} Unicode 属性)"""
     if not isinstance(char_str, str) or len(char_str) != 1:
