import random
import re
import regex
import time
from collections import Counter

import jieba
import numpy as np
from maim_message import UserInfo
from pymongo.errors import PyMongoError

from src.common.logger import get_module_logger
from src.manager.mood_manager import mood_manager
from ..message_receive.message import MessageRecv
from ..models.utils_model import LLMRequest
from .typo_generator import ChineseTypoGenerator
from ...common.database import db
from ...config.config import global_config

logger = get_module_logger("chat_utils")

# --- 全局常量和预编译正则表达式 ---
# \p{L} 匹配任何语言中的任何种类的字母字符。
_L_REGEX = regex.compile(r"\p{L}")
# \p{Han} 匹配汉字。
_HAN_CHAR_REGEX = regex.compile(r"\p{Han}")
# \p{Nd} 匹配十进制数字字符。
_Nd_REGEX = regex.compile(r"\p{Nd}")

# 书名号占位符的前缀，用于在处理文本时临时替换书名号。
BOOK_TITLE_PLACEHOLDER_PREFIX = "__BOOKTITLE_"
# 定义句子分隔符集合。
SEPARATORS = {"。", "，", ",", " ", ";", "\xa0", "\n", ".", "—", "！", "？"}
# 已知的以点号结尾的英文缩写词，用于避免错误地将缩写词中的点号作为句子结束符。
KNOWN_ABBREVIATIONS_ENDING_WITH_DOT = {
    "Mr.", "Mrs.", "Ms.", "Dr.", "Prof.", "St.", "Messrs.", "Mmes.", "Capt.", "Gov.",
    "Inc.", "Ltd.", "Corp.", "Co.", "PLC", "vs.", "etc.", "i.e.", "e.g.", "viz.",
    "al.", "et al.", "ca.", "cf.", "No.", "Vol.", "pp.", "fig.", "figs.", "ed.",
    "Ph.D.", "M.D.", "B.A.", "M.A.", "Jan.", "Feb.", "Mar.", "Apr.", "Jun.", "Jul.",
    "Aug.", "Sep.", "Oct.", "Nov.", "Dec.", "Mon.", "Tue.", "Wed.", "Thu.", "Fri.",
    "Sat.", "Sun.", "U.S.", "U.K.", "E.U.", "U.S.A.", "U.S.S.R.", "Ave.", "Blvd.",
    "Rd.", "Ln.", "approx.", "dept.", "appt.", "श्री.", # 印地语中的 Shri.
}

# --- 辅助函数 ---

def is_letter_not_han(char_str: str) -> bool:
    """
    检查单个字符是否为“字母”且“非汉字”。
    例如拉丁字母、西里尔字母、韩文等返回True。
    汉字、数字、标点、空格等返回False。

    Args:
        char_str:待检查的单个字符。

    Returns:
        bool: 如果字符是字母且非汉字则为True，否则为False。
    """
    if not isinstance(char_str, str) or len(char_str) != 1:
        return False # 输入必须是单个字符的字符串
    is_letter = _L_REGEX.fullmatch(char_str) is not None
    if not is_letter:
        return False # 如果不是字母，直接返回False
    # 是字母，则进一步判断是否为汉字
    is_han = _HAN_CHAR_REGEX.fullmatch(char_str) is not None
    return not is_han # 是字母且不是汉字


def is_han_character(char_str: str) -> bool:
    """
    检查单个字符是否为汉字 (使用 Unicode \p{Han} 属性)。

    Args:
        char_str: 待检查的单个字符。

    Returns:
        bool: 如果字符是汉字则为True，否则为False。
    """
    if not isinstance(char_str, str) or len(char_str) != 1:
        return False
    return _HAN_CHAR_REGEX.fullmatch(char_str) is not None


def is_digit(char_str: str) -> bool:
    """
    检查单个字符是否为Unicode数字 (十进制数字)。

    Args:
        char_str: 待检查的单个字符。

    Returns:
        bool: 如果字符是Unicode数字则为True，否则为False。
    """
    if not isinstance(char_str, str) or len(char_str) != 1:
        return False
    return _Nd_REGEX.fullmatch(char_str) is not None


def is_relevant_word_char(char_str: str) -> bool:
    """
    检查字符是否为“相关词语字符”（即非汉字字母或数字）。
    此函数用于判断在非中文语境下，空格两侧的字符是否应被视为构成一个连续词语的部分，
    从而决定该空格是否作为分割点。
    例如拉丁字母、西里尔字母、数字等返回True。
    汉字、标点、纯空格等返回False。

    Args:
        char_str: 待检查的单个字符。

    Returns:
        bool: 如果字符是非汉字字母或数字则为True，否则为False。
    """
    if not isinstance(char_str, str) or len(char_str) != 1:
        return False
    # 检查是否为Unicode字母
    if _L_REGEX.fullmatch(char_str):
        # 如果是字母，则检查是否非汉字
        return not _HAN_CHAR_REGEX.fullmatch(char_str)
    # 检查是否为Unicode数字
    if _Nd_REGEX.fullmatch(char_str):
        return True  # 数字本身被视为相关词语字符
    return False


def is_english_letter(char: str) -> bool:
    """
    检查单个字符是否为英文字母（忽略大小写）。

    Args:
        char: 待检查的单个字符。

    Returns:
        bool: 如果字符是英文字母则为True，否则为False。
    """
    return "a" <= char.lower() <= "z"


def protect_book_titles(text: str) -> tuple[str, dict[str, str]]:
    """
    保护文本中的书名号内容，将其替换为唯一的占位符。
    返回保护后的文本和占位符到原始内容的映射。

    Args:
        text: 原始输入文本。

    Returns:
        tuple[str, dict[str, str]]: 一个元组，包含：
            - protected_text (str): 书名号被占位符替换后的文本。
            - book_title_mapping (dict): 占位符到原始书名号内容（含书名号本身）的映射。
    """
    book_title_mapping = {}
    # 正则表达式匹配《内容》形式的书名号，使用非贪婪匹配 (.*?) 以正确处理。
    book_title_pattern = re.compile(r"《(.*?)》")

    def replace_func(match):
        # 为每个匹配到的书名号生成一个唯一的占位符。
        placeholder = f"{BOOK_TITLE_PLACEHOLDER_PREFIX}{len(book_title_mapping)}__"
        # 存储占位符和原始书名号（包括《》）的映射关系。
        book_title_mapping[placeholder] = match.group(0)
        return placeholder

    protected_text = book_title_pattern.sub(replace_func, text)
    return protected_text, book_title_mapping

def recover_book_titles(sentences: list[str], book_title_mapping: dict[str, str]) -> list[str]:
    """
    将句子列表中的书名号占位符恢复为原始的书名号内容。

    Args:
        sentences: 包含可能书名号占位符的句子列表。
        book_title_mapping: 占位符到原始书名号内容的映射。

    Returns:
        list[str]: 书名号占位符被恢复后的句子列表。
    """
    recovered_sentences = []
    if not sentences: # 如果输入句子列表为空，直接返回空列表
        return []
    for sentence in sentences:
        if not isinstance(sentence, str): # 添加类型检查，确保每个元素都是字符串
            recovered_sentences.append(sentence) # 如果不是字符串，直接添加（或选择跳过/记录错误）
            continue
        # 遍历映射，将句子中的每个占位符替换回其原始书名号内容。
        for placeholder, original_content in book_title_mapping.items():
            sentence = sentence.replace(placeholder, original_content)
        recovered_sentences.append(sentence)
    return recovered_sentences


def db_message_to_str(message_dict: dict) -> str:
    logger.debug(f"message_dict: {message_dict}")
    time_str = time.strftime("%m-%d %H:%M:%S", time.localtime(message_dict["time"]))
    try:
        name = "[(%s)%s]%s" % (
            message_dict["user_id"],
            message_dict.get("user_nickname", ""),
            message_dict.get("user_cardname", ""),
        )
    except Exception:
        name = message_dict.get("user_nickname", "") or f"用户{message_dict['user_id']}"
    content = message_dict.get("processed_plain_text", "")
    result = f"[{time_str}] {name}: {content}\n"
    logger.debug(f"result: {result}")
    return result


def is_mentioned_bot_in_message(message: MessageRecv) -> tuple[bool, float]:
    """检查消息是否提到了机器人"""
    keywords = [global_config.bot.nickname]
    nicknames = global_config.bot.alias_names
    reply_probability = 0.0
    is_at = False
    is_mentioned = False

    if (
        message.message_info.additional_config is not None
        and message.message_info.additional_config.get("is_mentioned") is not None
    ):
        try:
            reply_probability = float(message.message_info.additional_config.get("is_mentioned"))
            is_mentioned = True
            return is_mentioned, reply_probability
        except Exception as e:
            logger.warning(e)
            logger.warning(
                f"消息中包含不合理的设置 is_mentioned: {message.message_info.additional_config.get('is_mentioned')}"
            )

    # 判断是否被@
    if re.search(f"@[\\s\\S]*?（id:{global_config.bot.qq_account}）", message.processed_plain_text):
        is_at = True
        is_mentioned = True

    if is_at and global_config.normal_chat.at_bot_inevitable_reply:
        reply_probability = 1.0
        logger.info("被@，回复概率设置为100%")
    else:
        if not is_mentioned:
            # 判断是否被回复
            if re.match(
                f"\\[回复 [\\s\\S]*?\\({str(global_config.bot.qq_account)}\\)：[\\s\\S]*?\\]，说：",
                message.processed_plain_text,
            ):
                is_mentioned = True
            else:
                # 判断内容中是否被提及
                message_content = re.sub(r"@[\s\S]*?（(\d+)）", "", message.processed_plain_text)
                message_content = re.sub(r"\[回复 [\s\S]*?\(((\d+)|未知id)\)：[\s\S]*?]，说：", "", message_content)
                for keyword in keywords:
                    if keyword in message_content:
                        is_mentioned = True
                for nickname in nicknames:
                    if nickname in message_content:
                        is_mentioned = True
        if is_mentioned and global_config.normal_chat.mentioned_bot_inevitable_reply:
            reply_probability = 1.0
            logger.info("被提及，回复概率设置为100%")
    return is_mentioned, reply_probability


async def get_embedding(text, request_type="embedding"):
    """获取文本的embedding向量"""
    # TODO: API-Adapter修改标记
    llm = LLMRequest(model=global_config.model.embedding, request_type=request_type)
    # return llm.get_embedding_sync(text)
    try:
        embedding = await llm.get_embedding(text)
    except Exception as e:
        logger.error(f"获取embedding失败: {str(e)}")
        embedding = None
    return embedding


def get_recent_group_detailed_plain_text(chat_stream_id: str, limit: int = 12, combine=False):
    recent_messages = list(
        db.messages.find(
            {"chat_id": chat_stream_id},
            {
                "time": 1,  # 返回时间字段
                "chat_id": 1,
                "chat_info": 1,
                "user_info": 1,
                "message_id": 1,  # 返回消息ID字段
                "detailed_plain_text": 1,  # 返回处理后的文本字段
            },
        )
        .sort("time", -1)
        .limit(limit)
    )

    if not recent_messages:
        return []

    message_detailed_plain_text = ""
    message_detailed_plain_text_list = []

    # 反转消息列表，使最新的消息在最后
    recent_messages.reverse()

    if combine:
        for msg_db_data in recent_messages:
            message_detailed_plain_text += str(msg_db_data["detailed_plain_text"])
        return message_detailed_plain_text
    else:
        for msg_db_data in recent_messages:
            message_detailed_plain_text_list.append(msg_db_data["detailed_plain_text"])
        return message_detailed_plain_text_list


def get_recent_group_speaker(chat_stream_id: int, sender, limit: int = 12) -> list:
    # 获取当前群聊记录内发言的人
    recent_messages = list(
        db.messages.find(
            {"chat_id": chat_stream_id},
            {
                "user_info": 1,
            },
        )
        .sort("time", -1)
        .limit(limit)
    )

    if not recent_messages:
        return []

    who_chat_in_group = []
    for msg_db_data in recent_messages:
        user_info = UserInfo.from_dict(msg_db_data["user_info"])
        if (
            (user_info.platform, user_info.user_id) != sender
            and user_info.user_id != global_config.bot.qq_account
            and (user_info.platform, user_info.user_id, user_info.user_nickname) not in who_chat_in_group
            and len(who_chat_in_group) < 5
        ):  # 排除重复，排除消息发送者，排除bot，限制加载的关系数目
            who_chat_in_group.append((user_info.platform, user_info.user_id, user_info.user_nickname))

    return who_chat_in_group


def split_into_sentences_w_remove_punctuation(original_text: str) -> list[str]:
    """
    将输入文本分割成句子列表。
    此过程包括：
    1. 保护书名号。
    2. 文本预处理（如处理换行符）。
    3. 基于分隔符将文本切分为初步的段落(segments)。
    4. 根据段落内容和分隔符类型，构建初步的句子列表(preliminary_final_sentences)，
       特别处理汉字间的空格作为分割点。
    5. 对初步句子列表进行可能的合并（基于随机概率和文本长度）。
    6. 对合并后的句子进行随机标点移除。
    7. 恢复书名号。
    8. 返回最终处理过的句子列表。

    Args:
        original_text: 原始输入文本。

    Returns:
        list[str]: 分割和处理后的句子列表。
    """
    # 步骤1: 保护书名号，将其替换为占位符，并获取映射关系。
    text, local_book_title_mapping = protect_book_titles(original_text)
    perform_book_title_recovery_here = True # 控制是否在本函数末尾执行恢复，主要用于调试

    # 步骤2: 文本预处理
    text = regex.sub(r"\n\s*\n+", "\n", text)  # 合并多个连续的换行符（及其间的空格）为一个换行符。
    text = regex.sub(r"\n\s*([—。.,，;\s\xa0！？])", r"\1", text) # 移除分隔符前的换行符和空格。
    text = regex.sub(r"([—。.,，;\s\xa0！？])\s*\n", r"\1", text) # 移除分隔符后的换行符和空格。

    def replace_han_newline(match):
        """辅助函数，用于将汉字之间的单个换行符替换为逗号。"""
        char1 = match.group(1)
        char2 = match.group(2)
        if is_han_character(char1) and is_han_character(char2):
            return char1 + "，" + char2  # 汉字间的换行符替换为逗号
        return match.group(0) # 其他情况保持不变

    text = regex.sub(r"(.)\n(.)", replace_han_newline, text) # 应用上述替换规则

    len_text = len(text) # 使用保护书名号后的文本长度进行后续判断

    # 特殊情况处理：如果原始文本（保护后）本身就是一个书名号占位符，
    # 后续逻辑可能会将其作为单个元素处理，这里先标记，确保它能被正确恢复。
    # (此处的 'pass' 意味着具体处理逻辑在后续的 restructured section 中统一进行)
    if local_book_title_mapping and text in local_book_title_mapping: # 注意：这里应该是 text in local_book_title_mapping.keys()
        pass


    # 对于非常短且不含书名号的文本的提前返回逻辑。
    if len_text < 3 and not local_book_title_mapping:
        stripped_text = text.strip()
        if not stripped_text: # 如果剥离空格后为空，返回空列表
            return []
        # 如果剥离后只有一个字符且该字符是分隔符，也视为空（或无效）输入
        if len(stripped_text) == 1 and stripped_text in SEPARATORS:
            return []
        # 对于极短文本，不应用随机标点移除，直接返回其剥离空格后的内容
        return [stripped_text]


    # 步骤3: 基于分隔符将文本切分为初步的段落(segments)
    # segments 列表中的每个元素是一个元组 (content, separator_char)
    segments = []
    current_segment = "" # 当前正在构建的段落内容
    i = 0
    while i < len(text):
        char = text[i] # 当前字符
        if char in SEPARATORS: # 如果当前字符是分隔符
            can_split_current_char = True # 默认情况下，当前分隔符可以用于分割

            # 特殊分隔符处理逻辑
            if char == ".": # 处理点号 '.'
                can_split_this_dot = True # 默认点号可以分割
                # 规则1: 小数点 (数字.数字) - 不分割
                if 0 < i < len_text - 1 and is_digit(text[i - 1]) and is_digit(text[i + 1]):
                    can_split_this_dot = False
                # 规则2: 西文缩写/域名内部的点 (非汉字字母.非汉字字母) - 不分割
                elif 0 < i < len_text - 1 and is_letter_not_han(text[i - 1]) and is_letter_not_han(text[i + 1]):
                    can_split_this_dot = False
                # 规则3: 已知缩写词的末尾点 (例如 "e.g. ", "U.S.A. ") - 不分割
                else:
                    potential_abbreviation_word = current_segment + char # 构造包含当前点号的潜在词语
                    # 检查是否是已知缩写词，并且其后是空格或文本末尾
                    is_followed_by_space = i + 1 < len_text and text[i + 1] == " "
                    is_at_end_of_text = i + 1 == len_text
                    if potential_abbreviation_word in KNOWN_ABBREVIATIONS_ENDING_WITH_DOT and \
                        (is_followed_by_space or is_at_end_of_text):
                        can_split_this_dot = False
                can_split_current_char = can_split_this_dot
            elif char == " " or char == "\xa0":  # 处理空格或NBSP (非断行空格)
                # 规则：非中文单词内部的空格不分割 (例如 "hello world", "слово1 слово2")
                if 0 < i < len_text - 1: # 确保空格前后都有字符
                    prev_char = text[i - 1]
                    next_char = text[i + 1]
                    # 如果空格前后都是“相关词语字符”（非汉字字母或数字），则不分割
                    if is_relevant_word_char(prev_char) and is_relevant_word_char(next_char):
                        can_split_current_char = False
            # 特殊分隔符处理逻辑结束

            if can_split_current_char: # 如果决定在此处分割
                if current_segment: # 如果当前段落有内容，则将其与分隔符一起存入segments
                    segments.append((current_segment, char))
                # 如果当前段落为空，但分隔符不是简单的排版空格 (除非是换行符这种有意义的空行分隔)
                # 这用于处理连续分隔符或以分隔符开头的情况
                elif char not in [" ", "\xa0"] or char == "\n":
                    segments.append(("", char)) # 添加空内容和该分隔符
                current_segment = ""  # 重置当前段落内容
            else: # 如果不分割，则将当前分隔符加入到当前段落内容中
                current_segment += char
        else: # 如果当前字符不是分隔符，则加入当前段落内容
            current_segment += char
        i += 1

    if current_segment:  # 处理文本末尾剩余的段落内容（它没有后续分隔符）
        segments.append((current_segment, "")) # 使用空字符串作为其分隔符标记

    # 步骤3.1: 过滤segments列表
    # 移除仅由空格组成的segment内容，但保留其后的有效分隔符（如换行符）。
    filtered_segments = []
    for content, sep in segments:
        stripped_content = content.strip() # 移除内容两端的空白
        if stripped_content: # 如果剥离后仍有内容，则保留
            filtered_segments.append((stripped_content, sep))
        # 如果内容为空，但分隔符本身有意义（不是普通空格，或者是换行符）
        elif sep and (sep not in [" ", "\xa0"] or sep == "\n"):
            filtered_segments.append(("", sep)) # 保留空内容和该有意义的分隔符
    segments = filtered_segments # 更新segments为过滤后的列表

    # 步骤4: 构建初步的句子列表 (preliminary_final_sentences)
    # 此阶段基于segments中的内容和分隔符类型，尝试组装成句子。
    # 关键逻辑：识别强终止符，并特别处理汉字间的空格作为分割点。
    preliminary_final_sentences = []
    current_sentence_build = "" # 当前正在构建的句子
    num_segments = len(segments)
    for k, (content, sep) in enumerate(segments): # 遍历每个 (内容, 分隔符) 对
        current_sentence_build += content  # 首先将段落内容加入当前句子构建

        # 判断分隔符的类型
        is_strong_terminator = sep in {"。", ".", "！", "？", "\n", "—"} # 是否为强句子终止符
        is_space_separator = sep in [" ", "\xa0"] # 是否为空格类分隔符

        append_sep_to_current = is_strong_terminator # 默认只有强终止符会附加到句子末尾
        should_split_now = False # 标记是否应在当前分隔符处立即分割句子

        if is_strong_terminator: # 如果是强终止符，则应立即分割
            should_split_now = True
        elif is_space_separator:  # 如果分隔符是空格
            # 检查是否为“汉字-空格-汉字”模式，若是，则也应分割
            if current_sentence_build: # 确保当前构建的句子有内容
                last_char_of_build_stripped = current_sentence_build.strip() # 获取去除尾部空格的句子内容
                # 检查当前句子末尾字符是否为汉字
                if last_char_of_build_stripped and is_han_character(last_char_of_build_stripped[-1]):
                    # 检查下一个segment (如果存在) 的内容的第一个字符是否是汉字
                    if k + 1 < num_segments:
                        next_content_tuple = segments[k+1]
                        if next_content_tuple: # 确保元组存在
                            next_content = next_content_tuple[0] # 获取下一个段落的内容
                            if next_content and is_han_character(next_content[0]):
                                should_split_now = True # 满足汉字-空格-汉字，应分割
                                append_sep_to_current = False  # 此时，该空格作为分割符，不应附加到句子末尾

            if not should_split_now: # 如果不是因汉字间空格而分割（即普通空格连接）
                # 避免在句子开头或已存在尾部空格时重复添加空格
                if current_sentence_build and not current_sentence_build.endswith(" ") and not current_sentence_build.endswith("\xa0"):
                    current_sentence_build += " "  # 将此空格作为连接符加入（统一用普通空格）
                append_sep_to_current = False # 该空格已作为连接符处理，不作为独立分隔符附加

        if should_split_now: # 如果决定在当前位置分割句子
            if append_sep_to_current and sep: # 如果需要附加分隔符（通常是强终止符）
                current_sentence_build += sep

            stripped_sentence = current_sentence_build.strip() # 清理句子两端空格
            if stripped_sentence: # 确保句子不为空
                preliminary_final_sentences.append(stripped_sentence)
            current_sentence_build = "" # 重置句子构建器
        elif sep and not is_space_separator:  # 如果是其他弱分隔符 (如 ',', ';')
            current_sentence_build += sep # 将其加入当前句子
            # 如果这是最后一个segment，且当前构建的句子有内容，则也视为一个完整句子
            if k == num_segments - 1 and current_sentence_build.strip():
                preliminary_final_sentences.append(current_sentence_build.strip())
                current_sentence_build = ""
        # 如果 sep 是空字符串 (通常是最后一个 segment 的情况)，则 current_sentence_build 已有内容，
        # 等待循环结束后的统一处理。

    if current_sentence_build.strip(): # 处理循环结束后剩余的正在构建的句子
        preliminary_final_sentences.append(current_sentence_build.strip())

    # 再次清理，确保列表中的句子都是非空字符串
    preliminary_final_sentences = [s for s in preliminary_final_sentences if s.strip()]

    # --- RESTRUCTURED SECTION FOR MERGING, PUNCTUATION REMOVAL, AND BOOK TITLE RECOVERY ---
    # 此部分统一处理句子的合并、随机标点移除和最终的书名号恢复。
    intermediate_sentences_placeholders = [] # 存储待恢复书名号的中间句子列表

    if not preliminary_final_sentences:
        # 情况1: 初步句子列表为空
        # 这可能发生在原始文本非常短、仅包含分隔符，或者仅包含一个书名号（已被替换为占位符）
        # 如果原文是单个书名号占位符，则应保留它以供恢复。
        # 注意: text 是经过 protect_book_titles 处理后的文本。
        # local_book_title_mapping.keys() 包含所有占位符。
        if local_book_title_mapping and text in local_book_title_mapping.keys():
            intermediate_sentences_placeholders = [text] # 此时 text 就是那个占位符
        # else (其他导致 preliminary_final_sentences 为空的情况)，intermediate_sentences_placeholders 保持为空列表

<<<<<<< HEAD
    if len_text < 12:
        split_strength = 0.8
    elif len_text < 32:
        split_strength = 0.9
    else:
        split_strength = 1
    merge_probability = 1.0 - split_strength

    if merge_probability == 1.0 and len(preliminary_final_sentences) > 1:
        merged_text = " ".join(preliminary_final_sentences).strip()
        if merged_text.endswith(",") or merged_text.endswith("，"):
            merged_text = merged_text[:-1].strip()
        return [merged_text] if merged_text else []
=======
>>>>>>> d6cc26f2
    elif len(preliminary_final_sentences) == 1:
        # 情况2: 初步句子列表只有一个句子
        s = preliminary_final_sentences[0].strip() # 获取该句子并去除两端空格
        if s:
            s = random_remove_punctuation(s) # 对该句子进行随机标点移除
        intermediate_sentences_placeholders = [s] if s else [] # 如果处理后仍有内容，则加入列表

    else: # 情况3: 初步句子列表有多个句子，需要进行可能的随机合并
        final_sentences_merged = [] # 存储合并后的句子

        # 根据原始文本长度（未保护书名号前）决定合并强度
        original_len_for_strength = len(original_text)
        split_strength = 0.5 # 默认分割强度
        if original_len_for_strength < 12:
            split_strength = 0.5
        elif original_len_for_strength < 32:
            split_strength = 0.7
        else:
            split_strength = 0.9
        actual_merge_probability = 1.0 - split_strength # 合并概率与分割强度互补

        temp_sentence = "" # 临时存储正在合并的句子
        if preliminary_final_sentences: # 确保有句子可以合并
            temp_sentence = preliminary_final_sentences[0] # 从第一个句子开始
            for i_merge in range(1, len(preliminary_final_sentences)): # 遍历后续句子
                current_sentence_to_merge = preliminary_final_sentences[i_merge]
                should_merge_based_on_punctuation = True # 默认可以合并
                # 如果前一个句子以强终止符结尾，则不应与后一个句子合并
                if temp_sentence and \
                    (temp_sentence.endswith("。") or temp_sentence.endswith(".") or \
                    temp_sentence.endswith("!") or temp_sentence.endswith("?") or \
                    temp_sentence.endswith("—")):
                    should_merge_based_on_punctuation = False

                # 根据合并概率和标点规则决定是否合并
                if random.random() < actual_merge_probability and temp_sentence and should_merge_based_on_punctuation:
                    # 合并时，如果需要，在两句子间添加空格
                    if not temp_sentence.endswith(" ") and not current_sentence_to_merge.startswith(" "):
                        temp_sentence += " " 
                    temp_sentence += current_sentence_to_merge
                else: # 不合并，则将已构建的 temp_sentence 加入列表，并开始新的 temp_sentence
                    if temp_sentence:
                        final_sentences_merged.append(temp_sentence)
                    temp_sentence = current_sentence_to_merge
            if temp_sentence: # 将最后一个构建的（或未合并的）句子加入列表
                final_sentences_merged.append(temp_sentence)

        # 对合并后的每个句子进行清理和随机标点移除
        processed_temp = []
        for sentence_val in final_sentences_merged:
            s_loop = sentence_val.strip()
            # 移除句末可能存在的逗号
            if s_loop.endswith(",") or s_loop.endswith("，"):
                s_loop = s_loop[:-1].strip()
            if s_loop: # 确保句子不为空
                s_loop = random_remove_punctuation(s_loop) # 随机标点移除
            if s_loop: # 再次确保句子不为空
                processed_temp.append(s_loop)
        intermediate_sentences_placeholders = processed_temp

    # 统一的书名号恢复步骤
    final_sentences_recovered = []
    if perform_book_title_recovery_here and local_book_title_mapping:
        # 如果有书名号映射且需要恢复，则调用恢复函数
        final_sentences_recovered = recover_book_titles(intermediate_sentences_placeholders, local_book_title_mapping)
    else: # 否则，直接使用中间结果
        final_sentences_recovered = intermediate_sentences_placeholders

    # 返回最终结果，并再次过滤空字符串
    return [s for s in final_sentences_recovered if s.strip()]


def random_remove_punctuation(text: str) -> str:
    """随机处理标点符号，模拟人类打字习惯

    Args:
        text: 要处理的文本

    Returns:
        str: 处理后的文本
    """
    result = ""
    text_len = len(text)

    for i, char in enumerate(text):
        if char == "。" and i == text_len - 1:  # 结尾的句号
            if random.random() > 0.1:  # 90%概率删除结尾句号
                continue
        # elif char == "，":
        #     rand = random.random()
        #     if rand < 0.25:  # 25%概率删除逗号
        #         continue
        #     elif rand < 0.2:  # 20%概率把逗号变成空格
        #         result += " "
        #         continue
        result += char
    return result


def process_llm_response(text: str) -> list[str]:
    # 先保护颜文字
    if global_config.response_splitter.enable_kaomoji_protection:
        protected_text, kaomoji_mapping = protect_kaomoji(text)
        logger.trace(f"保护颜文字后的文本: {protected_text}")
    else:
        protected_text = text
        kaomoji_mapping = {}
    # 提取被 [] 包裹且包含中文的内容
    pattern = re.compile(r"[\[](?=.*[一-鿿]).*?[\]）]")
    # _extracted_contents = pattern.findall(text)
    _extracted_contents = pattern.findall(protected_text)  # 在保护后的文本上查找
    # 去除 () 和 [] 及其包裹的内容
    cleaned_text = pattern.sub("", protected_text)

    if cleaned_text == "":
        return ["呃呃"]

    logger.debug(f"{text}去除括号处理后的文本: {cleaned_text}")
    # 对清理后的文本进行进一步处理
    max_length = global_config.response_splitter.max_length * 2
    max_sentence_num = global_config.response_splitter.max_sentence_num
    # 如果基本上是中文，则进行长度过滤
    if get_western_ratio(cleaned_text) < 0.1:
        if len(cleaned_text) > max_length:
            logger.warning(f"回复过长 ({len(cleaned_text)} 字符)，返回默认回复")
            return ["懒得说"]

    typo_generator = ChineseTypoGenerator(
        error_rate=global_config.chinese_typo.error_rate,
        min_freq=global_config.chinese_typo.min_freq,
        tone_error_rate=global_config.chinese_typo.tone_error_rate,
        word_replace_rate=global_config.chinese_typo.word_replace_rate,
    )

    if global_config.response_splitter.enable:
        split_sentences = split_into_sentences_w_remove_punctuation(cleaned_text)
    else:
        split_sentences = [cleaned_text]

    sentences = []
    for sentence in split_sentences:
        if global_config.chinese_typo.enable:
            typoed_text, typo_corrections = typo_generator.create_typo_sentence(sentence)
            sentences.append(typoed_text)
            if typo_corrections:
                sentences.append(typo_corrections)
        else:
            sentences.append(sentence)

    if len(sentences) > max_sentence_num:
        logger.warning(f"分割后消息数量过多 ({len(sentences)} 条)，返回默认回复")
        return [f"{global_config.bot.nickname}不知道哦"]

    # if extracted_contents:
    #     for content in extracted_contents:
    #         sentences.append(content)

    # 在所有句子处理完毕后，对包含占位符的列表进行恢复
    if global_config.response_splitter.enable_kaomoji_protection:
        sentences = recover_kaomoji(sentences, kaomoji_mapping)

    return sentences


def calculate_typing_time(
    input_string: str,
    thinking_start_time: float,
    chinese_time: float = 0.2,
    english_time: float = 0.1,
    is_emoji: bool = False,
) -> float:
    """
    计算输入字符串所需的时间，中文和英文字符有不同的输入时间
        input_string (str): 输入的字符串
        chinese_time (float): 中文字符的输入时间，默认为0.2秒
        english_time (float): 英文字符的输入时间，默认为0.1秒
        is_emoji (bool): 是否为emoji，默认为False

    特殊情况：
    - 如果只有一个中文字符，将使用3倍的中文输入时间
    - 在所有输入结束后，额外加上回车时间0.3秒
    - 如果is_emoji为True，将使用固定1秒的输入时间
    """
    mood_arousal = mood_manager.current_mood.arousal
    typing_speed_multiplier = 1.5**mood_arousal
    chinese_time *= 1 / typing_speed_multiplier
    english_time *= 1 / typing_speed_multiplier

    # 使用 is_han_character 进行判断
    chinese_chars = sum(1 for char in input_string if is_han_character(char))

    if chinese_chars == 1 and len(input_string.strip()) == 1:
        return chinese_time * 3 + 0.3

    total_time = 0
    for char in input_string:
        if is_han_character(char):  # 使用 is_han_character 进行判断
            total_time += chinese_time
        else:
            total_time += english_time

    if is_emoji:
        total_time = 1

    if time.time() - thinking_start_time > 10:
        total_time = 1

    return total_time


def cosine_similarity(v1, v2):
    """计算余弦相似度"""
    dot_product = np.dot(v1, v2)
    norm1 = np.linalg.norm(v1)
    norm2 = np.linalg.norm(v2)
    if norm1 == 0 or norm2 == 0:
        return 0
    return dot_product / (norm1 * norm2)


def text_to_vector(text):
    """将文本转换为词频向量"""
    # 分词
    words = jieba.lcut(text)
    # 统计词频
    word_freq = Counter(words)
    return word_freq


def find_similar_topics_simple(text: str, topics: list, top_k: int = 5) -> list:
    """使用简单的余弦相似度计算文本相似度"""
    # 将输入文本转换为词频向量
    text_vector = text_to_vector(text)

    # 计算每个主题的相似度
    similarities = []
    for topic in topics:
        topic_vector = text_to_vector(topic)
        # 获取所有唯一词
        all_words = set(text_vector.keys()) | set(topic_vector.keys())
        # 构建向量
        v1 = [text_vector.get(word, 0) for word in all_words]
        v2 = [topic_vector.get(word, 0) for word in all_words]
        # 计算相似度
        similarity = cosine_similarity(v1, v2)
        similarities.append((topic, similarity))

    # 按相似度降序排序并返回前k个
    return sorted(similarities, key=lambda x: x[1], reverse=True)[:top_k]


def truncate_message(message: str, max_length=20) -> str:
    """截断消息，使其不超过指定长度"""
    if len(message) > max_length:
        return message[:max_length] + "..."
    return message


def protect_kaomoji(sentence):
    """ "
    识别并保护句子中的颜文字（含括号与无括号），将其替换为占位符，
    并返回替换后的句子和占位符到颜文字的映射表。
    Args:
        sentence (str): 输入的原始句子
    Returns:
        tuple: (处理后的句子, {占位符: 颜文字})
    """
    kaomoji_pattern = re.compile(
        r"("
        r"[(\[（【]"  # 左括号
        r"[^()\[\]（）【】]*?"  # 非括号字符（惰性匹配）
        r"[^一-龥a-zA-Z0-9\s]"  # 非中文、非英文、非数字、非空格字符（必须包含至少一个）
        r"[^()\[\]（）【】]*?"  # 非括号字符（惰性匹配）
        r"[)\]）】"  # 右括号
        r"]"
        r")"
        r"|"
        r"([▼▽・ᴥω･﹏^><≧≦￣｀´∀ヮДд︿﹀へ｡ﾟ╥╯╰︶︹•⁄]{2,15})"
    )

    kaomoji_matches = kaomoji_pattern.findall(sentence)
    placeholder_to_kaomoji = {}

    for idx, match in enumerate(kaomoji_matches):
        kaomoji = match[0] if match[0] else match[1]
        placeholder = f"__KAOMOJI_{idx}__"
        sentence = sentence.replace(kaomoji, placeholder, 1)
        placeholder_to_kaomoji[placeholder] = kaomoji

    return sentence, placeholder_to_kaomoji


def recover_kaomoji(sentences, placeholder_to_kaomoji):
    """
    根据映射表恢复句子中的颜文字。
    Args:
        sentences (list): 含有占位符的句子列表
        placeholder_to_kaomoji (dict): 占位符到颜文字的映射表
    Returns:
        list: 恢复颜文字后的句子列表
    """
    recovered_sentences = []
    for sentence in sentences:
        for placeholder, kaomoji in placeholder_to_kaomoji.items():
            sentence = sentence.replace(placeholder, kaomoji)
        recovered_sentences.append(sentence)
    return recovered_sentences


def get_western_ratio(paragraph):
    """计算段落中字母数字字符的西文比例
    原理：检查段落中字母数字字符的西文比例
    通过is_english_letter函数判断每个字符是否为西文
    只检查字母数字字符，忽略标点符号和空格等非字母数字字符

    Args:
        paragraph: 要检查的文本段落

    Returns:
        float: 西文字符比例(0.0-1.0)，如果没有字母数字字符则返回0.0
    """
    alnum_chars = [char for char in paragraph if char.isalnum()]
    if not alnum_chars:
        return 0.0

    western_count = sum(1 for char in alnum_chars if is_english_letter(char))  # 保持使用 is_english_letter
    return western_count / len(alnum_chars)


def count_messages_between(start_time: float, end_time: float, stream_id: str) -> tuple[int, int]:
    """计算两个时间点之间的消息数量和文本总长度

    Args:
        start_time (float): 起始时间戳 (不包含)
        end_time (float): 结束时间戳 (包含)
        stream_id (str): 聊天流ID

    Returns:
        tuple[int, int]: (消息数量, 文本总长度)
    """
    count = 0
    total_length = 0

    # 参数校验 (可选但推荐)
    if start_time >= end_time:
        # logger.debug(f"开始时间 {start_time} 大于或等于结束时间 {end_time}，返回 0, 0")
        return 0, 0
    if not stream_id:
        logger.error("stream_id 不能为空")
        return 0, 0

    # 直接查询时间范围内的消息
    # time > start_time AND time <= end_time
    query = {"chat_id": stream_id, "time": {"$gt": start_time, "$lte": end_time}}

    try:
        # 执行查询
        messages_cursor = db.messages.find(query)

        # 遍历结果计算数量和长度
        for msg in messages_cursor:
            count += 1
            total_length += len(msg.get("processed_plain_text", ""))

        # logger.debug(f"查询范围 ({start_time}, {end_time}] 内找到 {count} 条消息，总长度 {total_length}")
        return count, total_length

    except PyMongoError as e:
        logger.error(f"查询 stream_id={stream_id} 在 ({start_time}, {end_time}] 范围内的消息时出错: {e}")
        return 0, 0
    except Exception as e:  # 保留一个通用异常捕获以防万一
        logger.error(f"计算消息数量时发生意外错误: {e}")
        return 0, 0


def translate_timestamp_to_human_readable(timestamp: float, mode: str = "normal") -> str:
    """将时间戳转换为人类可读的时间格式

    Args:
        timestamp: 时间戳
        mode: 转换模式，"normal"为标准格式，"relative"为相对时间格式

    Returns:
        str: 格式化后的时间字符串
    """
    if mode == "normal":
        return time.strftime("%Y-%m-%d %H:%M:%S ", time.localtime(timestamp))
    elif mode == "relative":
        now = time.time()
        diff = now - timestamp

        if diff < 20:
            return "刚刚:\n"
        elif diff < 60:
            return f"{int(diff)}秒前:\n"
        elif diff < 3600:
            return f"{int(diff / 60)}分钟前:\n"
        elif diff < 86400:
            return f"{int(diff / 3600)}小时前:\n"
        elif diff < 86400 * 2:
            return f"{int(diff / 86400)}天前:\n"
        else:
            return time.strftime("%Y-%m-%d %H:%M:%S", time.localtime(timestamp)) + ":\n"
    else:  # mode = "lite" or unknown
        # 只返回时分秒格式，喵~
        return time.strftime("%H:%M:%S", time.localtime(timestamp))


def parse_text_timestamps(text: str, mode: str = "normal") -> str:
    """解析文本中的时间戳并转换为可读时间格式

    Args:
        text: 包含时间戳的文本，时间戳应以[]包裹
        mode: 转换模式，传递给translate_timestamp_to_human_readable，"normal"或"relative"

    Returns:
        str: 替换后的文本

    转换规则:
    - normal模式: 将文本中所有时间戳转换为可读格式
    - lite模式:
        - 第一个和最后一个时间戳必须转换
        - 以5秒为间隔划分时间段，每段最多转换一个时间戳
        - 不转换的时间戳替换为空字符串
    """
    # 匹配[数字]或[数字.数字]格式的时间戳
    pattern = r"\[(\d+(?:\.\d+)?)\]"

    # 找出所有匹配的时间戳
    matches = list(re.finditer(pattern, text))

    if not matches:
        return text

    # normal模式: 直接转换所有时间戳
    if mode == "normal":
        result_text = text
        for match in matches:
            timestamp = float(match.group(1))
            readable_time = translate_timestamp_to_human_readable(timestamp, "normal")
            # 由于替换会改变文本长度，需要使用正则替换而非直接替换
            pattern_instance = re.escape(match.group(0))
            result_text = re.sub(pattern_instance, readable_time, result_text, count=1)
        return result_text
    else:
        # lite模式: 按5秒间隔划分并选择性转换
        result_text = text

        # 提取所有时间戳及其位置
        timestamps = [(float(m.group(1)), m) for m in matches]
        timestamps.sort(key=lambda x: x[0])  # 按时间戳升序排序

        if not timestamps:
            return text

        # 获取第一个和最后一个时间戳
        first_timestamp, first_match = timestamps[0]
        last_timestamp, last_match = timestamps[-1]

        # 将时间范围划分成5秒间隔的时间段
        time_segments = {}

        # 对所有时间戳按15秒间隔分组
        for ts, match in timestamps:
            segment_key = int(ts // 15)  # 将时间戳除以15取整，作为时间段的键
            if segment_key not in time_segments:
                time_segments[segment_key] = []
            time_segments[segment_key].append((ts, match))

        # 记录需要转换的时间戳
        to_convert = []

        # 从每个时间段中选择一个时间戳进行转换
        for _, segment_timestamps in time_segments.items():
            # 选择这个时间段中的第一个时间戳
            to_convert.append(segment_timestamps[0])

        # 确保第一个和最后一个时间戳在转换列表中
        first_in_list = False
        last_in_list = False

        for ts, _ in to_convert:
            if ts == first_timestamp:
                first_in_list = True
            if ts == last_timestamp:
                last_in_list = True

        if not first_in_list:
            to_convert.append((first_timestamp, first_match))
        if not last_in_list:
            to_convert.append((last_timestamp, last_match))

        # 创建需要转换的时间戳集合，用于快速查找
        to_convert_set = {match.group(0) for _, match in to_convert}

        # 首先替换所有不需要转换的时间戳为空字符串
        for _, match in timestamps:
            if match.group(0) not in to_convert_set:
                pattern_instance = re.escape(match.group(0))
                result_text = re.sub(pattern_instance, "", result_text, count=1)

        # 按照时间戳原始顺序排序，避免替换时位置错误
        to_convert.sort(key=lambda x: x[1].start())

        # 执行替换
        # 由于替换会改变文本长度，从后向前替换
        to_convert.reverse()
        for ts, match in to_convert:
            readable_time = translate_timestamp_to_human_readable(ts, "relative")
            pattern_instance = re.escape(match.group(0))
            result_text = re.sub(pattern_instance, readable_time, result_text, count=1)

        return result_text<|MERGE_RESOLUTION|>--- conflicted
+++ resolved
@@ -541,22 +541,6 @@
             intermediate_sentences_placeholders = [text] # 此时 text 就是那个占位符
         # else (其他导致 preliminary_final_sentences 为空的情况)，intermediate_sentences_placeholders 保持为空列表
 
-<<<<<<< HEAD
-    if len_text < 12:
-        split_strength = 0.8
-    elif len_text < 32:
-        split_strength = 0.9
-    else:
-        split_strength = 1
-    merge_probability = 1.0 - split_strength
-
-    if merge_probability == 1.0 and len(preliminary_final_sentences) > 1:
-        merged_text = " ".join(preliminary_final_sentences).strip()
-        if merged_text.endswith(",") or merged_text.endswith("，"):
-            merged_text = merged_text[:-1].strip()
-        return [merged_text] if merged_text else []
-=======
->>>>>>> d6cc26f2
     elif len(preliminary_final_sentences) == 1:
         # 情况2: 初步句子列表只有一个句子
         s = preliminary_final_sentences[0].strip() # 获取该句子并去除两端空格
