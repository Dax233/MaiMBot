--- conflicted
+++ resolved
@@ -205,12 +205,8 @@
         if not is_mentioned:
             # 判断是否被回复
             if re.match(
-<<<<<<< HEAD
-                f"\[回复 [\s\S]*?\({str(global_config.BOT_QQ)}\)：[\s\S]*?\]，说：",
+                f"\[回复 [\s\S]*?\({str(global_config.bot.qq_account)}\)：[\s\S]*?\]，说：",
                 message.processed_plain_text,
-=======
-                f"\[回复 [\s\S]*?\({str(global_config.bot.qq_account)}\)：[\s\S]*?]，说：", message.processed_plain_text
->>>>>>> 4562277e
             ):
                 is_mentioned = True
             else:
@@ -481,7 +477,6 @@
             processed_sentences_after_merge.append(s)
 
     if perform_book_title_recovery_here and local_book_title_mapping:
-        # 假设 processed_sentences_after_merge 是最终的句子列表
         processed_sentences_after_merge = recover_book_titles(processed_sentences_after_merge, local_book_title_mapping)
     return processed_sentences_after_merge
 
@@ -572,7 +567,7 @@
     #         sentences.append(content)
 
     # 在所有句子处理完毕后，对包含占位符的列表进行恢复
-    if global_config.enable_kaomoji_protection:
+    if global_config.response_splitter.enable_kaomoji_protection:
         sentences = recover_kaomoji(sentences, kaomoji_mapping)
 
     return sentences
