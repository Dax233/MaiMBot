--- conflicted
+++ resolved
@@ -36,15 +36,11 @@
             self._ensure_description_collection()
             self._ensure_image_dir()
             self._initialized = True
-<<<<<<< HEAD
-            self._llm = LLMRequest(model=global_config.model.vlm, temperature=0.4, max_tokens=4096, request_type="image")
-=======
             self._llm = LLMRequest(
                 model=global_config.model.vlm,
                 temperature=global_config.model.vlm["temp"], 
                 max_tokens=global_config.model.vlm["max_tokens"], 
                 request_type="image")
->>>>>>> 339bf219
 
     def _ensure_image_dir(self):
         """确保图像存储目录存在"""
