--- conflicted
+++ resolved
@@ -212,26 +212,7 @@
             return
 
         # 处理提及
-<<<<<<< HEAD
-        reply_probability = 0
-        is_at = False
-        is_mentioned = False
-        if re.search(f"@[\s\S]*?（id:{global_config.BOT_QQ}）", message.processed_plain_text):
-            is_at = True
-            is_mentioned = True
-
-        if is_at and global_config.at_bot_inevitable_reply:
-            reply_probability = 1
-            logger.info("被@，回复概率设置为100%")
-        else:
-            if not is_mentioned:
-                is_mentioned = is_mentioned_bot_in_message(message)
-            if is_mentioned and global_config.metioned_bot_inevitable_reply:
-                reply_probability = 1
-                logger.info("被提及，回复概率设置为100%")
-=======
         is_mentioned, reply_probability = is_mentioned_bot_in_message(message)
->>>>>>> fda07587
 
 
         # 计算回复意愿
