import time
from random import random
import traceback
from typing import List
from ...memory_system.Hippocampus import HippocampusManager
from ...moods.moods import MoodManager
from ...config.config import global_config
from ...chat.emoji_manager import emoji_manager
from .think_flow_generator import ResponseGenerator
from ...chat.message import MessageSending, MessageRecv, MessageThinking, MessageSet
from ...chat.message_sender import message_manager
from ...storage.storage import MessageStorage
from ...chat.utils import is_mentioned_bot_in_message, get_recent_group_detailed_plain_text
from ...chat.utils_image import image_path_to_base64
from ...willing.willing_manager import willing_manager
from ...message import UserInfo, Seg
from src.heart_flow.heartflow import heartflow
from src.common.logger import get_module_logger, CHAT_STYLE_CONFIG, LogConfig
from ...chat.chat_stream import chat_manager
from ...person_info.relationship_manager import relationship_manager
from ...chat.message_buffer import message_buffer
from src.plugins.respon_info_catcher.info_catcher import info_catcher_manager
from ...utils.timer_calculater import Timer
from src.do_tool.tool_use import ToolUser

# 定义日志配置
chat_config = LogConfig(
    console_format=CHAT_STYLE_CONFIG["console_format"],
    file_format=CHAT_STYLE_CONFIG["file_format"],
)

logger = get_module_logger("think_flow_chat", config=chat_config)


class ThinkFlowChat:
    def __init__(self):
        self.storage = MessageStorage()
        self.gpt = ResponseGenerator()
        self.mood_manager = MoodManager.get_instance()
        self.mood_manager.start_mood_update()
        self.tool_user = ToolUser()

    async def _create_thinking_message(self, message, chat, userinfo, messageinfo):
        """创建思考消息"""
        bot_user_info = UserInfo(
            user_id=global_config.BOT_QQ,
            user_nickname=global_config.BOT_NICKNAME,
            platform=messageinfo.platform,
        )

        thinking_time_point = round(time.time(), 2)
        thinking_id = "mt" + str(thinking_time_point)
        thinking_message = MessageThinking(
            message_id=thinking_id,
            chat_stream=chat,
            bot_user_info=bot_user_info,
            reply=message,
            thinking_start_time=thinking_time_point,
        )

        message_manager.add_message(thinking_message)

        return thinking_id

    async def _send_response_messages(self, message, chat, response_set: List[str], thinking_id) -> MessageSending:
        """发送回复消息"""
        container = message_manager.get_container(chat.stream_id)
        thinking_message = None

        for msg in container.messages:
            if isinstance(msg, MessageThinking) and msg.message_info.message_id == thinking_id:
                thinking_message = msg
                container.messages.remove(msg)
                break

        if not thinking_message:
            logger.warning("未找到对应的思考消息，可能已超时被移除")
            return None

        thinking_start_time = thinking_message.thinking_start_time
        message_set = MessageSet(chat, thinking_id)

        mark_head = False
        first_bot_msg = None
        for msg in response_set:
            message_segment = Seg(type="text", data=msg)
            bot_message = MessageSending(
                message_id=thinking_id,
                chat_stream=chat,
                bot_user_info=UserInfo(
                    user_id=global_config.BOT_QQ,
                    user_nickname=global_config.BOT_NICKNAME,
                    platform=message.message_info.platform,
                ),
                sender_info=message.message_info.user_info,
                message_segment=message_segment,
                reply=message,
                is_head=not mark_head,
                is_emoji=False,
                thinking_start_time=thinking_start_time,
            )
            if not mark_head:
                mark_head = True
                first_bot_msg = bot_message

            # print(f"thinking_start_time:{bot_message.thinking_start_time}")
            message_set.add_message(bot_message)
        message_manager.add_message(message_set)
        return first_bot_msg

    async def _handle_emoji(self, message, chat, response):
        """处理表情包"""
        if random() < global_config.emoji_chance:
            emoji_raw = await emoji_manager.get_emoji_for_text(response)
            if emoji_raw:
                emoji_path, description = emoji_raw
                emoji_cq = image_path_to_base64(emoji_path)

                thinking_time_point = round(message.message_info.time, 2)

                message_segment = Seg(type="emoji", data=emoji_cq)
                bot_message = MessageSending(
                    message_id="mt" + str(thinking_time_point),
                    chat_stream=chat,
                    bot_user_info=UserInfo(
                        user_id=global_config.BOT_QQ,
                        user_nickname=global_config.BOT_NICKNAME,
                        platform=message.message_info.platform,
                    ),
                    sender_info=message.message_info.user_info,
                    message_segment=message_segment,
                    reply=message,
                    is_head=False,
                    is_emoji=True,
                )

                message_manager.add_message(bot_message)

    async def _update_relationship(self, message: MessageRecv, response_set):
        """更新关系情绪"""
        ori_response = ",".join(response_set)
        stance, emotion = await self.gpt._get_emotion_tags(ori_response, message.processed_plain_text)
        await relationship_manager.calculate_update_relationship_value(
            chat_stream=message.chat_stream, label=emotion, stance=stance
        )
        self.mood_manager.update_mood_from_emotion(emotion, global_config.mood_intensity_factor)

    async def process_message(self, message_data: str) -> None:
        """处理消息并生成回复"""
        timing_results = {}
        response_set = None

        message = MessageRecv(message_data)
        groupinfo = message.message_info.group_info
        userinfo = message.message_info.user_info
        messageinfo = message.message_info

        # 消息加入缓冲池
        await message_buffer.start_caching_messages(message)

        # 创建聊天流
        chat = await chat_manager.get_or_create_stream(
            platform=messageinfo.platform,
            user_info=userinfo,
            group_info=groupinfo,
        )
        message.update_chat_stream(chat)

        # 创建心流与chat的观察
        heartflow.create_subheartflow(chat.stream_id)

        await message.process()
        logger.trace(f"消息处理成功{message.processed_plain_text}")

        # 过滤词/正则表达式过滤
        if self._check_ban_words(message.processed_plain_text, chat, userinfo) or self._check_ban_regex(
            message.raw_message, chat, userinfo
        ):
            return
        logger.trace(f"过滤词/正则表达式过滤成功{message.processed_plain_text}")

        await self.storage.store_message(message, chat)
        logger.trace(f"存储成功{message.processed_plain_text}")

        # 记忆激活
        with Timer("记忆激活", timing_results):
            interested_rate = await HippocampusManager.get_instance().get_activate_from_text(
                message.processed_plain_text, fast_retrieval=True
            )
        logger.trace(f"记忆激活: {interested_rate}")

        # 查询缓冲器结果，会整合前面跳过的消息，改变processed_plain_text
        buffer_result = await message_buffer.query_buffer_result(message)

        # 处理提及
        is_mentioned, reply_probability = is_mentioned_bot_in_message(message)

        # 意愿管理器：设置当前message信息
        willing_manager.setup(message, chat, is_mentioned, interested_rate)

        # 处理缓冲器结果
        if not buffer_result:
            await willing_manager.bombing_buffer_message_handle(message.message_info.message_id)
            willing_manager.delete(message.message_info.message_id)
            if message.message_segment.type == "text":
                logger.info(f"触发缓冲，已炸飞消息：{message.processed_plain_text}")
            elif message.message_segment.type == "image":
                logger.info("触发缓冲，已炸飞表情包/图片")
            elif message.message_segment.type == "seglist":
                logger.info("触发缓冲，已炸飞消息列")
            return

        # 获取回复概率
        is_willing = False
        if reply_probability != 1:
            is_willing = True
            reply_probability = await willing_manager.get_reply_probability(message.message_info.message_id)

            if message.message_info.additional_config:
                if "maimcore_reply_probability_gain" in message.message_info.additional_config.keys():
                    reply_probability += message.message_info.additional_config["maimcore_reply_probability_gain"]

        # 打印消息信息
        mes_name = chat.group_info.group_name if chat.group_info else "私聊"
        current_time = time.strftime("%H:%M:%S", time.localtime(message.message_info.time))
        willing_log = f"[回复意愿:{await willing_manager.get_willing(chat.stream_id):.2f}]" if is_willing else ""
        logger.info(
            f"[{current_time}][{mes_name}]"
            f"{chat.user_info.user_nickname}:"
            f"{message.processed_plain_text}{willing_log}[概率:{reply_probability * 100:.1f}%]"
        )

        do_reply = False
        if random() < reply_probability:
            try:
                do_reply = True
                
                # 回复前处理
                await willing_manager.before_generate_reply_handle(message.message_info.message_id)

                # 创建思考消息
                try:
                    with Timer("创建思考消息", timing_results):
                        thinking_id = await self._create_thinking_message(message, chat, userinfo, messageinfo)
                except Exception as e:
                    logger.error(f"心流创建思考消息失败: {e}")

                logger.trace(f"创建捕捉器，thinking_id:{thinking_id}")

                info_catcher = info_catcher_manager.get_info_catcher(thinking_id)
                info_catcher.catch_decide_to_response(message)

                # 观察
                try:
                    with Timer("观察", timing_results):
                        await heartflow.get_subheartflow(chat.stream_id).do_observe()
                except Exception as e:
                    logger.error(f"心流观察失败: {e}")
                    traceback.print_exc()

                info_catcher.catch_after_observe(timing_results["观察"])
<<<<<<< HEAD
                
=======
>>>>>>> 40b9a81b

                # 思考前使用工具
                update_relationship = ""
                get_mid_memory_id = []
                tool_result_info = {}
                try:
                    with Timer("思考前使用工具", timing_results):
                        tool_result = await self.tool_user.use_tool(
<<<<<<< HEAD
                            message.processed_plain_text,
                            message.message_info.user_info.user_nickname,
                            chat,
                            heartflow.get_subheartflow(chat.stream_id))
=======
                            message.processed_plain_text, message.message_info.user_info.user_nickname, chat
                        )
>>>>>>> 40b9a81b
                        # 如果工具被使用且获得了结果，将收集到的信息合并到思考中
                        # collected_info = ""
                        if tool_result.get("used_tools", False):
<<<<<<< HEAD
                            if "structured_info" in tool_result:
                                tool_result_info = tool_result["structured_info"]
                                # collected_info = ""
                                get_mid_memory_id = []
                                update_relationship = ""
                                
                                # 动态解析工具结果
                                for tool_name, tool_data in tool_result_info.items():
                                    # tool_result_info += f"\n{tool_name} 相关信息:\n"
                                    # for item in tool_data:
                                        # tool_result_info += f"- {item['name']}: {item['content']}\n"
                                    
                                    # 特殊判定：mid_chat_mem
                                    if tool_name == "mid_chat_mem":
                                        for mid_memory in tool_data:
                                            get_mid_memory_id.append(mid_memory['content'])
                                    
                                    # 特殊判定：change_mood
                                    if tool_name == "change_mood":
                                        for mood in tool_data:
                                            self.mood_manager.update_mood_from_emotion(
                                                mood['content'], 
                                                global_config.mood_intensity_factor
                                            )
                                    
                                    # 特殊判定：change_relationship
                                    if tool_name == "change_relationship":
                                        update_relationship = tool_data[0]["content"]

                except Exception as e:
                    logger.error(f"思考前工具调用失败: {e}")
                    logger.error(traceback.format_exc())
                    
                # 处理关系更新
                if update_relationship:
                    stance, emotion = await self.gpt._get_emotion_tags_with_reason(
                        "你还没有回复", 
                        message.processed_plain_text,
                        update_relationship
                    )
                    await relationship_manager.calculate_update_relationship_value(
                        chat_stream=message.chat_stream, 
                        label=emotion, 
                        stance=stance
                    )
                    
=======
                            # 如果有收集到的结构化信息，将其格式化后添加到当前思考中
                            if "structured_info" in tool_result:
                                info = tool_result["structured_info"]
                                # 处理记忆信息
                                if info["memory"]:
                                    collected_info += "\n记忆相关信息:\n"
                                    for mem in info["memory"]:
                                        collected_info += f"- {mem['name']}: {mem['content']}\n"

                                # 处理日程信息
                                if info["schedule"]:
                                    collected_info += "\n日程相关信息:\n"
                                    for sch in info["schedule"]:
                                        collected_info += f"- {sch['name']}: {sch['content']}\n"

                                # 处理知识信息
                                if info["knowledge"]:
                                    collected_info += "\n知识相关信息:\n"
                                    for know in info["knowledge"]:
                                        collected_info += f"- {know['name']}: {know['content']}\n"

                                # 处理关系信息
                                if info["change_relationship"]:
                                    collected_info += "\n关系相关信息:\n"
                                    for rel in info["change_relationship"]:
                                        collected_info += f"- {rel['name']}: {rel['content']}\n"
                                        # print("11111111111111111111111111111")
                                        update_relationship += rel["content"]
                                        # print(f"11111111111111111111111111111{update_relationship}")

                                # 处理心情信息
                                if info["change_mood"]:
                                    collected_info += "\n心情相关信息:\n"
                                    for mood in info["change_mood"]:
                                        collected_info += f"- {mood['name']}: {mood['content']}\n"

                                # 处理其他信息
                                if info["other"]:
                                    collected_info += "\n其他相关信息:\n"
                                    for other in info["other"]:
                                        collected_info += f"- {other['name']}: {other['content']}\n"
                except Exception as e:
                    logger.error(f"思考前工具调用失败: {e}")
                    logger.error(traceback.format_exc())

                if update_relationship:
                    # ori_response = ",".join(response_set)
                    # print("22222222222222222222222222222")
                    stance, emotion = await self.gpt._get_emotion_tags_with_reason(
                        "你还没有回复", message.processed_plain_text, update_relationship
                    )
                    await relationship_manager.calculate_update_relationship_value(
                        chat_stream=message.chat_stream, label=emotion, stance=stance
                    )
                    print("33333333333333333333333333333")

>>>>>>> 40b9a81b
                # 思考前脑内状态
                try:
                    with Timer("思考前脑内状态", timing_results):
                        current_mind, past_mind = await heartflow.get_subheartflow(
                            chat.stream_id
                        ).do_thinking_before_reply(
                            message_txt=message.processed_plain_text,
                            sender_name=message.message_info.user_info.user_nickname,
                            chat_stream=chat,
<<<<<<< HEAD
                            obs_id = get_mid_memory_id,
                            extra_info=tool_result_info
=======
                            extra_info=collected_info,
>>>>>>> 40b9a81b
                        )
                except Exception as e:
                    logger.error(f"心流思考前脑内状态失败: {e}")

                info_catcher.catch_afer_shf_step(timing_results["思考前脑内状态"], past_mind, current_mind)

                # 生成回复
                with Timer("生成回复", timing_results):
                    response_set = await self.gpt.generate_response(message, thinking_id)

                info_catcher.catch_after_generate_response(timing_results["生成回复"])

                if not response_set:
                    logger.info("回复生成失败，返回为空")
                    return

                # 发送消息
                try:
                    with Timer("发送消息", timing_results):
                        first_bot_msg = await self._send_response_messages(message, chat, response_set, thinking_id)
                except Exception as e:
                    logger.error(f"心流发送消息失败: {e}")

                info_catcher.catch_after_response(timing_results["发送消息"], response_set, first_bot_msg)

                info_catcher.done_catch()

                # 处理表情包
                try:
                    with Timer("处理表情包", timing_results):
                        await self._handle_emoji(message, chat, response_set)
                except Exception as e:
                    logger.error(f"心流处理表情包失败: {e}")

<<<<<<< HEAD
=======
                # 思考后使用工具
                try:
                    with Timer("思考后使用工具", timing_results):
                        tool_result = await self.tool_user.use_tool(
                            message.processed_plain_text, message.message_info.user_info.user_nickname, chat
                        )
                        # 如果工具被使用且获得了结果，将收集到的信息合并到思考中
                        collected_info = ""
                        if tool_result.get("used_tools", False):
                            # 如果有收集到的结构化信息，将其格式化后添加到当前思考中
                            if "structured_info" in tool_result:
                                info = tool_result["structured_info"]
                                # 处理记忆信息
                                if info["memory"]:
                                    collected_info += "\n记忆相关信息:\n"
                                    for mem in info["memory"]:
                                        collected_info += f"- {mem['name']}: {mem['content']}\n"

                                # 处理日程信息
                                if info["schedule"]:
                                    collected_info += "\n日程相关信息:\n"
                                    for sch in info["schedule"]:
                                        collected_info += f"- {sch['name']}: {sch['content']}\n"

                                # 处理知识信息
                                if info["knowledge"]:
                                    collected_info += "\n知识相关信息:\n"
                                    for know in info["knowledge"]:
                                        collected_info += f"- {know['name']}: {know['content']}\n"

                                # 处理关系信息
                                if info["change_relationship"]:
                                    collected_info += "\n关系相关信息:\n"
                                    for rel in info["change_relationship"]:
                                        collected_info += f"- {rel['name']}: {rel['content']}\n"

                                # 处理心情信息
                                if info["change_mood"]:
                                    collected_info += "\n心情相关信息:\n"
                                    for mood in info["change_mood"]:
                                        collected_info += f"- {mood['name']}: {mood['content']}\n"

                                # 处理其他信息
                                if info["other"]:
                                    collected_info += "\n其他相关信息:\n"
                                    for other in info["other"]:
                                        collected_info += f"- {other['name']}: {other['content']}\n"
                except Exception as e:
                    logger.error(f"思考后工具调用失败: {e}")
                    logger.error(traceback.format_exc())

                # 更新关系
                if info["change_relationship"]:
                    ori_response = ",".join(response_set)
                    stance, emotion = await self.gpt._get_emotion_tags(
                        ori_response, message.processed_plain_text, info["change_relationship"]["content"]
                    )
                    await relationship_manager.calculate_update_relationship_value(
                        chat_stream=message.chat_stream, label=emotion, stance=stance
                    )
>>>>>>> 40b9a81b

                try:
                    with Timer("思考后脑内状态更新", timing_results):
                        stream_id = message.chat_stream.stream_id
                        chat_talking_prompt = ""
                        if stream_id:
                            chat_talking_prompt = get_recent_group_detailed_plain_text(
                                stream_id, limit=global_config.MAX_CONTEXT_SIZE, combine=True
                            )

<<<<<<< HEAD
                        await heartflow.get_subheartflow(stream_id).do_thinking_after_reply(response_set, chat_talking_prompt,tool_result_info)
=======
                        await heartflow.get_subheartflow(stream_id).do_thinking_after_reply(
                            response_set, chat_talking_prompt, collected_info
                        )
>>>>>>> 40b9a81b
                except Exception as e:
                    logger.error(f"心流思考后脑内状态更新失败: {e}")

                # 回复后处理
                await willing_manager.after_generate_reply_handle(message.message_info.message_id)

            except Exception as e:
                logger.error(f"心流处理消息失败: {e}")
                logger.error(traceback.format_exc())

        # 输出性能计时结果
        if do_reply:
            timing_str = " | ".join([f"{step}: {duration:.2f}秒" for step, duration in timing_results.items()])
            trigger_msg = message.processed_plain_text
            response_msg = " ".join(response_set) if response_set else "无回复"
            logger.info(f"触发消息: {trigger_msg[:20]}... | 思维消息: {response_msg[:20]}... | 性能计时: {timing_str}")
        else:
            # 不回复处理
            await willing_manager.not_reply_handle(message.message_info.message_id)

        # 意愿管理器：注销当前message信息
        willing_manager.delete(message.message_info.message_id)

    def _check_ban_words(self, text: str, chat, userinfo) -> bool:
        """检查消息中是否包含过滤词"""
        for word in global_config.ban_words:
            if word in text:
                logger.info(
                    f"[{chat.group_info.group_name if chat.group_info else '私聊'}]{userinfo.user_nickname}:{text}"
                )
                logger.info(f"[过滤词识别]消息中含有{word}，filtered")
                return True
        return False

    def _check_ban_regex(self, text: str, chat, userinfo) -> bool:
        """检查消息是否匹配过滤正则表达式"""
        for pattern in global_config.ban_msgs_regex:
            if pattern.search(text):
                logger.info(
                    f"[{chat.group_info.group_name if chat.group_info else '私聊'}]{userinfo.user_nickname}:{text}"
                )
                logger.info(f"[正则表达式过滤]消息匹配到{pattern}，filtered")
                return True
        return False<|MERGE_RESOLUTION|>--- conflicted
+++ resolved
@@ -259,10 +259,7 @@
                     traceback.print_exc()
 
                 info_catcher.catch_after_observe(timing_results["观察"])
-<<<<<<< HEAD
                 
-=======
->>>>>>> 40b9a81b
 
                 # 思考前使用工具
                 update_relationship = ""
@@ -271,19 +268,13 @@
                 try:
                     with Timer("思考前使用工具", timing_results):
                         tool_result = await self.tool_user.use_tool(
-<<<<<<< HEAD
                             message.processed_plain_text,
                             message.message_info.user_info.user_nickname,
                             chat,
                             heartflow.get_subheartflow(chat.stream_id))
-=======
-                            message.processed_plain_text, message.message_info.user_info.user_nickname, chat
-                        )
->>>>>>> 40b9a81b
                         # 如果工具被使用且获得了结果，将收集到的信息合并到思考中
                         # collected_info = ""
                         if tool_result.get("used_tools", False):
-<<<<<<< HEAD
                             if "structured_info" in tool_result:
                                 tool_result_info = tool_result["structured_info"]
                                 # collected_info = ""
@@ -330,64 +321,6 @@
                         stance=stance
                     )
                     
-=======
-                            # 如果有收集到的结构化信息，将其格式化后添加到当前思考中
-                            if "structured_info" in tool_result:
-                                info = tool_result["structured_info"]
-                                # 处理记忆信息
-                                if info["memory"]:
-                                    collected_info += "\n记忆相关信息:\n"
-                                    for mem in info["memory"]:
-                                        collected_info += f"- {mem['name']}: {mem['content']}\n"
-
-                                # 处理日程信息
-                                if info["schedule"]:
-                                    collected_info += "\n日程相关信息:\n"
-                                    for sch in info["schedule"]:
-                                        collected_info += f"- {sch['name']}: {sch['content']}\n"
-
-                                # 处理知识信息
-                                if info["knowledge"]:
-                                    collected_info += "\n知识相关信息:\n"
-                                    for know in info["knowledge"]:
-                                        collected_info += f"- {know['name']}: {know['content']}\n"
-
-                                # 处理关系信息
-                                if info["change_relationship"]:
-                                    collected_info += "\n关系相关信息:\n"
-                                    for rel in info["change_relationship"]:
-                                        collected_info += f"- {rel['name']}: {rel['content']}\n"
-                                        # print("11111111111111111111111111111")
-                                        update_relationship += rel["content"]
-                                        # print(f"11111111111111111111111111111{update_relationship}")
-
-                                # 处理心情信息
-                                if info["change_mood"]:
-                                    collected_info += "\n心情相关信息:\n"
-                                    for mood in info["change_mood"]:
-                                        collected_info += f"- {mood['name']}: {mood['content']}\n"
-
-                                # 处理其他信息
-                                if info["other"]:
-                                    collected_info += "\n其他相关信息:\n"
-                                    for other in info["other"]:
-                                        collected_info += f"- {other['name']}: {other['content']}\n"
-                except Exception as e:
-                    logger.error(f"思考前工具调用失败: {e}")
-                    logger.error(traceback.format_exc())
-
-                if update_relationship:
-                    # ori_response = ",".join(response_set)
-                    # print("22222222222222222222222222222")
-                    stance, emotion = await self.gpt._get_emotion_tags_with_reason(
-                        "你还没有回复", message.processed_plain_text, update_relationship
-                    )
-                    await relationship_manager.calculate_update_relationship_value(
-                        chat_stream=message.chat_stream, label=emotion, stance=stance
-                    )
-                    print("33333333333333333333333333333")
-
->>>>>>> 40b9a81b
                 # 思考前脑内状态
                 try:
                     with Timer("思考前脑内状态", timing_results):
@@ -397,12 +330,8 @@
                             message_txt=message.processed_plain_text,
                             sender_name=message.message_info.user_info.user_nickname,
                             chat_stream=chat,
-<<<<<<< HEAD
                             obs_id = get_mid_memory_id,
                             extra_info=tool_result_info
-=======
-                            extra_info=collected_info,
->>>>>>> 40b9a81b
                         )
                 except Exception as e:
                     logger.error(f"心流思考前脑内状态失败: {e}")
@@ -437,69 +366,6 @@
                 except Exception as e:
                     logger.error(f"心流处理表情包失败: {e}")
 
-<<<<<<< HEAD
-=======
-                # 思考后使用工具
-                try:
-                    with Timer("思考后使用工具", timing_results):
-                        tool_result = await self.tool_user.use_tool(
-                            message.processed_plain_text, message.message_info.user_info.user_nickname, chat
-                        )
-                        # 如果工具被使用且获得了结果，将收集到的信息合并到思考中
-                        collected_info = ""
-                        if tool_result.get("used_tools", False):
-                            # 如果有收集到的结构化信息，将其格式化后添加到当前思考中
-                            if "structured_info" in tool_result:
-                                info = tool_result["structured_info"]
-                                # 处理记忆信息
-                                if info["memory"]:
-                                    collected_info += "\n记忆相关信息:\n"
-                                    for mem in info["memory"]:
-                                        collected_info += f"- {mem['name']}: {mem['content']}\n"
-
-                                # 处理日程信息
-                                if info["schedule"]:
-                                    collected_info += "\n日程相关信息:\n"
-                                    for sch in info["schedule"]:
-                                        collected_info += f"- {sch['name']}: {sch['content']}\n"
-
-                                # 处理知识信息
-                                if info["knowledge"]:
-                                    collected_info += "\n知识相关信息:\n"
-                                    for know in info["knowledge"]:
-                                        collected_info += f"- {know['name']}: {know['content']}\n"
-
-                                # 处理关系信息
-                                if info["change_relationship"]:
-                                    collected_info += "\n关系相关信息:\n"
-                                    for rel in info["change_relationship"]:
-                                        collected_info += f"- {rel['name']}: {rel['content']}\n"
-
-                                # 处理心情信息
-                                if info["change_mood"]:
-                                    collected_info += "\n心情相关信息:\n"
-                                    for mood in info["change_mood"]:
-                                        collected_info += f"- {mood['name']}: {mood['content']}\n"
-
-                                # 处理其他信息
-                                if info["other"]:
-                                    collected_info += "\n其他相关信息:\n"
-                                    for other in info["other"]:
-                                        collected_info += f"- {other['name']}: {other['content']}\n"
-                except Exception as e:
-                    logger.error(f"思考后工具调用失败: {e}")
-                    logger.error(traceback.format_exc())
-
-                # 更新关系
-                if info["change_relationship"]:
-                    ori_response = ",".join(response_set)
-                    stance, emotion = await self.gpt._get_emotion_tags(
-                        ori_response, message.processed_plain_text, info["change_relationship"]["content"]
-                    )
-                    await relationship_manager.calculate_update_relationship_value(
-                        chat_stream=message.chat_stream, label=emotion, stance=stance
-                    )
->>>>>>> 40b9a81b
 
                 try:
                     with Timer("思考后脑内状态更新", timing_results):
@@ -510,13 +376,7 @@
                                 stream_id, limit=global_config.MAX_CONTEXT_SIZE, combine=True
                             )
 
-<<<<<<< HEAD
                         await heartflow.get_subheartflow(stream_id).do_thinking_after_reply(response_set, chat_talking_prompt,tool_result_info)
-=======
-                        await heartflow.get_subheartflow(stream_id).do_thinking_after_reply(
-                            response_set, chat_talking_prompt, collected_info
-                        )
->>>>>>> 40b9a81b
                 except Exception as e:
                     logger.error(f"心流思考后脑内状态更新失败: {e}")
 
