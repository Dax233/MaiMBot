--- conflicted
+++ resolved
@@ -215,20 +215,12 @@
                 cycle_timers = {}  # <--- Initialize timers dict for this cycle
 
                 if self.heartfc_controller.MessageManager().check_if_sending_message_exist(self.stream_id, thinking_id):
-<<<<<<< HEAD
-                    logger.info(f"{log_prefix} PFChatting: 11111111111111111111111111111111枫还在发消息，等会再规划")
-                    await asyncio.sleep(1)
-                    continue
-                else:
-                    logger.info(f"{log_prefix} PFChatting: 11111111111111111111111111111111枫不发消息了，开始规划")
-=======
                     # logger.info(f"{log_prefix} PFChatting: 11111111111111111111111111111111麦麦还在发消息，等会再规划")
                     await asyncio.sleep(1)
                     continue
                 else:
                     # logger.info(f"{log_prefix} PFChatting: 11111111111111111111111111111111麦麦不发消息了，开始规划")
                     pass
->>>>>>> 67c8beb5
 
                 async with self._timer_lock:
                     current_timer = self._loop_timer
@@ -245,43 +237,6 @@
                 planner_start_db_time = 0.0  # 初始化
 
                 try:
-<<<<<<< HEAD
-                    # Use try_acquire pattern or timeout?
-                    await self._processing_lock.acquire()
-                    acquired_lock = True
-                    logger.debug(f"{log_prefix} PFChatting: 循环获取到处理锁")
-
-                    # 在规划前记录数据库时间戳
-                    planner_start_db_time = time.time()
-
-                    # --- Planner --- #
-                    planner_result = await self._planner()
-                    action = planner_result.get("action", "error")
-                    reasoning = planner_result.get("reasoning", "Planner did not provide reasoning.")
-                    emoji_query = planner_result.get("emoji_query", "")
-                    # current_mind = planner_result.get("current_mind", "[Mind unavailable]")
-                    # send_emoji_from_tools = planner_result.get("send_emoji_from_tools", "") # Emoji from tools
-                    observed_messages = planner_result.get("observed_messages", [])
-                    llm_error = planner_result.get("llm_error", False)
-
-                    if llm_error:
-                        logger.error(f"{log_prefix} Planner LLM 失败，跳过本周期回复尝试。理由: {reasoning}")
-                        # Optionally add a longer sleep?
-                        action_taken_this_cycle = False  # Ensure no action is counted
-                        # Continue to timer decrement and sleep
-
-                    elif action == "text_reply":
-                        logger.info(f"{log_prefix} PFChatting: 枫决定回复文本. 理由: {reasoning}")
-                        action_taken_this_cycle = True
-                        anchor_message = await self._get_anchor_message(observed_messages)
-                        if not anchor_message:
-                            logger.error(f"{log_prefix} 循环: 无法获取锚点消息用于回复. 跳过周期.")
-                        else:
-                            # --- Create Thinking Message (Moved) ---
-                            thinking_id = await self._create_thinking_message(anchor_message)
-                            if not thinking_id:
-                                logger.error(f"{log_prefix} 循环: 无法创建思考ID. 跳过周期.")
-=======
                     with Timer("Total Cycle", cycle_timers) as _total_timer:  # <--- Start total cycle timer
                         # Use try_acquire pattern or timeout?
                         await self._processing_lock.acquire()
@@ -310,66 +265,17 @@
                             # Continue to timer decrement and sleep
 
                         elif action == "text_reply":
-                            logger.info(f"{log_prefix} PFChatting: 麦麦决定回复文本. 理由: {reasoning}")
+                            logger.info(f"{log_prefix} PFChatting: 枫决定回复文本. 理由: {reasoning}")
                             action_taken_this_cycle = True
                             anchor_message = await self._get_anchor_message(observed_messages)
                             if not anchor_message:
                                 logger.error(f"{log_prefix} 循环: 无法获取锚点消息用于回复. 跳过周期.")
->>>>>>> 67c8beb5
                             else:
                                 # --- Create Thinking Message (Moved) ---
                                 thinking_id = await self._create_thinking_message(anchor_message)
                                 if not thinking_id:
                                     logger.error(f"{log_prefix} 循环: 无法创建思考ID. 跳过周期.")
                                 else:
-<<<<<<< HEAD
-                                    logger.warning(f"{log_prefix} 循环: 回复器未产生结果. 跳过发送.")
-                                    self._cleanup_thinking_message(thinking_id)
-                    elif action == "emoji_reply":
-                        logger.info(f"{log_prefix} PFChatting:枫决定回复表情 ('{emoji_query}'). 理由: {reasoning}")
-                        action_taken_this_cycle = True
-                        anchor = await self._get_anchor_message(observed_messages)
-                        if anchor:
-                            try:
-                                # --- Handle Emoji (Moved) --- #
-                                await self._handle_emoji(anchor, [], emoji_query)
-                            except Exception as e_emoji:
-                                logger.error(f"{log_prefix} 循环: 发送表情失败: {e_emoji}")
-                        else:
-                            logger.warning(f"{log_prefix} 循环: 无法发送表情, 无法获取锚点.")
-                        action_taken_this_cycle = True  # 即使发送失败，Planner 也决策了动作
-
-                    elif action == "no_reply":
-                        logger.info(f"{log_prefix} PFChatting: 枫决定不回复. 原因: {reasoning}")
-                        action_taken_this_cycle = False  # 标记为未执行动作
-                        # --- 新增：等待新消息 ---
-                        logger.debug(f"{log_prefix} PFChatting: 开始等待新消息 (自 {planner_start_db_time})...")
-                        observation = None
-                        if self.sub_hf:
-                            observation = self.sub_hf._get_primary_observation()
-
-                        if observation:
-                            wait_start_time = time.monotonic()
-                            while True:
-                                # 检查计时器是否耗尽
-                                async with self._timer_lock:
-                                    if self._loop_timer <= 0:
-                                        logger.info(f"{log_prefix} PFChatting: 等待新消息时计时器耗尽。")
-                                        break  # 计时器耗尽，退出等待
-
-                                # 检查是否有新消息
-                                has_new = await observation.has_new_messages_since(planner_start_db_time)
-                                if has_new:
-                                    logger.info(f"{log_prefix} PFChatting: 检测到新消息，结束等待。")
-                                    break  # 收到新消息，退出等待
-
-                                # 检查等待是否超时（例如，防止无限等待）
-                                if time.monotonic() - wait_start_time > 60:  # 等待60秒示例
-                                    logger.warning(f"{log_prefix} PFChatting: 等待新消息超时（60秒）。")
-                                    break  # 超时退出
-
-                                # 等待一段时间再检查
-=======
                                     replier_result = None
                                     try:
                                         # --- Replier Work --- #
@@ -403,12 +309,11 @@
                                         self._cleanup_thinking_message(thinking_id)
                         elif action == "emoji_reply":
                             logger.info(
-                                f"{log_prefix} PFChatting: 麦麦决定回复表情 ('{emoji_query}'). 理由: {reasoning}"
+                                f"{log_prefix} PFChatting: 枫决定回复表情 ('{emoji_query}'). 理由: {reasoning}"
                             )
                             action_taken_this_cycle = True
                             anchor = await self._get_anchor_message(observed_messages)
                             if anchor:
->>>>>>> 67c8beb5
                                 try:
                                     # --- Handle Emoji (Moved) --- #
                                     with Timer("Emoji Handler", cycle_timers):  # <--- Start Emoji timer
@@ -420,7 +325,7 @@
                             action_taken_this_cycle = True  # 即使发送失败，Planner 也决策了动作
 
                         elif action == "no_reply":
-                            logger.info(f"{log_prefix} PFChatting: 麦麦决定不回复. 原因: {reasoning}")
+                            logger.info(f"{log_prefix} PFChatting: 枫决定不回复. 原因: {reasoning}")
                             action_taken_this_cycle = False  # 标记为未执行动作
                             # --- 新增：等待新消息 ---
                             logger.debug(f"{log_prefix} PFChatting: 开始等待新消息 (自 {planner_start_db_time})...")
