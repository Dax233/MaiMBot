--- conflicted
+++ resolved
@@ -703,15 +703,10 @@
         logger.info(f"{log_prefix} PFChatting shutdown complete.")
 
     async def _build_planner_prompt(self, observed_messages: List[dict], current_mind: Optional[str]) -> str:
-<<<<<<< HEAD
-        """构建 Planner LLM 的提示词 (现在包含 current_mind)"""
-        prompt = f"你的名字是 {global_config.BOT_NICKNAME}。正在QQ聊天，正在决定是否以及如何回应当前的聊天。\n"
-=======
         """构建 Planner LLM 的提示词"""
         # Access global_config and relationship_manager via controller
         config = self.heartfc_controller.global_config
         rel_manager = self.heartfc_controller.relationship_manager
->>>>>>> 5c26c40c
 
         prompt = (
             f"你的名字是 {config.BOT_NICKNAME}。是一个女大二学生，正在QQ聊天，正在决定是否以及如何回应当前的聊天。\n"
