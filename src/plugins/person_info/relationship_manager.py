--- conflicted
+++ resolved
@@ -5,12 +5,9 @@
 from .person_info import person_info_manager
 import time
 import random
-<<<<<<< HEAD
 from typing import List, Dict
 from ...common.database import db
-=======
 from maim_message import UserInfo, Seg
->>>>>>> deae6f95
 # import re
 # import traceback
 
