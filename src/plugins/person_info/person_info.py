--- conflicted
+++ resolved
@@ -51,12 +51,9 @@
     "konw_time": 0,
     "msg_interval": 2000,
     "msg_interval_list": [],
-<<<<<<< HEAD
-    "group_nicknames": [],
-=======
     "user_cardname": None,  # 添加群名片
     "user_avatar": None,  # 添加头像信息（例如URL或标识符）
->>>>>>> d23bee96
+    "group_nicknames": [],
 }  # 个人信息的各项与默认值在此定义，以下处理会自动创建/补全每一项
 
 
