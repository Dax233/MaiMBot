--- conflicted
+++ resolved
@@ -215,15 +215,9 @@
             if old_name:
                 qv_name_prompt += f"你之前叫他{old_name}，是因为{old_reason}，"
 
-<<<<<<< HEAD
-            qv_name_prompt += (
-                "\n请根据以上用户信息，想想你叫他什么比较好，请最好使用用户的群昵称，可以稍作修改，尽量不作修改"
-            )
-=======
             qv_name_prompt += f"\n其他取名的要求是：{request}"
 
             qv_name_prompt += "\n请根据以上用户信息，想想你叫他什么比较好，请最好使用用户的qq昵称，可以稍作修改"
->>>>>>> d23bee96
             if existing_names:
                 qv_name_prompt += f"\n请注意，以下名称已被使用，不要使用以下昵称：{existing_names}。\n"
             qv_name_prompt += "请用json给出你的想法，并给出理由，示例如下："
