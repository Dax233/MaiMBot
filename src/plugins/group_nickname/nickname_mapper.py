import re
import json
from typing import Dict, Any, Optional
from src.common.logger_manager import get_logger
from src.plugins.models.utils_model import LLMRequest
from src.config.config import global_config


logger = get_logger("nickname_mapper")

llm_mapper: Optional[LLMRequest] = None
if global_config.ENABLE_NICKNAME_MAPPING:  # 使用全局开关
    try:
        # 从全局配置获取模型设置
        model_config = global_config.llm_nickname_mapping
        if not model_config or not model_config.get("name"):
            logger.error("在全局配置中未找到有效的 'llm_nickname_mapping' 配置或缺少 'name' 字段。")
        else:
            llm_mapper = LLMRequest(  # <-- LLM 初始化
                model=global_config.llm_nickname_mapping,
                temperature=global_config.llm_nickname_mapping["temp"],
                max_tokens=256,
                request_type="nickname_mapping",
            )
            logger.info("绰号映射 LLM 初始化成功 (使用全局配置)。")

    except Exception as e:
        logger.error(f"使用全局配置初始化绰号映射 LLM 失败: {e}", exc_info=True)
        llm_mapper = None


def _build_mapping_prompt(chat_history_str: str, bot_reply: str, user_name_map: Dict[str, str]) -> str:
    """构建用于 LLM 绰号映射的 Prompt"""
    # user_name_map 包含了 user_id 到 person_name (或 fallback nickname) 的映射
    user_list_str = "\n".join([f"- {uid}: {name}" for uid, name in user_name_map.items()])
    # print(f"\n\n\nKnown User Info for LLM:\n{user_list_str}\n\n\n\n") # Debugging print
    prompt = f"""
任务：分析以下聊天记录和你的最新回复，判断其中是否包含用户绰号，并确定绰号与用户 ID 之间是否存在明确的一一对应关系。

已知用户信息（ID: 名称）：
{user_list_str}

聊天记录：
---
{chat_history_str}
---

你的最新回复：
{bot_reply}

分析要求：
1.  识别聊天记录和你发言中出现的可能是用户绰号的词语。
2.  判断这些绰号是否能明确地指向某个特定的用户 ID。一个绰号必须在上下文中清晰地与某个发言人或被提及的人关联起来。
3.  如果能建立可靠的一一映射关系，请输出一个 JSON 对象，格式如下：
    {{
        "is_exist": true,
        "data": {{
            "用户A数字id": "绰号_A",
            "用户B数字id": "绰号_B"
        }}
    }}
    其中 "data" 字段的键是用户的 ID (字符串形式)，值是对应的绰号。只包含你能确认映射关系的绰号。
4.  如果无法建立任何可靠的一一映射关系（例如，绰号指代不明、没有出现绰号、或无法确认绰号与用户的关联），请输出 JSON 对象：
    {{
        "is_exist": false
    }}
5.  在“已知用户信息”列表中，你的昵称后面可能包含"(你)"，这表示是你自己，不需要输出你自身的绰号映射。请确保不要将你自己的ID和任何词语映射为绰号。
6.  不要输出与用户名称相同的绰号，不要输出你发言中对他人的绰号映射。
7.  请严格按照 JSON 格式输出，不要包含任何额外的解释或文本。

输出：
"""
    return prompt


async def analyze_chat_for_nicknames(
    chat_history_str: str,
    bot_reply: str,
    user_name_map: Dict[str, str],  # 这个 map 包含了 user_id -> person_name 的信息
) -> Dict[str, Any]:
    """
    调用 LLM 分析聊天记录和 Bot 回复，提取可靠的 用户ID-绰号 映射，并进行过滤。
    """
    if not global_config.ENABLE_NICKNAME_MAPPING:
        logger.debug("绰号映射功能已禁用。")
        return {"is_exist": False}

    if llm_mapper is None:
        logger.error("绰号映射 LLM 未初始化。无法执行分析。")
        return {"is_exist": False}

    prompt = _build_mapping_prompt(chat_history_str, bot_reply, user_name_map)
    logger.debug(f"构建的绰号映射 Prompt:\n{prompt}")

    try:
        # 调用 LLM
        response_content, _, _ = await llm_mapper.generate_response(prompt)
        logger.debug(f"LLM 原始响应 (绰号映射): {response_content}")

        if not response_content:
            logger.warning("LLM 返回了空的绰号映射内容。")
            return {"is_exist": False}

        # 清理可能的 Markdown 代码块标记
        response_content = response_content.strip()
        markdown_code_regex = re.compile(r"^```(?:\w+)?\s*\n(.*?)\n\s*```$", re.DOTALL)
        match = markdown_code_regex.match(response_content)
        if match:
            response_content = match.group(1).strip()

        # 解析 JSON
        result = json.loads(response_content)  # 可能抛出 json.JSONDecodeError

        # 检查 result 是否为字典
        if not isinstance(result, dict):
            logger.warning(f"LLM 响应不是一个有效的 JSON 对象 (字典类型)。响应内容: {response_content}")
            return {"is_exist": False}

        # 使用 get 获取 is_exist，避免 KeyError
        is_exist = result.get("is_exist")  # 如果 result 不是字典，下面 get 会在 except AttributeError 中捕获

        if is_exist is True:
            original_data = result.get("data")
            if isinstance(original_data, dict) and original_data:  # 确保 data 是非空字典
                logger.info(f"LLM 找到的原始绰号映射: {original_data}")

                # --- 开始过滤 ---
                filtered_data = {}
                bot_qq_str = str(global_config.BOT_QQ)

                for user_id, nickname in original_data.items():
                    if not isinstance(user_id, str):
                        logger.warning(f"LLM 返回的 user_id '{user_id}' 不是字符串，跳过。")
                        continue
                    if user_id == bot_qq_str:
                        logger.debug(f"过滤掉机器人自身的映射: ID {user_id}")
                        continue

                    # 有了改名工具后，该过滤器已不适合了，尝试通过修改 prompt 获得更好的结果
                    # # 条件 2: 排除 nickname 与 person_name 相同的情况
                    # person_name = user_name_map.get(user_id) # 从传入的映射中查找 person_name
                    # if person_name and person_name == nickname:
                    #     logger.debug(f"过滤掉用户 {user_id} 的映射: 绰号 '{nickname}' 与其名称 '{person_name}' 相同。")
                    #     continue

                    # 如果通过所有过滤条件，则保留
                    filtered_data[user_id] = nickname

                # 检查过滤后是否还有数据
                if not filtered_data:
                    logger.info("所有找到的绰号映射都被过滤掉了。")
                    return {"is_exist": False}
                else:
                    logger.info(f"过滤后的绰号映射: {filtered_data}")
                    return {"is_exist": True, "data": filtered_data}
            else:
                # is_exist 为 True 但 data 缺失、不是字典或为空
                if "data" not in result:
                    logger.warning("LLM 响应格式错误: is_exist 为 True 但 'data' 键缺失。")
                elif not isinstance(original_data, dict):
                    logger.warning(
                        f"LLM 响应格式错误: is_exist 为 True 但 'data' 不是字典。 原始 data: {original_data}"
                    )
                else:  # data 为空字典
                    logger.debug("LLM 指示 is_exist=True 但 data 为空字典。视为 False 处理。")
                return {"is_exist": False}

        elif is_exist is False:
            logger.info("LLM 未找到可靠的绰号映射。")
            return {"is_exist": False}

        elif is_exist is None:  # 处理 is_exist 键存在但值为 null/None 的情况
            logger.warning("LLM 响应格式错误: 'is_exist' 键的值为 None。")
            return {"is_exist": False}

        else:  # 处理 is_exist 存在但值不是 True/False/None 的情况
            logger.warning(f"LLM 响应格式错误: 'is_exist' 的值 '{is_exist}' 不是预期的布尔值或 None。")
            return {"is_exist": False}

    except json.JSONDecodeError as json_err:
        logger.error(f"解析 LLM 响应 JSON 失败: {json_err}\n原始响应: {response_content}")
        return {"is_exist": False}
<<<<<<< HEAD
    # except AttributeError as attr_err:
    #     # 这个理论上不应该发生，因为在调用 get 前检查了 result 是否是 dict
    #     logger.error(f"处理 LLM 响应时发生属性错误 (可能尝试在非字典对象上使用 .get): {attr_err}\n原始响应: {response_content}")
    #     return {"is_exist": False}
=======
    except AttributeError as attr_err:
        # 这个理论上不应该发生，因为在调用 get 前检查了 result 是否是 dict
        logger.error(
            f"处理 LLM 响应时发生属性错误 (可能尝试在非字典对象上使用 .get): {attr_err}\n原始响应: {response_content}"
        )
        return {"is_exist": False}
>>>>>>> 369d078c
    except Exception as e:
        # 捕获其他所有未预料到的异常
        logger.error(f"绰号映射 LLM 调用或处理过程中发生未预料的错误: {e}", exc_info=True)
        return {"is_exist": False}<|MERGE_RESOLUTION|>--- conflicted
+++ resolved
@@ -180,19 +180,6 @@
     except json.JSONDecodeError as json_err:
         logger.error(f"解析 LLM 响应 JSON 失败: {json_err}\n原始响应: {response_content}")
         return {"is_exist": False}
-<<<<<<< HEAD
-    # except AttributeError as attr_err:
-    #     # 这个理论上不应该发生，因为在调用 get 前检查了 result 是否是 dict
-    #     logger.error(f"处理 LLM 响应时发生属性错误 (可能尝试在非字典对象上使用 .get): {attr_err}\n原始响应: {response_content}")
-    #     return {"is_exist": False}
-=======
-    except AttributeError as attr_err:
-        # 这个理论上不应该发生，因为在调用 get 前检查了 result 是否是 dict
-        logger.error(
-            f"处理 LLM 响应时发生属性错误 (可能尝试在非字典对象上使用 .get): {attr_err}\n原始响应: {response_content}"
-        )
-        return {"is_exist": False}
->>>>>>> 369d078c
     except Exception as e:
         # 捕获其他所有未预料到的异常
         logger.error(f"绰号映射 LLM 调用或处理过程中发生未预料的错误: {e}", exc_info=True)
