import asyncio
import threading
import time
import json
import re
from typing import Dict, Optional, List, Any
from pymongo.errors import OperationFailure, DuplicateKeyError
from src.common.logger_manager import get_logger
from src.common.database import db
from src.config.config import global_config
from src.plugins.models.utils_model import LLMRequest
from .nickname_db import NicknameDB
from .nickname_mapper import _build_mapping_prompt
from .nickname_utils import select_nicknames_for_prompt, format_nickname_prompt_injection
from ..person_info.person_info import person_info_manager
from ..person_info.relationship_manager import relationship_manager
from src.plugins.chat.chat_stream import ChatStream
from src.plugins.chat.message import MessageRecv
from src.plugins.utils.chat_message_builder import build_readable_messages, get_raw_msg_before_timestamp_with_chat

logger = get_logger("NicknameManager")
logger_helper = get_logger("AsyncLoopHelper")  # 为辅助函数创建单独的 logger


def run_async_loop(loop: asyncio.AbstractEventLoop, coro):
    """
    运行给定的协程直到完成，并确保循环最终关闭。

    Args:
        loop: 要使用的 asyncio 事件循环。
        coro: 要在循环中运行的主协程。
    """
    try:
        logger_helper.debug(f"Running coroutine in loop {id(loop)}...")
        result = loop.run_until_complete(coro)
        logger_helper.debug(f"Coroutine completed in loop {id(loop)}.")
        return result
    except asyncio.CancelledError:
        logger_helper.info(f"Coroutine in loop {id(loop)} was cancelled.")
        # 取消是预期行为，不视为错误
    except Exception as e:
        logger_helper.error(f"Error in async loop {id(loop)}: {e}", exc_info=True)
    finally:
        try:
            # 1. 取消所有剩余任务
            all_tasks = asyncio.all_tasks(loop)
            current_task = asyncio.current_task(loop)
            tasks_to_cancel = [
                task for task in all_tasks if task is not current_task
            ]  # 避免取消 run_until_complete 本身
            if tasks_to_cancel:
                logger_helper.info(f"Cancelling {len(tasks_to_cancel)} outstanding tasks in loop {id(loop)}...")
                for task in tasks_to_cancel:
                    task.cancel()
                # 等待取消完成
                loop.run_until_complete(asyncio.gather(*tasks_to_cancel, return_exceptions=True))
                logger_helper.info(f"Outstanding tasks cancelled in loop {id(loop)}.")

            # 2. 停止循环 (如果仍在运行)
            if loop.is_running():
                loop.stop()
                logger_helper.info(f"Asyncio loop {id(loop)} stopped.")

            # 3. 关闭循环 (如果未关闭)
            if not loop.is_closed():
                # 在关闭前再运行一次以处理挂起的关闭回调
                loop.run_until_complete(loop.shutdown_asyncgens())  # 关闭异步生成器
                loop.close()
                logger_helper.info(f"Asyncio loop {id(loop)} closed.")
        except Exception as close_err:
            logger_helper.error(f"Error during asyncio loop cleanup for loop {id(loop)}: {close_err}", exc_info=True)


class NicknameManager:
    """
    管理群组绰号分析、处理、存储和使用的单例类。
    封装了 LLM 调用、后台处理线程和数据库交互。
    """

    _instance = None
    _lock = threading.Lock()

    def __new__(cls, *args, **kwargs):
        if not cls._instance:
            with cls._lock:
                if not cls._instance:
                    logger.info("正在创建 NicknameManager 单例实例...")
                    cls._instance = super(NicknameManager, cls).__new__(cls)
                    cls._instance._initialized = False
        return cls._instance

    def __init__(self):
        """
        初始化 NicknameManager。
        使用锁和标志确保实际初始化只执行一次。
        """
        if hasattr(self, "_initialized") and self._initialized:
            return

        with self._lock:
            if hasattr(self, "_initialized") and self._initialized:
                return

            logger.info("正在初始化 NicknameManager 组件...")
            self.config = global_config
            self.is_enabled = self.config.ENABLE_NICKNAME_MAPPING

            # 数据库处理器
            person_info_collection = getattr(db, "person_info", None)
            self.db_handler = NicknameDB(person_info_collection)
            if not self.db_handler.is_available():
                logger.error("数据库处理器初始化失败，NicknameManager 功能受限。")
                self.is_enabled = False

            # LLM 映射器
            self.llm_mapper: Optional[LLMRequest] = None
            if self.is_enabled:
                try:
                    model_config = self.config.llm_nickname_mapping
                    if model_config and model_config.get("name"):
                        self.llm_mapper = LLMRequest(
                            model=model_config,
                            temperature=model_config.get("temp", 0.5),
                            max_tokens=model_config.get("max_tokens", 256),
                            request_type="nickname_mapping",
                        )
                        logger.info("绰号映射 LLM 映射器初始化成功。")
                    else:
                        logger.warning("绰号映射 LLM 配置无效或缺失 'name'，功能禁用。")
                        self.is_enabled = False
                except KeyError as ke:
                    logger.error(f"初始化绰号映射 LLM 时缺少配置项: {ke}，功能禁用。", exc_info=True)
                    self.llm_mapper = None
                    self.is_enabled = False
                except Exception as e:
                    logger.error(f"初始化绰号映射 LLM 映射器失败: {e}，功能禁用。", exc_info=True)
                    self.llm_mapper = None
                    self.is_enabled = False

            # 队列和线程
            self.queue_max_size = getattr(self.config, "NICKNAME_QUEUE_MAX_SIZE", 100)
            # 使用 asyncio.Queue
            self.nickname_queue: asyncio.Queue = asyncio.Queue(maxsize=self.queue_max_size)
            self._stop_event = threading.Event()  # stop_event 仍然使用 threading.Event，因为它是由另一个线程设置的
            self._nickname_thread: Optional[threading.Thread] = None
            self.sleep_interval = getattr(self.config, "NICKNAME_PROCESS_SLEEP_INTERVAL", 0.5)  # 超时时间

            self._initialized = True
            logger.info("NicknameManager 初始化完成。")

    def start_processor(self):
        """启动后台处理线程（如果已启用且未运行）。"""
        if not self.is_enabled:
            logger.info("绰号处理功能已禁用，处理器未启动。")
            return
        if self._nickname_thread is None or not self._nickname_thread.is_alive():
            logger.info("正在启动绰号处理器线程...")
            self._stop_event.clear()
            self._nickname_thread = threading.Thread(
                target=self._run_processor_in_thread,  # 线程目标函数不变
                daemon=True,
            )
            self._nickname_thread.start()
            logger.info(f"绰号处理器线程已启动 (ID: {self._nickname_thread.ident})")
        else:
            logger.warning("绰号处理器线程已在运行中。")

    def stop_processor(self):
        """停止后台处理线程。"""
        if self._nickname_thread and self._nickname_thread.is_alive():
            logger.info("正在停止绰号处理器线程...")
            self._stop_event.set()  # 设置停止事件，_processing_loop 会检测到
            try:
                # 不需要清空 asyncio.Queue，让循环自然结束或被取消
                self._nickname_thread.join(timeout=10)  # 等待线程结束
                if self._nickname_thread.is_alive():
                    logger.warning("绰号处理器线程在超时后仍未停止。")
            except Exception as e:
                logger.error(f"停止绰号处理器线程时出错: {e}", exc_info=True)
            finally:
                if self._nickname_thread and not self._nickname_thread.is_alive():
                    logger.info("绰号处理器线程已成功停止。")
                self._nickname_thread = None
        else:
            logger.info("绰号处理器线程未在运行或已被清理。")

    async def trigger_nickname_analysis(
        self,
        anchor_message: MessageRecv,
        bot_reply: List[str],
        chat_stream: Optional[ChatStream] = None,
    ):
        """
        准备数据并将其排队等待绰号分析（如果满足条件）。
        (现在调用异步的 _add_to_queue)
        """
        if not self.is_enabled:
            return

        current_chat_stream = chat_stream or anchor_message.chat_stream
        if not current_chat_stream or not current_chat_stream.group_info:
            logger.debug("跳过绰号分析：非群聊或无效的聊天流。")
            return

        log_prefix = f"[{current_chat_stream.stream_id}]"
        try:
            # 1. 获取历史记录
<<<<<<< HEAD
            history_limit = getattr(self.config, "NICKNAME_ANALYSIS_HISTORY_LIMIT", 60)
=======
            history_limit = getattr(self.config, "NICKNAME_ANALYSIS_HISTORY_LIMIT", global_config.nickname_observation_context_size)
>>>>>>> a96c2720
            history_messages = get_raw_msg_before_timestamp_with_chat(
                chat_id=current_chat_stream.stream_id,
                timestamp=time.time(),
                limit=history_limit,
            )
            # 格式化历史记录
            chat_history_str = await build_readable_messages(
                messages=history_messages,
                replace_bot_name=True,
                merge_messages=False,
                timestamp_mode="relative",
                read_mark=0.0,
                truncate=False,
            )
            # 2. 获取 Bot 回复
            bot_reply_str = " ".join(bot_reply) if bot_reply else ""
            # 3. 获取群组和平台信息
            group_id = str(current_chat_stream.group_info.group_id)
            platform = current_chat_stream.platform
            # 4. 构建用户 ID 到名称的映射 (user_name_map)
            user_ids_in_history = {
                str(msg["user_info"]["user_id"]) for msg in history_messages if msg.get("user_info", {}).get("user_id")
            }
            user_name_map = {}
            if user_ids_in_history:
                try:
                    names_data = await relationship_manager.get_person_names_batch(platform, list(user_ids_in_history))
                except Exception as e:
                    logger.error(f"{log_prefix} 批量获取 person_name 时出错: {e}", exc_info=True)
                    names_data = {}
                for user_id in user_ids_in_history:
                    if user_id in names_data:
                        user_name_map[user_id] = names_data[user_id]
                    else:
                        latest_nickname = next(
                            (
                                m["user_info"].get("user_nickname")
                                for m in reversed(history_messages)
                                if str(m["user_info"].get("user_id")) == user_id and m["user_info"].get("user_nickname")
                            ),
                            None,
                        )
                        user_name_map[user_id] = latest_nickname or f"未知({user_id})"

            item = (chat_history_str, bot_reply_str, platform, group_id, user_name_map)
            await self._add_to_queue(item, platform, group_id)

        except Exception as e:
            logger.error(f"{log_prefix} 触发绰号分析时出错: {e}", exc_info=True)

    async def get_nickname_prompt_injection(self, chat_stream: ChatStream, message_list_before_now: List[Dict]) -> str:
        """
        获取并格式化用于 Prompt 注入的绰号信息字符串。
        """
        if not self.is_enabled or not chat_stream or not chat_stream.group_info:
            return ""

        log_prefix = f"[{chat_stream.stream_id}]"
        try:
            group_id = str(chat_stream.group_info.group_id)
            platform = chat_stream.platform
            user_ids_in_context = {
                str(msg["user_info"]["user_id"])
                for msg in message_list_before_now
                if msg.get("user_info", {}).get("user_id")
            }

            if not user_ids_in_context:
                recent_speakers = chat_stream.get_recent_speakers(limit=5)
                user_ids_in_context.update(str(speaker["user_id"]) for speaker in recent_speakers)

            if not user_ids_in_context:
                logger.warning(f"{log_prefix} 未找到上下文用户用于绰号注入。")
                return ""

            all_nicknames_data = await relationship_manager.get_users_group_nicknames(
                platform, list(user_ids_in_context), group_id
            )

            if all_nicknames_data:
                selected_nicknames = select_nicknames_for_prompt(all_nicknames_data)
                injection_str = format_nickname_prompt_injection(selected_nicknames)
                if injection_str:
                    logger.debug(f"{log_prefix} 生成的绰号 Prompt 注入:\n{injection_str}")
                return injection_str
            else:
                return ""

        except Exception as e:
            logger.error(f"{log_prefix} 获取绰号注入时出错: {e}", exc_info=True)
            return ""

    # 私有/内部方法

    async def _add_to_queue(self, item: tuple, platform: str, group_id: str):
        """将项目异步添加到内部处理队列 (asyncio.Queue)。"""
        try:
            # 使用 await put()，如果队列满则异步等待
            await self.nickname_queue.put(item)
            logger.debug(
                f"已将项目添加到平台 '{platform}' 群组 '{group_id}' 的绰号队列。当前大小: {self.nickname_queue.qsize()}"
            )
        except asyncio.QueueFull:
            # 理论上 await put() 不会直接抛 QueueFull，除非 maxsize=0
            # 但保留以防万一或未来修改
            logger.warning(
                f"绰号队列已满 (最大={self.queue_max_size})。平台 '{platform}' 群组 '{group_id}' 的项目被丢弃。"
            )
        except Exception as e:
            logger.error(f"将项目添加到绰号队列时出错: {e}", exc_info=True)

    async def _analyze_and_update_nicknames(self, item: tuple):
        """处理单个队列项目：调用 LLM 分析并更新数据库。"""
        if not isinstance(item, tuple) or len(item) != 5:
            logger.warning(f"从队列接收到无效项目: {type(item)}")
            return

        chat_history_str, bot_reply, platform, group_id, user_name_map = item
        # 使用 asyncio.get_running_loop().call_soon(threading.get_ident) 可能不准确，线程ID是同步概念
        # 可以考虑移除线程ID日志或寻找异步安全的获取标识符的方式
        log_prefix = f"[{platform}:{group_id}]"  # 简化日志前缀
        logger.debug(f"{log_prefix} 开始处理绰号分析任务...")

        if not self.llm_mapper:
            logger.error(f"{log_prefix} LLM 映射器不可用，无法执行分析。")
            return
        if not self.db_handler.is_available():
            logger.error(f"{log_prefix} 数据库处理器不可用，无法更新计数。")
            return

        # 1. 调用 LLM 分析 (内部逻辑不变)
        analysis_result = await self._call_llm_for_analysis(chat_history_str, bot_reply, user_name_map)

        # 2. 如果分析成功且找到映射，则更新数据库 (内部逻辑不变)
        if analysis_result.get("is_exist") and analysis_result.get("data"):
            nickname_map_to_update = analysis_result["data"]
            logger.info(f"{log_prefix} LLM 找到绰号映射，准备更新数据库: {nickname_map_to_update}")

            for user_id_str, nickname in nickname_map_to_update.items():
                # ... (验证和数据库更新逻辑保持不变) ...
                if not user_id_str or not nickname:
                    logger.warning(f"{log_prefix} 跳过无效条目: user_id='{user_id_str}', nickname='{nickname}'")
                    continue
                if not user_id_str.isdigit():
                    logger.warning(f"{log_prefix} 无效的用户ID格式 (非纯数字): '{user_id_str}'，跳过。")
                    continue
                user_id_int = int(user_id_str)

                try:
                    person_id = person_info_manager.get_person_id(platform, user_id_str)
                    if not person_id:
                        logger.error(
                            f"{log_prefix} 无法为 platform='{platform}', user_id='{user_id_str}' 生成 person_id，跳过此用户。"
                        )
                        continue
                    self.db_handler.upsert_person(person_id, user_id_int, platform)
                    self.db_handler.update_group_nickname_count(person_id, group_id, nickname)
                except (OperationFailure, DuplicateKeyError) as db_err:
                    logger.exception(
                        f"{log_prefix} 数据库操作失败 ({type(db_err).__name__}): 用户 {user_id_str}, 绰号 {nickname}. 错误: {db_err}"
                    )
                except Exception as e:
                    logger.exception(f"{log_prefix} 处理用户 {user_id_str} 的绰号 '{nickname}' 时发生意外错误：{e}")
        else:
            logger.debug(f"{log_prefix} LLM 未找到可靠的绰号映射或分析失败。")

    async def _call_llm_for_analysis(
        self,
        chat_history_str: str,
        bot_reply: str,
        user_name_map: Dict[str, str],
    ) -> Dict[str, Any]:
        """
        内部方法：调用 LLM 分析聊天记录和 Bot 回复，提取可靠的 用户ID-绰号 映射。
        """
        # ... (此方法内部逻辑保持不变) ...
        if not self.llm_mapper:
            logger.error("LLM 映射器未初始化，无法执行分析。")
            return {"is_exist": False}

        prompt = _build_mapping_prompt(chat_history_str, bot_reply, user_name_map)
        logger.debug(f"构建的绰号映射 Prompt:\n{prompt[:500]}...")

        try:
            response_content, _, _ = await self.llm_mapper.generate_response(prompt)
            logger.debug(f"LLM 原始响应 (绰号映射): {response_content}")

            if not response_content:
                logger.warning("LLM 返回了空的绰号映射内容。")
                return {"is_exist": False}

            response_content = response_content.strip()
            markdown_code_regex = re.compile(r"^```(?:\w+)?\s*\n(.*?)\n\s*```$", re.DOTALL | re.IGNORECASE)
            match = markdown_code_regex.match(response_content)
            if match:
                response_content = match.group(1).strip()
            elif response_content.startswith("{") and response_content.endswith("}"):
                pass  # 可能是纯 JSON
            else:
                json_match = re.search(r"\{.*\}", response_content, re.DOTALL)
                if json_match:
                    response_content = json_match.group(0)
                else:
                    logger.warning(f"LLM 响应似乎不包含有效的 JSON 对象。响应: {response_content}")
                    return {"is_exist": False}

            result = json.loads(response_content)

            if not isinstance(result, dict):
                logger.warning(f"LLM 响应不是一个有效的 JSON 对象 (字典类型)。响应内容: {response_content}")
                return {"is_exist": False}

            is_exist = result.get("is_exist")

            if is_exist is True:
                original_data = result.get("data")
                if isinstance(original_data, dict) and original_data:
                    logger.info(f"LLM 找到的原始绰号映射: {original_data}")
                    filtered_data = self._filter_llm_results(original_data, user_name_map)
                    if not filtered_data:
                        logger.info("所有找到的绰号映射都被过滤掉了。")
                        return {"is_exist": False}
                    else:
                        logger.info(f"过滤后的绰号映射: {filtered_data}")
                        return {"is_exist": True, "data": filtered_data}
                else:
                    logger.warning(f"LLM 响应格式错误: is_exist=True 但 data 无效。原始 data: {original_data}")
                    return {"is_exist": False}
            elif is_exist is False:
                logger.info("LLM 明确指示未找到可靠的绰号映射 (is_exist=False)。")
                return {"is_exist": False}
            else:
                logger.warning(f"LLM 响应格式错误: 'is_exist' 的值 '{is_exist}' 无效。")
                return {"is_exist": False}

        except json.JSONDecodeError as json_err:
            logger.error(f"解析 LLM 响应 JSON 失败: {json_err}\n原始响应: {response_content}")
            return {"is_exist": False}
        except Exception as e:
            logger.error(f"绰号映射 LLM 调用或处理过程中发生意外错误: {e}", exc_info=True)
            return {"is_exist": False}

    def _filter_llm_results(self, original_data: Dict[str, str], user_name_map: Dict[str, str]) -> Dict[str, str]:
        """过滤 LLM 返回的绰号映射结果。"""
        filtered_data = {}
        bot_qq_str = str(self.config.BOT_QQ) if hasattr(self.config, "BOT_QQ") else None

        for user_id, nickname in original_data.items():
            if not isinstance(user_id, str):
                logger.warning(f"过滤掉非字符串 user_id: {user_id}")
                continue
            if bot_qq_str and user_id == bot_qq_str:
                logger.debug(f"过滤掉机器人自身的映射: ID {user_id}")
                continue
            if not nickname or nickname.isspace():
                logger.debug(f"过滤掉用户 {user_id} 的空绰号。")
                continue
            # person_name = user_name_map.get(user_id)
            # if person_name and person_name == nickname:
            #     logger.debug(f"过滤掉用户 {user_id} 的映射: 绰号 '{nickname}' 与其名称 '{person_name}' 相同。")
            #     continue
            filtered_data[user_id] = nickname.strip()

        return filtered_data

    # 线程相关
    # 修改：使用 run_async_loop 辅助函数
    def _run_processor_in_thread(self):
        """后台线程入口函数，使用辅助函数管理 asyncio 事件循环。"""
        thread_id = threading.get_ident()  # 获取线程ID用于日志
        logger.info(f"绰号处理器线程启动 (线程 ID: {thread_id})...")
        loop = asyncio.new_event_loop()
        asyncio.set_event_loop(loop)  # 为当前线程设置事件循环
        logger.info(f"(线程 ID: {thread_id}) Asyncio 事件循环已创建并设置。")

        # 调用辅助函数来运行主处理协程并管理循环生命周期
        run_async_loop(loop, self._processing_loop())

        logger.info(f"绰号处理器线程结束 (线程 ID: {thread_id}).")

    # 结束修改

    # 修改：使用 asyncio.Queue 和 wait_for
    async def _processing_loop(self):
        """后台线程中运行的异步处理循环 (使用 asyncio.Queue)。"""
        # 移除线程ID日志，因为它在异步上下文中不一定准确
        logger.info("绰号异步处理循环已启动。")

        while not self._stop_event.is_set():  # 仍然检查同步的停止事件
            try:
                # 使用 asyncio.wait_for 从异步队列获取项目，并设置超时
                item = await asyncio.wait_for(self.nickname_queue.get(), timeout=self.sleep_interval)

                # 处理获取到的项目 (调用异步方法)
                await self._analyze_and_update_nicknames(item)

                self.nickname_queue.task_done()  # 标记任务完成

            except asyncio.TimeoutError:
                # 等待超时，相当于之前 queue.Empty，继续循环检查停止事件
                continue
            except asyncio.CancelledError:
                # 协程被取消 (通常在 stop_processor 中发生)
                logger.info("绰号处理循环被取消。")
                break  # 退出循环
            except Exception as e:
                # 捕获处理单个项目时可能发生的其他异常
                logger.error(f"绰号处理循环出错: {e}", exc_info=True)
                # 短暂异步休眠避免快速连续失败
                await asyncio.sleep(5)

        logger.info("绰号异步处理循环已结束。")
        # 可以在这里添加清理逻辑，比如确保队列为空或处理剩余项目
        # 例如：await self.nickname_queue.join() # 等待所有任务完成 (如果需要)

    # 结束修改


# 在模块级别创建单例实例
nickname_manager = NicknameManager()<|MERGE_RESOLUTION|>--- conflicted
+++ resolved
@@ -205,11 +205,7 @@
         log_prefix = f"[{current_chat_stream.stream_id}]"
         try:
             # 1. 获取历史记录
-<<<<<<< HEAD
-            history_limit = getattr(self.config, "NICKNAME_ANALYSIS_HISTORY_LIMIT", 60)
-=======
             history_limit = getattr(self.config, "NICKNAME_ANALYSIS_HISTORY_LIMIT", global_config.nickname_observation_context_size)
->>>>>>> a96c2720
             history_messages = get_raw_msg_before_timestamp_with_chat(
                 chat_id=current_chat_stream.stream_id,
                 timestamp=time.time(),
