--- conflicted
+++ resolved
@@ -113,12 +113,8 @@
     # 构建每个用户的绰号字符串
     for user_name, nicknames in grouped_by_user.items():
         nicknames_str = "、".join(nicknames)  # 使用中文顿号连接
-<<<<<<< HEAD
-        prompt_lines.append(f"- {user_name}，ta被群友称为：{nicknames_str}")  # 格式化输出
-=======
         # 格式化输出，例如: "- 张三，ta 可能被称为：“三儿”、“张哥”"
         prompt_lines.append(f"- {user_name}，ta 可能被称为：{nicknames_str}")
->>>>>>> bde5c33f
 
     # 如果只有标题行，返回空字符串，避免注入无意义的标题
     if len(prompt_lines) > 1:
