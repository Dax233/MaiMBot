--- conflicted
+++ resolved
@@ -98,15 +98,9 @@
     if not selected_nicknames_with_uid:
         return ""
 
-<<<<<<< HEAD
-    # Prompt 注入部分的标题
-    prompt_lines = ["以下是聊天记录中一些成员在本群的绰号信息（按常用度排序），请用合适的方式称呼对方："]
-    grouped_by_user: Dict[str, List[str]] = {}  # 用于按用户分组
-=======
     prompt_lines = ["以下是聊天记录中一些成员在本群的绰号信息（按常用度排序）与 uid 信息，供你参考："]
     # 改为: { (user_name, user_id): [绰号1, 绰号2] }
     grouped_by_user: Dict[Tuple[str, str], List[str]] = {}
->>>>>>> 3e874381
 
     for user_name, user_id, nickname, _count in selected_nicknames_with_uid: # 解包时加入 user_id
         user_key = (user_name, user_id) # 使用 (user_name, user_id) 作为键
