--- conflicted
+++ resolved
@@ -404,16 +404,6 @@
     - 在所有输入结束后，额外加上回车时间0.3秒
     - 如果is_emoji为True，将使用固定1秒的输入时间
     """
-<<<<<<< HEAD
-    total_time = 0.0
-    pattern = re.compile(r"\[表情包：|图片：][\s\S]*?\]")
-    if re.match(pattern, input_string):
-        input_string = re.sub(pattern, "", input_string)
-        total_time += random.randrange(1, 3)
-
-    mood_manager = MoodManager.get_instance()
-=======
->>>>>>> 7142ad37
     # 将0-1的唤醒度映射到-1到1
     mood_arousal = mood_manager.current_mood.arousal
     # 映射到0.5到2倍的速度系数
