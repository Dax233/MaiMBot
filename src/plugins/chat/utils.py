import random
import time
import re
from collections import Counter
from typing import Dict, List

import jieba
import numpy as np
from src.common.logger import get_module_logger

from ..models.utils_model import LLMRequest
from ..utils.typo_generator import ChineseTypoGenerator
from ...config.config import global_config
from .message import MessageRecv, Message
from ..message.message_base import UserInfo
from .chat_stream import ChatStream
from ..moods.moods import MoodManager
from ...common.database import db


logger = get_module_logger("chat_utils")


def db_message_to_str(message_dict: Dict) -> str:
    logger.debug(f"message_dict: {message_dict}")
    time_str = time.strftime("%m-%d %H:%M:%S", time.localtime(message_dict["time"]))
    try:
        name = "[(%s)%s]%s" % (
            message_dict["user_id"],
            message_dict.get("user_nickname", ""),
            message_dict.get("user_cardname", ""),
        )
    except Exception:
        name = message_dict.get("user_nickname", "") or f"用户{message_dict['user_id']}"
    content = message_dict.get("processed_plain_text", "")
    result = f"[{time_str}] {name}: {content}\n"
    logger.debug(f"result: {result}")
    return result


def is_mentioned_bot_in_message(message: MessageRecv) -> tuple[bool, float]:
    """检查消息是否提到了机器人"""
    keywords = [global_config.BOT_NICKNAME]
    nicknames = global_config.BOT_ALIAS_NAMES
    reply_probability = 0.0
    is_at = False
    is_mentioned = False

    if (
        message.message_info.additional_config is not None
        and message.message_info.additional_config.get("is_mentioned") is not None
    ):
        try:
            reply_probability = float(message.message_info.additional_config.get("is_mentioned"))
            is_mentioned = True
            return is_mentioned, reply_probability
        except Exception as e:
            logger.warning(e)
            logger.warning(
                f"消息中包含不合理的设置 is_mentioned: {message.message_info.additional_config.get('is_mentioned')}"
            )

    # 判断是否被@
    if re.search(f"@[\s\S]*?（id:{global_config.BOT_QQ}）", message.processed_plain_text):
        is_at = True
        is_mentioned = True

    if is_at and global_config.at_bot_inevitable_reply:
        reply_probability = 1.0
        logger.info("被@，回复概率设置为100%")
    else:
        if not is_mentioned:
            # 判断是否被回复
            if re.match(f"\[回复 [\s\S]*?\({global_config.BOT_QQ}\)：[\s\S]*?\]，说：", message.processed_plain_text):
                is_mentioned = True

            # 判断内容中是否被提及
<<<<<<< HEAD
            message_content = re.sub(r"\@[\s\S]*?（(\d+)）", "", message.processed_plain_text)
            message_content = re.sub(r"\[回复 [\s\S]*?\((\d+)\)：[\s\S]*?\]，说：", "", message_content)
=======
            message_content = re.sub(r"@[\s\S]*?（(\d+)）", "", message.processed_plain_text)
            message_content = re.sub(r"回复[\s\S]*?\((\d+)\)的消息，说： ", "", message_content)
>>>>>>> b4f284ab
            for keyword in keywords:
                if keyword in message_content:
                    is_mentioned = True
            for nickname in nicknames:
                if nickname in message_content:
                    is_mentioned = True
        if is_mentioned and global_config.mentioned_bot_inevitable_reply:
            reply_probability = 1.0
            logger.info("被提及，回复概率设置为100%")
    return is_mentioned, reply_probability


async def get_embedding(text, request_type="embedding"):
    """获取文本的embedding向量"""
    llm = LLMRequest(model=global_config.embedding, request_type=request_type)
    # return llm.get_embedding_sync(text)
    try:
        embedding = await llm.get_embedding(text)
    except Exception as e:
        logger.error(f"获取embedding失败: {str(e)}")
        embedding = None
    return embedding


async def get_recent_group_messages(chat_id: str, limit: int = 12) -> list:
    """从数据库获取群组最近的消息记录

    Args:
        chat_id: 群组ID
        limit: 获取消息数量，默认12条

    Returns:
        list: Message对象列表，按时间正序排列
    """

    # 从数据库获取最近消息
    recent_messages = list(
        db.messages.find(
            {"chat_id": chat_id},
        )
        .sort("time", -1)
        .limit(limit)
    )

    if not recent_messages:
        return []

    # 转换为 Message对象列表
    message_objects = []
    for msg_data in recent_messages:
        try:
            chat_info = msg_data.get("chat_info", {})
            chat_stream = ChatStream.from_dict(chat_info)
            user_info = msg_data.get("user_info", {})
            user_info = UserInfo.from_dict(user_info)
            msg = Message(
                message_id=msg_data["message_id"],
                chat_stream=chat_stream,
                time=msg_data["time"],
                user_info=user_info,
                processed_plain_text=msg_data.get("processed_text", ""),
                detailed_plain_text=msg_data.get("detailed_plain_text", ""),
            )
            message_objects.append(msg)
        except KeyError:
            logger.warning("数据库中存在无效的消息")
            continue

    # 按时间正序排列
    message_objects.reverse()
    return message_objects


def get_recent_group_detailed_plain_text(chat_stream_id: int, limit: int = 12, combine=False):
    recent_messages = list(
        db.messages.find(
            {"chat_id": chat_stream_id},
            {
                "time": 1,  # 返回时间字段
                "chat_id": 1,
                "chat_info": 1,
                "user_info": 1,
                "message_id": 1,  # 返回消息ID字段
                "detailed_plain_text": 1,  # 返回处理后的文本字段
            },
        )
        .sort("time", -1)
        .limit(limit)
    )

    if not recent_messages:
        return []

    message_detailed_plain_text = ""
    message_detailed_plain_text_list = []

    # 反转消息列表，使最新的消息在最后
    recent_messages.reverse()

    if combine:
        for msg_db_data in recent_messages:
            message_detailed_plain_text += str(msg_db_data["detailed_plain_text"])
        return message_detailed_plain_text
    else:
        for msg_db_data in recent_messages:
            message_detailed_plain_text_list.append(msg_db_data["detailed_plain_text"])
        return message_detailed_plain_text_list


def get_recent_group_speaker(chat_stream_id: int, sender, limit: int = 12) -> list:
    # 获取当前群聊记录内发言的人
    recent_messages = list(
        db.messages.find(
            {"chat_id": chat_stream_id},
            {
                "user_info": 1,
            },
        )
        .sort("time", -1)
        .limit(limit)
    )

    if not recent_messages:
        return []

    who_chat_in_group = []
    for msg_db_data in recent_messages:
        user_info = UserInfo.from_dict(msg_db_data["user_info"])
        if (
            (user_info.platform, user_info.user_id) != sender
            and user_info.user_id != global_config.BOT_QQ
            and (user_info.platform, user_info.user_id, user_info.user_nickname) not in who_chat_in_group
            and len(who_chat_in_group) < 5
        ):  # 排除重复，排除消息发送者，排除bot，限制加载的关系数目
            who_chat_in_group.append((user_info.platform, user_info.user_id, user_info.user_nickname))

    return who_chat_in_group


def split_into_sentences_w_remove_punctuation(text: str) -> List[str]:
    """将文本分割成句子，但保持书名号中的内容完整
    Args:
        text: 要分割的文本字符串
    Returns:
        List[str]: 分割后的句子列表
    """
    len_text = len(text)
    if len_text < 4:
        if random.random() < 0.01:
            return list(text)  # 如果文本很短且触发随机条件,直接按字符分割
        else:
            return [text]
    if len_text < 12:
        split_strength = 0.2
    elif len_text < 32:
        split_strength = 0.5
    else:
        split_strength = 0.9

    # 处理文本，分行区分西文和中文字符
    new_text = []
    for i, char in enumerate(text):
        if char == " " and should_split(text, i):
            new_text.append("|seg|")
        else:
            new_text.append(char)
    text = "".join(new_text)

    # 检查是否为西文字符段落
    if not is_western_paragraph(text):
        # 当语言为中文时，统一将英文逗号转换为中文逗号
        text = text.replace(",", "，")
    else:
        # 用"|seg|"作为分割符分开
        text = re.sub(r"([.!?]) +", r"\1\|seg\|", text)
    text = text.replace("\n", "|seg|")
    text, mapping = protect_kaomoji(text)
    # print(f"处理前的文本: {text}")

    text_no_1 = ""
    for letter in text:
        # print(f"当前字符: {letter}")
        if letter in ["！", "？"]:
            # print(f"当前字符: {letter}, 随机数: {random.random()}")
            if random.random() > split_strength:
                letter += "|seg|"
        if letter in ["。", "…"]:
            # print(f"当前字符: {letter}, 随机数: {random.random()}")
            if random.random() > 1 - split_strength:
                letter += "|seg|"
        text_no_1 += letter

    # 对每个逗号单独判断是否分割
    sentences = [text_no_1]
    new_sentences = []
    for sentence in sentences:
        parts = sentence.split("，")
        current_sentence = parts[0]
        if not is_western_paragraph(current_sentence):
            for part in parts[1:]:
                if random.random() < split_strength:
                    new_sentences.append(current_sentence.strip())
                    current_sentence = part
                else:
                    current_sentence += "，" + part
            # 处理|seg|分割
            space_parts = current_sentence.split("|seg|")
            current_sentence = space_parts[0]
            for part in space_parts[1:]:
                if random.random() < split_strength:
                    new_sentences.append(current_sentence.strip())
                    current_sentence = part
                else:
                    current_sentence += part
        else:
            # 处理分割符
            space_parts = current_sentence.split("|seg|")
            current_sentence = space_parts[0]
            for part in space_parts[1:]:
                new_sentences.append(current_sentence.strip())
                current_sentence = part
        new_sentences.append(current_sentence.strip())
    sentences = [s for s in new_sentences if s]  # 移除空字符串
    sentences = recover_kaomoji(sentences, mapping)

    # print(f"分割后的句子: {sentences}")
    sentences_done = []
    for sentence in sentences:
        sentence = sentence.rstrip("，,")
        # 西文字符句子不进行随机合并
        if not is_western_paragraph(current_sentence):
            if random.random() < split_strength * 0.5:
                sentence = sentence.replace("，", "").replace(",", "")
            elif random.random() < split_strength:
                sentence = sentence.replace("，", " ").replace(",", " ")
        sentences_done.append(sentence)

    logger.debug(f"处理后的句子: {sentences_done}")
    return sentences_done


def random_remove_punctuation(text: str) -> str:
    """随机处理标点符号，模拟人类打字习惯

    Args:
        text: 要处理的文本

    Returns:
        str: 处理后的文本
    """
    result = ""
    text_len = len(text)

    for i, char in enumerate(text):
        if char == "。" and i == text_len - 1:  # 结尾的句号
            if random.random() > 0.1:  # 90%概率删除结尾句号
                continue
        elif char == "，":
            rand = random.random()
            if rand < 0.25:  # 5%概率删除逗号
                continue
            elif rand < 0.25:  # 20%概率把逗号变成空格
                result += " "
                continue
        result += char
    return result


def process_llm_response(text: str) -> List[str]:
    # 先保护颜文字
    protected_text, kaomoji_mapping = protect_kaomoji(text)
    logger.debug(f"保护颜文字后的文本: {protected_text}")
    # 提取被 () 或 [] 包裹的内容
    pattern = re.compile(r"[\(\[\（].*?[\)\]\）]")
    # _extracted_contents = pattern.findall(text)
    _extracted_contents = pattern.findall(protected_text) # 在保护后的文本上查找

    # 去除 () 和 [] 及其包裹的内容
    # cleaned_text = pattern.sub("", text)
    cleaned_text = pattern.sub("", protected_text)
    
    if cleaned_text == '':
        return ["呃呃"]

    logger.debug(f"{text}去除括号处理后的文本: {cleaned_text}")

    # 对清理后的文本进行进一步处理
    max_length = global_config.response_max_length * 2
    max_sentence_num = global_config.response_max_sentence_num
    if len(cleaned_text) > max_length and not is_western_paragraph(cleaned_text):
        logger.warning(f"回复过长 ({len(cleaned_text)} 字符)，返回默认回复")
        return ["懒得说"]
    elif len(cleaned_text) > 200:
        logger.warning(f"回复过长 ({len(cleaned_text)} 字符)，返回默认回复")
        return ["懒得说"]

    typo_generator = ChineseTypoGenerator(
        error_rate=global_config.chinese_typo_error_rate,
        min_freq=global_config.chinese_typo_min_freq,
        tone_error_rate=global_config.chinese_typo_tone_error_rate,
        word_replace_rate=global_config.chinese_typo_word_replace_rate,
    )

    if global_config.enable_response_splitter:
        split_sentences = split_into_sentences_w_remove_punctuation(cleaned_text)
    else:
        split_sentences = [cleaned_text]

    sentences = []
    for sentence in split_sentences:
        if global_config.chinese_typo_enable:
            typoed_text, typo_corrections = typo_generator.create_typo_sentence(sentence)
            sentences.append(typoed_text)
            if typo_corrections:
                sentences.append(typo_corrections)
        else:
            sentences.append(sentence)

    if len(sentences) > (max_sentence_num * 2):
        logger.warning(f"分割后消息数量过多 ({len(sentences)} 条)，返回默认回复")
        return [f"{global_config.BOT_NICKNAME}不知道哦"]
    elif len(sentences) > max_sentence_num:
        while len(sentences) > max_sentence_num:
            # 随机选择两个索引进行合并
            idx1, idx2 = random.sample(range(len(sentences)), 2)
            sentences[idx1] = sentences[idx1] + "，" + sentences[idx2]
            del sentences[idx2]

    # sentences.extend(extracted_contents)
    # 在所有句子处理完毕后，对包含占位符的列表进行恢复
    sentences = recover_kaomoji(sentences, kaomoji_mapping)

    return sentences


def calculate_typing_time(
    input_string: str,
    thinking_start_time: float,
    chinese_time: float = 0.2,
    english_time: float = 0.1,
    is_emoji: bool = False,
) -> float:
    """
    计算输入字符串所需的时间，中文和英文字符有不同的输入时间
        input_string (str): 输入的字符串
        chinese_time (float): 中文字符的输入时间，默认为0.2秒
        english_time (float): 英文字符的输入时间，默认为0.1秒
        is_emoji (bool): 是否为emoji，默认为False

    特殊情况：
    - 如果只有一个中文字符，将使用3倍的中文输入时间
    - 在所有输入结束后，额外加上回车时间0.3秒
    - 如果is_emoji为True，将使用固定1秒的输入时间
    """
    total_time = 0.0
    pattern = re.compile(r"\[表情包：|图片：][\s\S]*?\]")
    if re.match(pattern, input_string):
        input_string = re.sub(pattern, "", input_string)
        total_time += random.randrange(1, 3)

    mood_manager = MoodManager.get_instance()
    # 将0-1的唤醒度映射到-1到1
    mood_arousal = mood_manager.current_mood.arousal
    # 映射到0.5到2倍的速度系数
    typing_speed_multiplier = 1.5**mood_arousal  # 唤醒度为1时速度翻倍,为-1时速度减半
    chinese_time *= 1 / typing_speed_multiplier
    english_time *= 1 / typing_speed_multiplier
    # 计算中文字符数
    chinese_chars = sum(1 for char in input_string if not is_western_char(char))

    # 如果只有一个中文字符，使用3倍时间
    if chinese_chars == 1 and len(input_string.strip()) == 1:
        return chinese_time * 3 + 0.3  # 加上回车时间

    # 正常计算所有字符的输入时间
    for char in input_string:
        if not is_western_char(char):  # 判断是否为中文字符
            total_time += chinese_time
        else:  # 其他字符（如英文）
            total_time += english_time

    if is_emoji:
        total_time = 1

    if time.time() - thinking_start_time > 10:
        total_time = 1

    # print(f"thinking_start_time:{thinking_start_time}")
    # print(f"nowtime:{time.time()}")
    # print(f"nowtime - thinking_start_time:{time.time() - thinking_start_time}")
    # print(f"{total_time}")

    return total_time  # 加上回车时间


def cosine_similarity(v1, v2):
    """计算余弦相似度"""
    dot_product = np.dot(v1, v2)
    norm1 = np.linalg.norm(v1)
    norm2 = np.linalg.norm(v2)
    if norm1 == 0 or norm2 == 0:
        return 0
    return dot_product / (norm1 * norm2)


def text_to_vector(text):
    """将文本转换为词频向量"""
    # 分词
    words = jieba.lcut(text)
    # 统计词频
    word_freq = Counter(words)
    return word_freq


def find_similar_topics_simple(text: str, topics: list, top_k: int = 5) -> list:
    """使用简单的余弦相似度计算文本相似度"""
    # 将输入文本转换为词频向量
    text_vector = text_to_vector(text)

    # 计算每个主题的相似度
    similarities = []
    for topic in topics:
        topic_vector = text_to_vector(topic)
        # 获取所有唯一词
        all_words = set(text_vector.keys()) | set(topic_vector.keys())
        # 构建向量
        v1 = [text_vector.get(word, 0) for word in all_words]
        v2 = [topic_vector.get(word, 0) for word in all_words]
        # 计算相似度
        similarity = cosine_similarity(v1, v2)
        similarities.append((topic, similarity))

    # 按相似度降序排序并返回前k个
    return sorted(similarities, key=lambda x: x[1], reverse=True)[:top_k]


def truncate_message(message: str, max_length=20) -> str:
    """截断消息，使其不超过指定长度"""
    if len(message) > max_length:
        return message[:max_length] + "..."
    return message


def protect_kaomoji(sentence):
    """ "
    识别并保护句子中的颜文字（含括号与无括号），将其替换为占位符，
    并返回替换后的句子和占位符到颜文字的映射表。
    Args:
        sentence (str): 输入的原始句子
    Returns:
        tuple: (处理后的句子, {占位符: 颜文字})
    """
    kaomoji_pattern = re.compile(
        r"("
        r"[(\[（【]"  # 左括号
        r"[^()\[\]（）【】]*?"  # 非括号字符（惰性匹配）
        r"[^一-龥a-zA-Z0-9\s]"  # 非中文、非英文、非数字、非空格字符（必须包含至少一个）
        r"[^()\[\]（）【】]*?"  # 非括号字符（惰性匹配）
        r"[\)\]）】"  # 右括号
        r"]"
        r")"
        r"|"
        r"([▼▽・ᴥω･﹏^><≧≦￣｀´∀ヮДд︿﹀へ｡ﾟ╥╯╰︶︹•⁄]{2,15})"
    )

    kaomoji_matches = kaomoji_pattern.findall(sentence)
    placeholder_to_kaomoji = {}

    for idx, match in enumerate(kaomoji_matches):
        kaomoji = match[0] if match[0] else match[1]
        placeholder = f"__KAOMOJI_{idx}__"
        sentence = sentence.replace(kaomoji, placeholder, 1)
        placeholder_to_kaomoji[placeholder] = kaomoji

    return sentence, placeholder_to_kaomoji


def recover_kaomoji(sentences, placeholder_to_kaomoji):
    """
    根据映射表恢复句子中的颜文字。
    Args:
        sentences (list): 含有占位符的句子列表
        placeholder_to_kaomoji (dict): 占位符到颜文字的映射表
    Returns:
        list: 恢复颜文字后的句子列表
    """
    recovered_sentences = []
    for sentence in sentences:
        for placeholder, kaomoji in placeholder_to_kaomoji.items():
            sentence = sentence.replace(placeholder, kaomoji)
        recovered_sentences.append(sentence)
    return recovered_sentences


def is_western_char(char):
    """检测是否为西文字符"""
    return len(char.encode("utf-8")) <= 2


def is_western_paragraph(paragraph):
    """检测是否为西文字符段落"""
    return all(is_western_char(char) for char in paragraph if char.isalnum())


def count_messages_between(start_time: float, end_time: float, stream_id: str) -> tuple[int, int]:
    """计算两个时间点之间的消息数量和文本总长度

    Args:
        start_time (float): 起始时间戳
        end_time (float): 结束时间戳
        stream_id (str): 聊天流ID

    Returns:
        tuple[int, int]: (消息数量, 文本总长度)
        - 消息数量：包含起始时间的消息，不包含结束时间的消息
        - 文本总长度：所有消息的processed_plain_text长度之和
    """
    try:
        # 获取开始时间之前最新的一条消息
        start_message = db.messages.find_one(
            {"chat_id": stream_id, "time": {"$lte": start_time}},
            sort=[("time", -1), ("_id", -1)],  # 按时间倒序，_id倒序（最后插入的在前）
        )

        # 获取结束时间最近的一条消息
        # 先找到结束时间点的所有消息
        end_time_messages = list(
            db.messages.find(
                {"chat_id": stream_id, "time": {"$lte": end_time}},
                sort=[("time", -1)],  # 先按时间倒序
            ).limit(10)
        )  # 限制查询数量，避免性能问题

        if not end_time_messages:
            logger.warning(f"未找到结束时间 {end_time} 之前的消息")
            return 0, 0

        # 找到最大时间
        max_time = end_time_messages[0]["time"]
        # 在最大时间的消息中找最后插入的（_id最大的）
        end_message = max([msg for msg in end_time_messages if msg["time"] == max_time], key=lambda x: x["_id"])

        if not start_message:
            logger.warning(f"未找到开始时间 {start_time} 之前的消息")
            return 0, 0

        # 调试输出
        # print("\n=== 消息范围信息 ===")
        # print("Start message:", {
        #     "message_id": start_message.get("message_id"),
        #     "time": start_message.get("time"),
        #     "text": start_message.get("processed_plain_text", ""),
        #     "_id": str(start_message.get("_id"))
        # })
        # print("End message:", {
        #     "message_id": end_message.get("message_id"),
        #     "time": end_message.get("time"),
        #     "text": end_message.get("processed_plain_text", ""),
        #     "_id": str(end_message.get("_id"))
        # })
        # print("Stream ID:", stream_id)

        # 如果结束消息的时间等于开始时间，返回0
        if end_message["time"] == start_message["time"]:
            return 0, 0

        # 获取并打印这个时间范围内的所有消息
        # print("\n=== 时间范围内的所有消息 ===")
        all_messages = list(
            db.messages.find(
                {"chat_id": stream_id, "time": {"$gte": start_message["time"], "$lte": end_message["time"]}},
                sort=[("time", 1), ("_id", 1)],  # 按时间正序，_id正序
            )
        )

        count = 0
        total_length = 0
        for msg in all_messages:
            count += 1
            text_length = len(msg.get("processed_plain_text", ""))
            total_length += text_length
            # print(f"\n消息 {count}:")
            # print({
            #     "message_id": msg.get("message_id"),
            #     "time": msg.get("time"),
            #     "text": msg.get("processed_plain_text", ""),
            #     "text_length": text_length,
            #     "_id": str(msg.get("_id"))
            # })

        # 如果时间不同，需要把end_message本身也计入
        return count - 1, total_length

    except Exception as e:
        logger.error(f"计算消息数量时出错: {str(e)}")
        return 0, 0


def translate_timestamp_to_human_readable(timestamp: float, mode: str = "normal") -> str:
    """将时间戳转换为人类可读的时间格式

    Args:
        timestamp: 时间戳
        mode: 转换模式，"normal"为标准格式，"relative"为相对时间格式

    Returns:
        str: 格式化后的时间字符串
    """
    if mode == "normal":
        return time.strftime("%Y-%m-%d %H:%M:%S", time.localtime(timestamp))
    elif mode == "relative":
        now = time.time()
        diff = now - timestamp

        if diff < 20:
            return "刚刚:"
        elif diff < 60:
            return f"{int(diff)}秒前:"
        elif diff < 1800:
            return f"{int(diff / 60)}分钟前:"
        elif diff < 3600:
            return f"{int(diff / 60)}分钟前:\n"
        elif diff < 86400:
            return f"{int(diff / 3600)}小时前:\n"
        elif diff < 604800:
            return f"{int(diff / 86400)}天前:\n"
        else:
            return time.strftime("%Y-%m-%d %H:%M:%S", time.localtime(timestamp)) + ":"


def parse_text_timestamps(text: str, mode: str = "normal") -> str:
    """解析文本中的时间戳并转换为可读时间格式

    Args:
        text: 包含时间戳的文本，时间戳应以[]包裹
        mode: 转换模式，传递给translate_timestamp_to_human_readable，"normal"或"relative"

    Returns:
        str: 替换后的文本

    转换规则:
    - normal模式: 将文本中所有时间戳转换为可读格式
    - lite模式:
        - 第一个和最后一个时间戳必须转换
        - 以5秒为间隔划分时间段，每段最多转换一个时间戳
        - 不转换的时间戳替换为空字符串
    """
    # 匹配[数字]或[数字.数字]格式的时间戳
    pattern = r"\[(\d+(?:\.\d+)?)\]"

    # 找出所有匹配的时间戳
    matches = list(re.finditer(pattern, text))

    if not matches:
        return text

    # normal模式: 直接转换所有时间戳
    if mode == "normal":
        result_text = text
        
        # 将时间戳转换为可读格式并记录相同格式的时间戳
        timestamp_readable_map = {}
        readable_time_used = set()
        
        for match in matches:
            timestamp = float(match.group(1))
            readable_time = translate_timestamp_to_human_readable(timestamp, "normal")
            timestamp_readable_map[match.group(0)] = (timestamp, readable_time)
        
        # 按时间戳排序
        sorted_timestamps = sorted(timestamp_readable_map.items(), key=lambda x: x[1][0])
        
        # 执行替换，相同格式的只保留最早的
        for ts_str, (_, readable) in sorted_timestamps:
            pattern_instance = re.escape(ts_str)
            if readable in readable_time_used:
                # 如果这个可读时间已经使用过，替换为空字符串
                result_text = re.sub(pattern_instance, "", result_text, count=1)
            else:
                # 否则替换为可读时间并记录
                result_text = re.sub(pattern_instance, readable, result_text, count=1)
                readable_time_used.add(readable)
        
        return result_text
    else:
        # lite模式: 按5秒间隔划分并选择性转换
        result_text = text

        # 提取所有时间戳及其位置
        timestamps = [(float(m.group(1)), m) for m in matches]
        timestamps.sort(key=lambda x: x[0])  # 按时间戳升序排序

        if not timestamps:
            return text

        # 获取第一个和最后一个时间戳
        first_timestamp, first_match = timestamps[0]
        last_timestamp, last_match = timestamps[-1]

        # 将时间范围划分成5秒间隔的时间段
        time_segments = {}

        # 对所有时间戳按15秒间隔分组
        for ts, match in timestamps:
            segment_key = int(ts // 15)  # 将时间戳除以15取整，作为时间段的键
            if segment_key not in time_segments:
                time_segments[segment_key] = []
            time_segments[segment_key].append((ts, match))

        # 记录需要转换的时间戳
        to_convert = []

        # 从每个时间段中选择一个时间戳进行转换
        for _, segment_timestamps in time_segments.items():
            # 选择这个时间段中的第一个时间戳
            to_convert.append(segment_timestamps[0])

        # 确保第一个和最后一个时间戳在转换列表中
        first_in_list = False
        last_in_list = False

        for ts, _ in to_convert:
            if ts == first_timestamp:
                first_in_list = True
            if ts == last_timestamp:
                last_in_list = True

        if not first_in_list:
            to_convert.append((first_timestamp, first_match))
        if not last_in_list:
            to_convert.append((last_timestamp, last_match))

        # 创建需要转换的时间戳集合，用于快速查找
        to_convert_set = {match.group(0) for _, match in to_convert}

        # 首先替换所有不需要转换的时间戳为空字符串
        for _, match in timestamps:
            if match.group(0) not in to_convert_set:
                pattern_instance = re.escape(match.group(0))
                result_text = re.sub(pattern_instance, "", result_text, count=1)

        # 按照时间戳升序排序
        to_convert.sort(key=lambda x: x[0])
        
        # 将时间戳转换为可读时间并记录哪些可读时间已经使用过
        converted_timestamps = []
        readable_time_used = set()
        
        for ts, match in to_convert:
            readable_time = translate_timestamp_to_human_readable(ts, "relative")
            converted_timestamps.append((ts, match, readable_time))
        
        # 按照时间戳原始顺序排序，避免替换时位置错误
        converted_timestamps.sort(key=lambda x: x[1].start())
        
<<<<<<< HEAD
        return result_text


def should_split(text, index):
    """检测空格两边的字符是否为西文字符"""
    if index == 0 or index == len(text) - 1:
        return False
    return not (is_western_char(text[index - 1]) or is_western_char(text[index + 1]))
=======
        # 从后向前替换，避免位置改变
        converted_timestamps.reverse()
        for ts, match, readable_time in converted_timestamps:
            pattern_instance = re.escape(match.group(0))
            if readable_time in readable_time_used:
                # 如果相同格式的时间已存在，替换为空字符串
                result_text = re.sub(pattern_instance, "", result_text, count=1)
            else:
                # 否则替换为可读时间并记录
                result_text = re.sub(pattern_instance, readable_time, result_text, count=1)
                readable_time_used.add(readable_time)

        return result_text
>>>>>>> b4f284ab
<|MERGE_RESOLUTION|>--- conflicted
+++ resolved
@@ -75,13 +75,8 @@
                 is_mentioned = True
 
             # 判断内容中是否被提及
-<<<<<<< HEAD
-            message_content = re.sub(r"\@[\s\S]*?（(\d+)）", "", message.processed_plain_text)
-            message_content = re.sub(r"\[回复 [\s\S]*?\((\d+)\)：[\s\S]*?\]，说：", "", message_content)
-=======
             message_content = re.sub(r"@[\s\S]*?（(\d+)）", "", message.processed_plain_text)
-            message_content = re.sub(r"回复[\s\S]*?\((\d+)\)的消息，说： ", "", message_content)
->>>>>>> b4f284ab
+            message_content = re.sub(r"\[回复 [\s\S]*?\((\d+)\)：[\s\S]*?\]，说： ", "", message_content)
             for keyword in keywords:
                 if keyword in message_content:
                     is_mentioned = True
@@ -837,16 +832,6 @@
         # 按照时间戳原始顺序排序，避免替换时位置错误
         converted_timestamps.sort(key=lambda x: x[1].start())
         
-<<<<<<< HEAD
-        return result_text
-
-
-def should_split(text, index):
-    """检测空格两边的字符是否为西文字符"""
-    if index == 0 or index == len(text) - 1:
-        return False
-    return not (is_western_char(text[index - 1]) or is_western_char(text[index + 1]))
-=======
         # 从后向前替换，避免位置改变
         converted_timestamps.reverse()
         for ts, match, readable_time in converted_timestamps:
@@ -860,4 +845,10 @@
                 readable_time_used.add(readable_time)
 
         return result_text
->>>>>>> b4f284ab
+
+
+def should_split(text, index):
+    """检测空格两边的字符是否为西文字符"""
+    if index == 0 or index == len(text) - 1:
+        return False
+    return not (is_western_char(text[index - 1]) or is_western_char(text[index + 1]))