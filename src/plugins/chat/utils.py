import random
import time
import re
from collections import Counter
from typing import Dict, List

import jieba
import numpy as np
from src.common.logger import get_module_logger

from ..models.utils_model import LLM_request
from ..utils.typo_generator import ChineseTypoGenerator
from ..config.config import global_config
from .message import MessageRecv, Message
from ..message.message_base import UserInfo
from .chat_stream import ChatStream
from ..moods.moods import MoodManager
from ...common.database import db


logger = get_module_logger("chat_utils")


def db_message_to_str(message_dict: Dict) -> str:
    logger.debug(f"message_dict: {message_dict}")
    time_str = time.strftime("%m-%d %H:%M:%S", time.localtime(message_dict["time"]))
    try:
        name = "[(%s)%s]%s" % (
            message_dict["user_id"],
            message_dict.get("user_nickname", ""),
            message_dict.get("user_cardname", ""),
        )
    except Exception:
        name = message_dict.get("user_nickname", "") or f"用户{message_dict['user_id']}"
    content = message_dict.get("processed_plain_text", "")
    result = f"[{time_str}] {name}: {content}\n"
    logger.debug(f"result: {result}")
    return result


def is_mentioned_bot_in_message(message: MessageRecv) -> bool:
    """检查消息是否提到了机器人"""
    keywords = [global_config.BOT_NICKNAME]
    nicknames = global_config.BOT_ALIAS_NAMES
<<<<<<< HEAD
    if re.match(f"回复[\s\S]*?\({global_config.BOT_QQ}\)的消息，说：", message.processed_plain_text):
        return True
    message_content = re.sub(r'\@[\s\S]*?（(\d+)）','', message.processed_plain_text)
    message_content = re.sub(r'回复[\s\S]*?\((\d+)\)的消息，说：','', message_content)
    for keyword in keywords:
        if keyword in message_content:
            return True
    for nickname in nicknames:
        if nickname in message_content:
            return True
    return False
=======
    reply_probability = 0
    is_at = False
    is_mentioned = False

    # 判断是否被@
    if re.search(f"@[\s\S]*?（id:{global_config.BOT_QQ}）", message.processed_plain_text):
        is_at = True
        is_mentioned = True

    if is_at and global_config.at_bot_inevitable_reply:
        reply_probability = 1
        logger.info("被@，回复概率设置为100%")
    else:
        if not is_mentioned:

            # 判断是否被回复
            if re.match(f"回复[\s\S]*?\({global_config.BOT_QQ}\)的消息，说：", message.processed_plain_text):
                is_mentioned = True
            
            # 判断内容中是否被提及
            message_content = re.sub(r'\@[\s\S]*?（(\d+)）','', message.processed_plain_text)
            message_content = re.sub(r'回复[\s\S]*?\((\d+)\)的消息，说： ','', message_content)
            for keyword in keywords:
                if keyword in message_content:
                    is_mentioned = True
            for nickname in nicknames:
                if nickname in message_content:
                    is_mentioned = True
        if is_mentioned and global_config.mentioned_bot_inevitable_reply:
            reply_probability = 1
            logger.info("被提及，回复概率设置为100%")
    return is_mentioned, reply_probability
>>>>>>> fda07587


async def get_embedding(text, request_type="embedding"):
    """获取文本的embedding向量"""
    llm = LLM_request(model=global_config.embedding, request_type=request_type)
    # return llm.get_embedding_sync(text)
    return await llm.get_embedding(text)


async def get_recent_group_messages(chat_id: str, limit: int = 12) -> list:
    """从数据库获取群组最近的消息记录

    Args:
        group_id: 群组ID
        limit: 获取消息数量，默认12条

    Returns:
        list: Message对象列表，按时间正序排列
    """

    # 从数据库获取最近消息
    recent_messages = list(
        db.messages.find(
            {"chat_id": chat_id},
        )
        .sort("time", -1)
        .limit(limit)
    )

    if not recent_messages:
        return []

    # 转换为 Message对象列表
    message_objects = []
    for msg_data in recent_messages:
        try:
            chat_info = msg_data.get("chat_info", {})
            chat_stream = ChatStream.from_dict(chat_info)
            user_info = msg_data.get("user_info", {})
            user_info = UserInfo.from_dict(user_info)
            msg = Message(
                message_id=msg_data["message_id"],
                chat_stream=chat_stream,
                time=msg_data["time"],
                user_info=user_info,
                processed_plain_text=msg_data.get("processed_text", ""),
                detailed_plain_text=msg_data.get("detailed_plain_text", ""),
            )
            message_objects.append(msg)
        except KeyError:
            logger.warning("数据库中存在无效的消息")
            continue

    # 按时间正序排列
    message_objects.reverse()
    return message_objects


def get_recent_group_detailed_plain_text(chat_stream_id: int, limit: int = 12, combine=False):
    recent_messages = list(
        db.messages.find(
            {"chat_id": chat_stream_id},
            {
                "time": 1,  # 返回时间字段
                "chat_id": 1,
                "chat_info": 1,
                "user_info": 1,
                "message_id": 1,  # 返回消息ID字段
                "detailed_plain_text": 1,  # 返回处理后的文本字段
            },
        )
        .sort("time", -1)
        .limit(limit)
    )

    if not recent_messages:
        return []

    message_detailed_plain_text = ""
    message_detailed_plain_text_list = []

    # 反转消息列表，使最新的消息在最后
    recent_messages.reverse()

    if combine:
        for msg_db_data in recent_messages:
            message_detailed_plain_text += str(msg_db_data["detailed_plain_text"])
        return message_detailed_plain_text
    else:
        for msg_db_data in recent_messages:
            message_detailed_plain_text_list.append(msg_db_data["detailed_plain_text"])
        return message_detailed_plain_text_list


def get_recent_group_speaker(chat_stream_id: int, sender, limit: int = 12) -> list:
    # 获取当前群聊记录内发言的人
    recent_messages = list(
        db.messages.find(
            {"chat_id": chat_stream_id},
            {
                "user_info": 1,
            },
        )
        .sort("time", -1)
        .limit(limit)
    )

    if not recent_messages:
        return []

    who_chat_in_group = []
    for msg_db_data in recent_messages:
        user_info = UserInfo.from_dict(msg_db_data["user_info"])
        if (
            (user_info.platform, user_info.user_id) != sender
            and user_info.user_id != global_config.BOT_QQ
            and (user_info.platform, user_info.user_id, user_info.user_nickname) not in who_chat_in_group
            and len(who_chat_in_group) < 5
        ):  # 排除重复，排除消息发送者，排除bot，限制加载的关系数目
            who_chat_in_group.append((user_info.platform, user_info.user_id, user_info.user_nickname))

    return who_chat_in_group


def split_into_sentences_w_remove_punctuation(text: str) -> List[str]:
    """将文本分割成句子，但保持书名号中的内容完整
    Args:
        text: 要分割的文本字符串
    Returns:
        List[str]: 分割后的句子列表
    """
    len_text = len(text)
    if len_text < 4:
        if random.random() < 0.01:
            return list(text)  # 如果文本很短且触发随机条件,直接按字符分割
        else:
            return [text]
    if len_text < 48:
        split_strength = 0.2
    elif len_text < 96:
        split_strength = 0.5
    else:
        split_strength = 0.9

    # 处理文本，分行区分西文和中文字符
    new_text = []
    for i, char in enumerate(text):
        if char == ' ' and should_split(text, i):
            new_text.append('|seg|')
        else:
            new_text.append(char)
    text = ''.join(new_text)

    # 检查是否为西文字符段落
    if not is_western_paragraph(text):
        # 当语言为中文时，统一将英文逗号转换为中文逗号
        text = text.replace(",", "，")
        text = text.replace("\n", "|seg|")
        # 用"|seg|"作为分割符分开
    text = text.replace("\n", "|seg|")
    text, mapping = protect_kaomoji(text)
    # print(f"处理前的文本: {text}")

    text_no_1 = ""
    for letter in text:
        # print(f"当前字符: {letter}")
        if letter in ["!", "！", "?", "？"]:
            # print(f"当前字符: {letter}, 随机数: {random.random()}")
            if random.random() < split_strength:
                letter = ""
        if letter in ["。", "…"]:
            # print(f"当前字符: {letter}, 随机数: {random.random()}")
            if random.random() < 1 - split_strength:
                letter = ""
        text_no_1 += letter

    # 对每个逗号单独判断是否分割
    sentences = [text_no_1]
    new_sentences = []
    for sentence in sentences:
        parts = sentence.split("，")
        current_sentence = parts[0]
        if not is_western_paragraph(current_sentence):
            for part in parts[1:]:
                if random.random() < split_strength:
                    new_sentences.append(current_sentence.strip())
                    current_sentence = part
                else:
                    current_sentence += "，" + part
            # 处理空格分割
            space_parts = current_sentence.split("|seg|")
            current_sentence = space_parts[0]
            for part in space_parts[1:]:
                if random.random() < split_strength:
                    new_sentences.append(current_sentence.strip())
                    current_sentence = part
                else:
                    current_sentence += part
        else:
            # 处理分割符
            space_parts = current_sentence.split("|seg|")
            current_sentence = space_parts[0]
            for part in space_parts[1:]:
                new_sentences.append(current_sentence.strip())
                current_sentence = part
        new_sentences.append(current_sentence.strip())
    sentences = [s for s in new_sentences if s]  # 移除空字符串
    sentences = recover_kaomoji(sentences, mapping)

    # print(f"分割后的句子: {sentences}")
    sentences_done = []
    for sentence in sentences:
        sentence = sentence.rstrip("，,")
        # 西文字符句子不进行随机合并
        if not is_western_paragraph(current_sentence):
            if random.random() < split_strength * 0.5:
                sentence = sentence.replace("，", "").replace(",", "")
            elif random.random() < split_strength:
                sentence = sentence.replace("，", " ").replace(",", " ")
        sentences_done.append(sentence)

    logger.debug(f"处理后的句子: {sentences_done}")
    return sentences_done


def random_remove_punctuation(text: str) -> str:
    """随机处理标点符号，模拟人类打字习惯

    Args:
        text: 要处理的文本

    Returns:
        str: 处理后的文本
    """
    result = ""
    text_len = len(text)

    for i, char in enumerate(text):
        if char == "。" and i == text_len - 1:  # 结尾的句号
            if random.random() > 0.1:  # 90%概率删除结尾句号
                continue
        elif char == "，":
            rand = random.random()
            if rand < 0.25:  # 5%概率删除逗号
                continue
            elif rand < 0.25:  # 20%概率把逗号变成空格
                result += " "
                continue
        result += char
    return result


def process_llm_response(text: str) -> List[str]:
    # processed_response = process_text_with_typos(content)
    # 对西文字符段落的回复长度设置为汉字字符的两倍
    max_length = global_config.response_max_length
    max_sentence_num = global_config.response_max_sentence_num
    if len(text) > max_length and not is_western_paragraph(text):
        logger.warning(f"回复过长 ({len(text)} 字符)，返回默认回复")
        return ["懒得说"]
    elif len(text) > 200:
        logger.warning(f"回复过长 ({len(text)} 字符)，返回默认回复")
        return ["懒得说"]
    # 处理长消息
    typo_generator = ChineseTypoGenerator(
        error_rate=global_config.chinese_typo_error_rate,
        min_freq=global_config.chinese_typo_min_freq,
        tone_error_rate=global_config.chinese_typo_tone_error_rate,
        word_replace_rate=global_config.chinese_typo_word_replace_rate,
    )
    if global_config.enable_response_spliter:
        split_sentences = split_into_sentences_w_remove_punctuation(text)
    else:
        split_sentences = [text]
    sentences = []
    for sentence in split_sentences:
        if global_config.chinese_typo_enable:
            typoed_text, typo_corrections = typo_generator.create_typo_sentence(sentence)
            sentences.append(typoed_text)
            if typo_corrections:
                sentences.append(typo_corrections)
        else:
            sentences.append(sentence)
    # 检查分割后的消息数量是否过多（超过3条）

    if len(sentences) > (max_sentence_num * 2):
        logger.warning(f"分割后消息数量过多 ({len(sentences)} 条)，返回默认回复")
        return [f"{global_config.BOT_NICKNAME}不知道哦"]
    elif len(sentences) > max_sentence_num:
        while len(sentences) > max_sentence_num:
            # 随机选择两个索引进行合并
            idx1, idx2 = random.sample(range(len(sentences)), 2)
            sentences[idx1] = sentences[idx1] + "，" + sentences[idx2]
            del sentences[idx2]

    return sentences


def calculate_typing_time(input_string: str, thinking_start_time: float, chinese_time: float = 0.2, english_time: float = 0.1, is_emoji: bool = False) -> float:
    """
    计算输入字符串所需的时间，中文和英文字符有不同的输入时间
        input_string (str): 输入的字符串
        chinese_time (float): 中文字符的输入时间，默认为0.2秒
        english_time (float): 英文字符的输入时间，默认为0.1秒
        is_emoji (bool): 是否为emoji，默认为False

    特殊情况：
    - 如果只有一个中文字符，将使用3倍的中文输入时间
    - 在所有输入结束后，额外加上回车时间0.3秒
    - 如果is_emoji为True，将使用固定1秒的输入时间
    """
    total_time = 0.0
    pattern = re.compile(r'\[表情包：|图片：][\s\S]*?\]')
    if re.match(pattern, input_string):
        input_string = re.sub(pattern, '', input_string)
        total_time += random.randrange(1, 3)

    mood_manager = MoodManager.get_instance()
    # 将0-1的唤醒度映射到-1到1
    mood_arousal = mood_manager.current_mood.arousal
    # 映射到0.5到2倍的速度系数
    typing_speed_multiplier = 1.5**mood_arousal  # 唤醒度为1时速度翻倍,为-1时速度减半
    chinese_time *= 1 / typing_speed_multiplier
    english_time *= 1 / typing_speed_multiplier
    # 计算中文字符数
    chinese_chars = sum(1 for char in input_string if not is_western_char(char))

    # 如果只有一个中文字符，使用3倍时间
    if chinese_chars == 1 and len(input_string.strip()) == 1:
        return chinese_time * 3 + 0.3  # 加上回车时间

    # 正常计算所有字符的输入时间
    for char in input_string:
        if not is_western_char(char):  # 判断是否为中文字符
            total_time += chinese_time
        else:  # 其他字符（如英文）
            total_time += english_time
    
    
    if is_emoji:
        total_time = 1
    
    if time.time() - thinking_start_time > 10:
        total_time = 1
    
    # print(f"thinking_start_time:{thinking_start_time}")
    # print(f"nowtime:{time.time()}")
    # print(f"nowtime - thinking_start_time:{time.time() - thinking_start_time}")
    # print(f"{total_time}")
    
    return total_time  # 加上回车时间


def cosine_similarity(v1, v2):
    """计算余弦相似度"""
    dot_product = np.dot(v1, v2)
    norm1 = np.linalg.norm(v1)
    norm2 = np.linalg.norm(v2)
    if norm1 == 0 or norm2 == 0:
        return 0
    return dot_product / (norm1 * norm2)


def text_to_vector(text):
    """将文本转换为词频向量"""
    # 分词
    words = jieba.lcut(text)
    # 统计词频
    word_freq = Counter(words)
    return word_freq


def find_similar_topics_simple(text: str, topics: list, top_k: int = 5) -> list:
    """使用简单的余弦相似度计算文本相似度"""
    # 将输入文本转换为词频向量
    text_vector = text_to_vector(text)

    # 计算每个主题的相似度
    similarities = []
    for topic in topics:
        topic_vector = text_to_vector(topic)
        # 获取所有唯一词
        all_words = set(text_vector.keys()) | set(topic_vector.keys())
        # 构建向量
        v1 = [text_vector.get(word, 0) for word in all_words]
        v2 = [topic_vector.get(word, 0) for word in all_words]
        # 计算相似度
        similarity = cosine_similarity(v1, v2)
        similarities.append((topic, similarity))

    # 按相似度降序排序并返回前k个
    return sorted(similarities, key=lambda x: x[1], reverse=True)[:top_k]


def truncate_message(message: str, max_length=20) -> str:
    """截断消息，使其不超过指定长度"""
    if len(message) > max_length:
        return message[:max_length] + "..."
    return message


def protect_kaomoji(sentence):
    """ "
    识别并保护句子中的颜文字（含括号与无括号），将其替换为占位符，
    并返回替换后的句子和占位符到颜文字的映射表。
    Args:
        sentence (str): 输入的原始句子
    Returns:
        tuple: (处理后的句子, {占位符: 颜文字})
    """
    kaomoji_pattern = re.compile(
        r"("
        r"[\(\[（【]"  # 左括号
        r"[^()\[\]（）【】]*?"  # 非括号字符（惰性匹配）
        r"[^\u4e00-\u9fa5a-zA-Z0-9\s]"  # 非中文、非英文、非数字、非空格字符（必须包含至少一个）
        r"[^()\[\]（）【】]*?"  # 非括号字符（惰性匹配）
        r"[\)\]）】]"  # 右括号
        r")"
        r"|"
        r"("
        r"[▼▽・ᴥω･﹏^><≧≦￣｀´∀ヮДд︿﹀へ｡ﾟ╥╯╰︶︹•⁄]{2,15}"
        r")"
    )

    kaomoji_matches = kaomoji_pattern.findall(sentence)
    placeholder_to_kaomoji = {}

    for idx, match in enumerate(kaomoji_matches):
        kaomoji = match[0] if match[0] else match[1]
        placeholder = f"__KAOMOJI_{idx}__"
        sentence = sentence.replace(kaomoji, placeholder, 1)
        placeholder_to_kaomoji[placeholder] = kaomoji

    return sentence, placeholder_to_kaomoji


def recover_kaomoji(sentences, placeholder_to_kaomoji):
    """
    根据映射表恢复句子中的颜文字。
    Args:
        sentences (list): 含有占位符的句子列表
        placeholder_to_kaomoji (dict): 占位符到颜文字的映射表
    Returns:
        list: 恢复颜文字后的句子列表
    """
    recovered_sentences = []
    for sentence in sentences:
        for placeholder, kaomoji in placeholder_to_kaomoji.items():
            sentence = sentence.replace(placeholder, kaomoji)
        recovered_sentences.append(sentence)
    return recovered_sentences


def is_western_char(char):
    """检测是否为西文字符"""
    return len(char.encode("utf-8")) <= 2


def is_western_paragraph(paragraph):
    """检测是否为西文字符段落"""
    return all(is_western_char(char) for char in paragraph if char.isalnum())


def count_messages_between(start_time: float, end_time: float, stream_id: str) -> tuple[int, int]:
    """计算两个时间点之间的消息数量和文本总长度

    Args:
        start_time (float): 起始时间戳
        end_time (float): 结束时间戳
        stream_id (str): 聊天流ID

    Returns:
        tuple[int, int]: (消息数量, 文本总长度)
        - 消息数量：包含起始时间的消息，不包含结束时间的消息
        - 文本总长度：所有消息的processed_plain_text长度之和
    """
    try:
        # 获取开始时间之前最新的一条消息
        start_message = db.messages.find_one(
            {
                "chat_id": stream_id,
                "time": {"$lte": start_time}
            },
            sort=[("time", -1), ("_id", -1)]  # 按时间倒序，_id倒序（最后插入的在前）
        )
        
        # 获取结束时间最近的一条消息
        # 先找到结束时间点的所有消息
        end_time_messages = list(db.messages.find(
            {
                "chat_id": stream_id,
                "time": {"$lte": end_time}
            },
            sort=[("time", -1)]  # 先按时间倒序
        ).limit(10))  # 限制查询数量，避免性能问题
        
        if not end_time_messages:
            logger.warning(f"未找到结束时间 {end_time} 之前的消息")
            return 0, 0
            
        # 找到最大时间
        max_time = end_time_messages[0]["time"]
        # 在最大时间的消息中找最后插入的（_id最大的）
        end_message = max(
            [msg for msg in end_time_messages if msg["time"] == max_time],
            key=lambda x: x["_id"]
        )
            
        if not start_message:
            logger.warning(f"未找到开始时间 {start_time} 之前的消息")
            return 0, 0
        
        # 调试输出
        # print("\n=== 消息范围信息 ===")
        # print("Start message:", {
        #     "message_id": start_message.get("message_id"),
        #     "time": start_message.get("time"),
        #     "text": start_message.get("processed_plain_text", ""),
        #     "_id": str(start_message.get("_id"))
        # })
        # print("End message:", {
        #     "message_id": end_message.get("message_id"),
        #     "time": end_message.get("time"),
        #     "text": end_message.get("processed_plain_text", ""),
        #     "_id": str(end_message.get("_id"))
        # })
        # print("Stream ID:", stream_id)

        # 如果结束消息的时间等于开始时间，返回0
        if end_message["time"] == start_message["time"]:
            return 0, 0
            
        # 获取并打印这个时间范围内的所有消息
        # print("\n=== 时间范围内的所有消息 ===")
        all_messages = list(db.messages.find(
            {
                "chat_id": stream_id,
                "time": {
                    "$gte": start_message["time"],
                    "$lte": end_message["time"]
                }
            },
            sort=[("time", 1), ("_id", 1)]  # 按时间正序，_id正序
        ))
        
        count = 0
        total_length = 0
        for msg in all_messages:
            count += 1
            text_length = len(msg.get("processed_plain_text", ""))
            total_length += text_length
            # print(f"\n消息 {count}:")
            # print({
            #     "message_id": msg.get("message_id"),
            #     "time": msg.get("time"),
            #     "text": msg.get("processed_plain_text", ""),
            #     "text_length": text_length,
            #     "_id": str(msg.get("_id"))
            # })
        
        # 如果时间不同，需要把end_message本身也计入
        return count - 1, total_length
        
    except Exception as e:
        logger.error(f"计算消息数量时出错: {str(e)}")
        return 0, 0

def should_split(text, index):
    """检测空格两边的字符是否为西文字符"""
    if index == 0 or index == len(text) - 1:
        return False
    return not (is_western_char(text[index - 1]) or is_western_char(text[index + 1]))<|MERGE_RESOLUTION|>--- conflicted
+++ resolved
@@ -42,19 +42,6 @@
     """检查消息是否提到了机器人"""
     keywords = [global_config.BOT_NICKNAME]
     nicknames = global_config.BOT_ALIAS_NAMES
-<<<<<<< HEAD
-    if re.match(f"回复[\s\S]*?\({global_config.BOT_QQ}\)的消息，说：", message.processed_plain_text):
-        return True
-    message_content = re.sub(r'\@[\s\S]*?（(\d+)）','', message.processed_plain_text)
-    message_content = re.sub(r'回复[\s\S]*?\((\d+)\)的消息，说：','', message_content)
-    for keyword in keywords:
-        if keyword in message_content:
-            return True
-    for nickname in nicknames:
-        if nickname in message_content:
-            return True
-    return False
-=======
     reply_probability = 0
     is_at = False
     is_mentioned = False
@@ -87,7 +74,6 @@
             reply_probability = 1
             logger.info("被提及，回复概率设置为100%")
     return is_mentioned, reply_probability
->>>>>>> fda07587
 
 
 async def get_embedding(text, request_type="embedding"):
