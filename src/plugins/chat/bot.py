--- conflicted
+++ resolved
@@ -78,12 +78,7 @@
         # topic1 = topic_identifier.identify_topic_jieba(message.processed_plain_text)
         # topic2 = await topic_identifier.identify_topic_llm(message.processed_plain_text)
         # topic3 = topic_identifier.identify_topic_snownlp(message.processed_plain_text)
-<<<<<<< HEAD
         logger.info(f"\033[1;32m[主题识别]\033[0m 使用{global_config.topic_extract}主题: {topic}")
-=======
-        print(f"\033[1;32m[主题识别]\033[0m 使用{global_config.topic_extract}主题: {topic}")
-
->>>>>>> 00dcba10
         
         all_num = 0
         interested_num = 0
