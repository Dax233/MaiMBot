import traceback
import json
import re
<<<<<<< HEAD
from typing import Dict, Any, Optional, Tuple, List, Union
from src.common.logger_manager import get_logger  # 确认 logger 的导入路径
from src.plugins.memory_system.Hippocampus import HippocampusManager
from src.plugins.heartFC_chat.heartflow_prompt_builder import prompt_builder  # 确认 prompt_builder 的导入路径
from src.plugins.chat.chat_stream import ChatStream
from ..person_info.person_info import person_info_manager
import math
from src.plugins.utils.chat_message_builder import build_readable_messages
from .observation_info import ObservationInfo
from src.config.config import global_config

logger = get_logger("pfc_utils")


async def retrieve_contextual_info(text: str, private_name: str) -> Tuple[str, str]:
    """
    根据输入文本检索相关的记忆和知识。

    Args:
        text: 用于检索的上下文文本 (例如聊天记录)。
        private_name: 私聊对象的名称，用于日志记录。

    Returns:
        Tuple[str, str]: (检索到的记忆字符串, 检索到的知识字符串)
    """
    retrieved_memory_str = "无相关记忆。"
    retrieved_knowledge_str = "无相关知识。"
    memory_log_msg = "未自动检索到相关记忆。"
    knowledge_log_msg = "未自动检索到相关知识。"

    if not text or text == "还没有聊天记录。" or text == "[构建聊天记录出错]":
        logger.debug(f"[私聊][{private_name}] (retrieve_contextual_info) 无有效上下文，跳过检索。")
        return retrieved_memory_str, retrieved_knowledge_str

    # 1. 检索记忆 (逻辑来自原 _get_memory_info)
    try:
        related_memory = await HippocampusManager.get_instance().get_memory_from_text(
            text=text,
            max_memory_num=2,
            max_memory_length=2,
            max_depth=3,
            fast_retrieval=False,
        )
        if related_memory:
            related_memory_info = ""
            for memory in related_memory:
                related_memory_info += memory[1] + "\n"
            if related_memory_info:
                # 注意：原版提示信息可以根据需要调整
                retrieved_memory_str = f"你回忆起：\n{related_memory_info.strip()}\n(以上是你的回忆，供参考)\n"
                memory_log_msg = f"自动检索到记忆: {related_memory_info.strip()[:100]}..."
            else:
                memory_log_msg = "自动检索记忆返回为空。"
        logger.debug(f"[私聊][{private_name}] (retrieve_contextual_info) 记忆检索: {memory_log_msg}")

    except Exception as e:
        logger.error(
            f"[私聊][{private_name}] (retrieve_contextual_info) 自动检索记忆时出错: {e}\n{traceback.format_exc()}"
        )
        retrieved_memory_str = "检索记忆时出错。\n"

    # 2. 检索知识 (逻辑来自原 action_planner 和 reply_generator)
    try:
        # 使用导入的 prompt_builder 实例及其方法
        knowledge_result = await prompt_builder.get_prompt_info(
            message=text,
            threshold=0.38,  # threshold 可以根据需要调整
        )
        if knowledge_result:
            retrieved_knowledge_str = knowledge_result  # 直接使用返回结果
            knowledge_log_msg = "自动检索到相关知识。"
        logger.debug(f"[私聊][{private_name}] (retrieve_contextual_info) 知识检索: {knowledge_log_msg}")

    except Exception as e:
        logger.error(
            f"[私聊][{private_name}] (retrieve_contextual_info) 自动检索知识时出错: {e}\n{traceback.format_exc()}"
        )
        retrieved_knowledge_str = "检索知识时出错。\n"

    return retrieved_memory_str, retrieved_knowledge_str
=======
import time
from datetime import datetime
from typing import Dict, Any, Optional, Tuple, List, Union  # 确保导入这些类型

from src.common.logger_manager import get_logger
from src.config.config import global_config
from src.common.database import db  # << 确认此路径
>>>>>>> 37822fb3

# --- 依赖于你项目结构的导入，请务必仔细检查并根据你的实际情况调整 ---
from src.plugins.memory_system.Hippocampus import HippocampusManager  # << 确认此路径
from src.plugins.heartFC_chat.heartflow_prompt_builder import prompt_builder  # << 确认此路径
from src.plugins.chat.utils import get_embedding  # << 确认此路径
from src.plugins.utils.chat_message_builder import build_readable_messages  # << 确认此路径
# --- 依赖导入结束 ---

from src.plugins.chat.chat_stream import ChatStream  # 来自原始 pfc_utils.py
from ..person_info.person_info import person_info_manager  # 来自原始 pfc_utils.py (相对导入)
import math  # 来自原始 pfc_utils.py
from .observation_info import ObservationInfo  # 来自原始 pfc_utils.py (相对导入)


logger = get_logger("pfc_utils")


# ==============================================================================
# 新增：专门用于检索 PFC 私聊历史对话上下文的函数
# ==============================================================================
async def find_most_relevant_historical_message(
    chat_id: str,
    query_text: str,
    similarity_threshold: float = 0.3,  # 相似度阈值，可以根据效果调整
    absolute_search_time_limit: Optional[float] = None,  # 新增参数：排除最近多少秒内的消息（例如5分钟）
) -> Optional[Dict[str, Any]]:
    """
    根据查询文本，在指定 chat_id 的历史消息中查找最相关的消息。
    """
    if not query_text or not query_text.strip():
        logger.debug(f"[{chat_id}] (私聊历史)查询文本为空，跳过检索。")
        return None

    logger.debug(f"[{chat_id}] (私聊历史)开始为查询文本 '{query_text[:50]}...' 检索。")

    # 使用你项目中已有的 get_embedding 函数
    # request_type 参数需要根据 get_embedding 的实际需求调整
    query_embedding = await get_embedding(query_text, request_type="pfc_historical_chat_query")
    if not query_embedding:
        logger.warning(f"[{chat_id}] (私聊历史)未能为查询文本 '{query_text[:50]}...' 生成嵌入向量。")
        return None

    effective_search_upper_limit: float
    log_source_of_limit: str = ""

    if absolute_search_time_limit is not None:
        effective_search_upper_limit = absolute_search_time_limit
        log_source_of_limit = "传入的绝对时间上限"
    else:
        # 如果没有传入绝对时间上限，可以设置一个默认的回退逻辑
        fallback_exclude_seconds = getattr(global_config, "pfc_historical_fallback_exclude_seconds", 7200)  # 默认2小时
        effective_search_upper_limit = time.time() - fallback_exclude_seconds
        log_source_of_limit = f"回退逻辑 (排除最近 {fallback_exclude_seconds} 秒)"

    logger.debug(
        f"[{chat_id}] (私聊历史) find_most_relevant_historical_message: "
        f"将使用时间上限 {effective_search_upper_limit} "
        f"(可读: {datetime.fromtimestamp(effective_search_upper_limit).strftime('%Y-%m-%d %H:%M:%S')}) "
        f"进行历史消息锚点搜索。来源: {log_source_of_limit}"
    )
    # --- [新代码结束] ---

    pipeline = [
        {
            "$match": {
                "chat_id": chat_id,
                "embedding_vector": {"$exists": True, "$ne": None, "$not": {"$size": 0}},
                "time": {"$lt": effective_search_upper_limit},  # <--- 使用新的 effective_search_upper_limit
            }
        },
        {
            "$addFields": {
                "dotProduct": {
                    "$reduce": {
                        "input": {"$range": [0, {"$size": "$embedding_vector"}]},
                        "initialValue": 0,
                        "in": {
                            "$add": [
                                "$$value",
                                {
                                    "$multiply": [
                                        {"$arrayElemAt": ["$embedding_vector", "$$this"]},
                                        {"$arrayElemAt": [query_embedding, "$$this"]},
                                    ]
                                },
                            ]
                        },
                    }
                },
                "queryVecMagnitude": {
                    "$sqrt": {
                        "$reduce": {
                            "input": query_embedding,
                            "initialValue": 0,
                            "in": {"$add": ["$$value", {"$multiply": ["$$this", "$$this"]}]},
                        }
                    }
                },
                "docVecMagnitude": {
                    "$sqrt": {
                        "$reduce": {
                            "input": "$embedding_vector",
                            "initialValue": 0,
                            "in": {"$add": ["$$value", {"$multiply": ["$$this", "$$this"]}]},
                        }
                    }
                },
            }
        },
        {
            "$addFields": {
                "similarity": {
                    "$cond": [
                        {"$and": [{"$gt": ["$queryVecMagnitude", 0]}, {"$gt": ["$docVecMagnitude", 0]}]},
                        {"$divide": ["$dotProduct", {"$multiply": ["$queryVecMagnitude", "$docVecMagnitude"]}]},
                        0,
                    ]
                }
            }
        },
        {"$match": {"similarity": {"$gte": similarity_threshold}}},
        {"$sort": {"similarity": -1}},
        {"$limit": 1},
        {
            "$project": {
                "_id": 0,
                "message_id": 1,
                "time": 1,
                "chat_id": 1,
                "user_info": 1,
                "processed_plain_text": 1,
                "similarity": 1,
            }
        },  # 可以不返回 embedding_vector 节省带宽
    ]

    try:
        # --- 确定性修改：同步执行聚合和结果转换 ---
        cursor = db.messages.aggregate(pipeline)  # PyMongo 的 aggregate 返回一个 CommandCursor
        results = list(cursor)  # 直接将 CommandCursor 转换为列表
        if not results:
            logger.info(
                f"[{chat_id}] (私聊历史) find_most_relevant_historical_message: 在时间点 {effective_search_upper_limit} 之前，未能找到任何与 '{query_text[:30]}...' 相关的历史消息。"
            )
        else:
            logger.info(
                f"[{chat_id}] (私聊历史) find_most_relevant_historical_message: 在时间点 {effective_search_upper_limit} 之前，找到了 {len(results)} 条候选历史消息。最相关的一条是："
            )
            for res_msg in results:
                msg_time_readable = datetime.fromtimestamp(res_msg.get("time", 0)).strftime("%Y-%m-%d %H:%M:%S")
                logger.info(
                    f"  - MsgID: {res_msg.get('message_id')}, Time: {msg_time_readable} (原始: {res_msg.get('time')}), Sim: {res_msg.get('similarity'):.4f}, Text: '{res_msg.get('processed_plain_text', '')[:50]}...'"
                )
        # --- [修改结束] ---

        # --- 修改结束 ---
        if results and len(results) > 0:
            most_similar_message = results[0]
            logger.info(
                f"[{chat_id}] (私聊历史)找到最相关消息 ID: {most_similar_message.get('message_id')}, 相似度: {most_similar_message.get('similarity'):.4f}"
            )
            return most_similar_message
        else:
            logger.debug(f"[{chat_id}] (私聊历史)未找到相似度超过 {similarity_threshold} 的相关消息。")
            return None
    except Exception as e:
        logger.error(f"[{chat_id}] (私聊历史)在数据库中检索时出错: {e}", exc_info=True)
        return None


async def retrieve_chat_context_window(
    chat_id: str,
    anchor_message_id: str,
    anchor_message_time: float,
    excluded_time_threshold_for_window: float,
    window_size_before: int = 7,
    window_size_after: int = 7,
) -> List[Dict[str, Any]]:
    """
    以某条消息为锚点，获取其前后的聊天记录形成一个上下文窗口。
    """
    if not anchor_message_id or anchor_message_time is None:
        return []

    context_messages: List[Dict[str, Any]] = []  # 明确类型
    logger.debug(
        f"[{chat_id}] (私聊历史)准备以消息 ID '{anchor_message_id}' (时间: {anchor_message_time}) 为锚点，获取上下文窗口..."
    )

    try:
        # --- 同步执行 find_one 和 find ---
        anchor_message = db.messages.find_one({"message_id": anchor_message_id, "chat_id": chat_id})

        messages_before_cursor = (
            db.messages.find({"chat_id": chat_id, "time": {"$lt": anchor_message_time}})
            .sort("time", -1)
            .limit(window_size_before)
        )
        messages_before = list(messages_before_cursor)
        messages_before.reverse()
        # --- 新增日志 ---
        logger.debug(
            f"[{chat_id}] (私聊历史) retrieve_chat_context_window: Anchor Time: {anchor_message_time}, Excluded Window End Time: {excluded_time_threshold_for_window}"
        )
        logger.debug(
            f"[{chat_id}] (私聊历史) retrieve_chat_context_window: Messages BEFORE anchor ({len(messages_before)}):"
        )
        for msg_b in messages_before:
            logger.debug(
                f"  - Time: {datetime.fromtimestamp(msg_b.get('time', 0)).strftime('%Y-%m-%d %H:%M:%S')}, Text: '{msg_b.get('processed_plain_text', '')[:30]}...'"
            )

        messages_after_cursor = (
            db.messages.find(
                {"chat_id": chat_id, "time": {"$gt": anchor_message_time, "$lt": excluded_time_threshold_for_window}}
            )
            .sort("time", 1)
            .limit(window_size_after)
        )
        messages_after = list(messages_after_cursor)
        # --- 新增日志 ---
        logger.debug(
            f"[{chat_id}] (私聊历史) retrieve_chat_context_window: Messages AFTER anchor ({len(messages_after)}):"
        )
        for msg_a in messages_after:
            logger.debug(
                f"  - Time: {datetime.fromtimestamp(msg_a.get('time', 0)).strftime('%Y-%m-%d %H:%M:%S')}, Text: '{msg_a.get('processed_plain_text', '')[:30]}...'"
            )

        if messages_before:
            context_messages.extend(messages_before)
        if anchor_message:
            anchor_message.pop("_id", None)
            context_messages.append(anchor_message)
        if messages_after:
            context_messages.extend(messages_after)

        final_window: List[Dict[str, Any]] = []  # 明确类型
        seen_ids: set[str] = set()  # 明确类型
        for msg in context_messages:
            msg_id = msg.get("message_id")
            if msg_id and msg_id not in seen_ids:  # 确保 msg_id 存在
                final_window.append(msg)
                seen_ids.add(msg_id)

        final_window.sort(key=lambda m: m.get("time", 0))
        logger.info(
            f"[{chat_id}] (私聊历史)为锚点 '{anchor_message_id}' 构建了包含 {len(final_window)} 条消息的上下文窗口。"
        )
        return final_window
    except Exception as e:
        logger.error(f"[{chat_id}] (私聊历史)获取消息 ID '{anchor_message_id}' 的上下文窗口时出错: {e}", exc_info=True)
        return []


# ==============================================================================
# 修改后的 retrieve_contextual_info 函数
# ==============================================================================
async def retrieve_contextual_info(
    text: str,  # 用于全局记忆和知识检索的主查询文本 (通常是短期聊天记录)
    private_name: str,  # 用于日志
    chat_id: str,  # 用于特定私聊历史的检索
    historical_chat_query_text: Optional[str] = None,
    current_short_term_history_earliest_time: Optional[float] = None,  # <--- 新增参数
) -> Tuple[str, str, str]:  # 返回: 全局记忆, 知识, 私聊历史回忆
    """
    检索三种类型的上下文信息：全局压缩记忆、知识库知识、当前私聊的特定历史对话。

    Args:
        text: 用于检索的上下文文本 (例如聊天记录)。
        private_name: 私聊对象的名称，用于日志记录。

    Returns:
        Tuple[str, str]: (检索到的记忆字符串, 检索到的知识字符串)
    """
    # 初始化返回值
    retrieved_global_memory_str = "无相关全局记忆。"
    retrieved_knowledge_str = "无相关知识。"
    retrieved_historical_chat_str = "无相关私聊历史回忆。"

    # --- 1. 全局压缩记忆检索 (来自 HippocampusManager) ---
    # (保持你原始 pfc_utils.py 中这部分的逻辑基本不变)
    global_memory_log_msg = f"开始全局压缩记忆检索 (基于文本: '{text[:30]}...')"
    if text and text.strip() and text != "还没有聊天记录。" and text != "[构建聊天记录出错]":
        try:
            related_memory = await HippocampusManager.get_instance().get_memory_from_text(
                text=text,
                max_memory_num=2,
                max_memory_length=2,
                max_depth=3,
                fast_retrieval=False,
            )
            if related_memory:
                temp_global_memory_info = ""
                for memory_item in related_memory:
                    if isinstance(memory_item, (list, tuple)) and len(memory_item) > 1:
                        temp_global_memory_info += str(memory_item[1]) + "\n"
                    elif isinstance(memory_item, str):
                        temp_global_memory_info += memory_item + "\n"

                if temp_global_memory_info.strip():
                    retrieved_global_memory_str = f"你回忆起一些相关的全局记忆：\n{temp_global_memory_info.strip()}\n(以上是你的全局记忆，供参考)\n"
                    global_memory_log_msg = f"自动检索到全局压缩记忆: {temp_global_memory_info.strip()[:100]}..."
                else:
                    global_memory_log_msg = "全局压缩记忆检索返回为空或格式不符。"
            else:
                global_memory_log_msg = "全局压缩记忆检索返回为空列表。"
            logger.debug(f"[私聊][{private_name}] (retrieve_contextual_info) 全局压缩记忆检索: {global_memory_log_msg}")
        except Exception as e:
            logger.error(
                f"[私聊][{private_name}] (retrieve_contextual_info) 检索全局压缩记忆时出错: {e}\n{traceback.format_exc()}"
            )
            retrieved_global_memory_str = "[检索全局压缩记忆时出错]\n"
    else:
        logger.debug(f"[私聊][{private_name}] (retrieve_contextual_info) 无有效主查询文本，跳过全局压缩记忆检索。")

    # --- 2. 相关知识检索 (来自 prompt_builder) ---
    # (保持你原始 pfc_utils.py 中这部分的逻辑基本不变)
    knowledge_log_msg = f"开始知识检索 (基于文本: '{text[:30]}...')"
    if text and text.strip() and text != "还没有聊天记录。" and text != "[构建聊天记录出错]":
        try:
            knowledge_result = await prompt_builder.get_prompt_info(
                message=text,
                threshold=0.38,
            )
            if knowledge_result and knowledge_result.strip():  # 确保结果不为空
                retrieved_knowledge_str = knowledge_result  # 直接使用返回结果，如果需要也可以包装
                knowledge_log_msg = f"自动检索到相关知识: {knowledge_result[:100]}..."
            else:
                knowledge_log_msg = "知识检索返回为空。"
            logger.debug(f"[私聊][{private_name}] (retrieve_contextual_info) 知识检索: {knowledge_log_msg}")
        except Exception as e:
            logger.error(
                f"[私聊][{private_name}] (retrieve_contextual_info) 自动检索知识时出错: {e}\n{traceback.format_exc()}"
            )
            retrieved_knowledge_str = "[检索知识时出错]\n"
    else:
        logger.debug(f"[私聊][{private_name}] (retrieve_contextual_info) 无有效主查询文本，跳过知识检索。")

    # --- 3. 当前私聊的特定历史对话上下文检索 ---
    query_for_historical_chat = (
        historical_chat_query_text if historical_chat_query_text and historical_chat_query_text.strip() else None
    )
    # historical_chat_log_msg 的初始化可以移到 try 块之后，根据实际情况赋值

    if query_for_historical_chat:
        try:
            # ---- [新代码] 计算最终的、严格的搜索时间上限 ----
            # 1. 设置一个基础的、较大的时间回溯窗口，例如2小时 (7200秒)
            #    这个值可以从全局配置读取，如果没配置则使用默认值
            default_search_exclude_seconds = getattr(
                global_config, "pfc_historical_search_default_exclude_seconds", 7200
            )  # 默认2小时
            base_excluded_time_limit = time.time() - default_search_exclude_seconds

            final_search_upper_limit_time = base_excluded_time_limit
            if current_short_term_history_earliest_time is not None:
                # 我们希望找到的消息严格早于 short_term_history 的开始，减去一个小量确保不包含边界
                limit_from_short_term = current_short_term_history_earliest_time - 0.001
                final_search_upper_limit_time = min(base_excluded_time_limit, limit_from_short_term)
            log_earliest_time_str = "未提供"
            if current_short_term_history_earliest_time is not None:
                try:
                    log_earliest_time_str = f"{current_short_term_history_earliest_time} (即 {datetime.fromtimestamp(current_short_term_history_earliest_time).strftime('%Y-%m-%d %H:%M:%S')})"
                except Exception:
                    log_earliest_time_str = str(current_short_term_history_earliest_time)

            logger.debug(
                f"[{private_name}] (私聊历史) retrieve_contextual_info: "
                f"最终用于历史搜索的时间上限: {final_search_upper_limit_time} "
                f"(可读: {datetime.fromtimestamp(final_search_upper_limit_time).strftime('%Y-%m-%d %H:%M:%S')}). "
                f"基于默认排除 {default_search_exclude_seconds}s 和 '最近记录'片段开始时间: {log_earliest_time_str}"
            )

            most_relevant_message_doc = await find_most_relevant_historical_message(
                chat_id=chat_id,
                query_text=query_for_historical_chat,
                similarity_threshold=0.5,  # 您可以调整这个
                # exclude_recent_seconds 不再直接使用，而是传递计算好的绝对时间上限
                absolute_search_time_limit=final_search_upper_limit_time,  # <--- 传递计算好的绝对时间上限
            )

            if most_relevant_message_doc:
                anchor_id = most_relevant_message_doc.get("message_id")
                anchor_time = most_relevant_message_doc.get("time")

                # 校验锚点时间是否真的符合我们的硬性上限 (理论上 find_most_relevant_historical_message 内部已保证)
                if anchor_time is not None and anchor_time >= final_search_upper_limit_time:
                    logger.warning(
                        f"[{private_name}] (私聊历史) find_most_relevant_historical_message 返回的锚点时间 {anchor_time} "
                        f"并未严格小于最终搜索上限 {final_search_upper_limit_time}。可能导致重叠。跳过构建上下文。"
                    )
                    historical_chat_log_msg = "检索到的锚点不符合最终时间要求，可能导致重叠。"
                    # 直接进入下一个分支 (else)，使得 retrieved_historical_chat_str 保持默认值
                elif anchor_id and anchor_time is not None:
                    # 构建上下文窗口时，其“未来”消息的上限也应该是 final_search_upper_limit_time
                    # 因为我们不希望历史回忆的上下文窗口延伸到“最近聊天记录”的范围内或更近
                    time_limit_for_context_window_after = final_search_upper_limit_time

                    logger.debug(
                        f"[{private_name}] (私聊历史) 调用 retrieve_chat_context_window "
                        f"with anchor_time: {anchor_time}, "
                        f"excluded_time_threshold_for_window: {time_limit_for_context_window_after}"
                    )

                    context_window_messages = await retrieve_chat_context_window(
                        chat_id=chat_id,
                        anchor_message_id=anchor_id,
                        anchor_message_time=anchor_time,
                        excluded_time_threshold_for_window=time_limit_for_context_window_after,
                        window_size_before=7,
                        window_size_after=7,
                    )
                    if context_window_messages:
                        formatted_window_str = await build_readable_messages(
                            context_window_messages,
                            replace_bot_name=False,  # 在回忆中，保留原始发送者名称
                            merge_messages=False,
                            timestamp_mode="relative",  # 可以选择 'absolute' 或 'none'
                            read_mark=0.0,
                        )
                        if formatted_window_str and formatted_window_str.strip():
                            retrieved_historical_chat_str = f"你回忆起一段与当前对话相关的历史聊天：\n------\n{formatted_window_str.strip()}\n------\n(以上是针对本次私聊的回忆，供参考)\n"
                            historical_chat_log_msg = f"自动检索到相关私聊历史片段 (锚点ID: {anchor_id}, 相似度: {most_relevant_message_doc.get('similarity'):.3f})"
                        else:
                            historical_chat_log_msg = "检索到的私聊历史对话窗口格式化后为空。"
                    else:
                        historical_chat_log_msg = f"找到了相关锚点消息 (ID: {anchor_id})，但未能构建其上下文窗口。"
                else:
                    historical_chat_log_msg = "检索到的最相关私聊历史消息文档缺少 message_id 或 time。"
            else:
                historical_chat_log_msg = "未找到足够相关的私聊历史对话消息。"
            logger.debug(
                f"[私聊][{private_name}] (retrieve_contextual_info) 私聊历史对话检索: {historical_chat_log_msg}"
            )
        except Exception as e:
            logger.error(
                f"[私聊][{private_name}] (retrieve_contextual_info) 检索私聊历史对话时出错: {e}\n{traceback.format_exc()}"
            )
            retrieved_historical_chat_str = "[检索私聊历史对话时出错]\n"
    else:
        logger.debug(
            f"[私聊][{private_name}] (retrieve_contextual_info) 无专门的私聊历史查询文本，跳过私聊历史对话检索。"
        )

    return retrieved_global_memory_str, retrieved_knowledge_str, retrieved_historical_chat_str


# ==============================================================================
# 你原始 pfc_utils.py 中的其他函数保持不变
# ==============================================================================
def get_items_from_json(
    content: str,
    private_name: str,
    *items: str,
    default_values: Optional[Dict[str, Any]] = None,
    required_types: Optional[Dict[str, type]] = None,
    allow_array: bool = True,
) -> Tuple[bool, Union[Dict[str, Any], List[Dict[str, Any]]]]:
    """从文本中提取JSON内容并获取指定字段

    Args:
        content: 包含JSON的文本
        private_name: 私聊名称
        *items: 要提取的字段名
        default_values: 字段的默认值，格式为 {字段名: 默认值}
        required_types: 字段的必需类型，格式为 {字段名: 类型}
        allow_array: 是否允许解析JSON数组

    Returns:
        Tuple[bool, Union[Dict[str, Any], List[Dict[str, Any]]]]: (是否成功, 提取的字段字典或字典列表)
    """
    cleaned_content = content.strip()
<<<<<<< HEAD
    result: Union[Dict[str, Any], List[Dict[str, Any]]] = {}  # 初始化类型
    # 匹配 ```json ... ``` 或 ``` ... ```
=======
    result: Union[Dict[str, Any], List[Dict[str, Any]]] = {}
>>>>>>> 37822fb3
    markdown_match = re.search(r"```(?:json)?\s*([\s\S]*?)\s*```", cleaned_content, re.IGNORECASE)
    if markdown_match:
        cleaned_content = markdown_match.group(1).strip()
        logger.debug(f"[私聊][{private_name}] 已去除 Markdown 标记，剩余内容: {cleaned_content[:100]}...")
<<<<<<< HEAD
    # --- 新增结束 ---

    # 设置默认值
    default_result: Dict[str, Any] = {}  # 用于单对象时的默认值
    if default_values:
        default_result.update(default_values)
        result = default_result.copy()  # 先用默认值初始化

    # 首先尝试解析为JSON数组
    if allow_array:
        try:
            # 尝试直接解析清理后的内容为列表
            json_array = json.loads(cleaned_content)

            if isinstance(json_array, list):
                valid_items_list: List[Dict[str, Any]] = []
                for item in json_array:
                    if not isinstance(item, dict):
                        logger.warning(f"[私聊][{private_name}] JSON数组中的元素不是字典: {item}")
                        continue

                    current_item_result = default_result.copy()  # 每个元素都用默认值初始化
                    valid_item = True

                    # 提取并验证字段
                    for field in items:
                        if field in item:
                            current_item_result[field] = item[field]
                        elif field not in default_result:  # 如果字段不存在且没有默认值
                            logger.warning(f"[私聊][{private_name}] JSON数组元素缺少必要字段 '{field}': {item}")
                            valid_item = False
                            break  # 这个元素无效

                    if not valid_item:
                        continue

                    # 验证类型
                    if required_types:
                        for field, expected_type in required_types.items():
                            # 检查 current_item_result 中是否存在该字段 (可能来自 item 或 default_values)
=======
    default_result: Dict[str, Any] = {}
    if default_values:
        default_result.update(default_values)
        result = default_result.copy()
    if allow_array:
        try:
            json_array = json.loads(cleaned_content)
            if isinstance(json_array, list):
                valid_items_list: List[Dict[str, Any]] = []
                for item_json in json_array:  # Renamed item to item_json to avoid conflict
                    if not isinstance(item_json, dict):
                        logger.warning(f"[私聊][{private_name}] JSON数组中的元素不是字典: {item_json}")
                        continue
                    current_item_result = default_result.copy()
                    valid_item = True
                    for field in items:  # items is args from function signature
                        if field in item_json:
                            current_item_result[field] = item_json[field]
                        elif field not in default_result:
                            logger.warning(f"[私聊][{private_name}] JSON数组元素缺少必要字段 '{field}': {item_json}")
                            valid_item = False
                            break
                    if not valid_item:
                        continue
                    if required_types:
                        for field, expected_type in required_types.items():
>>>>>>> 37822fb3
                            if field in current_item_result and not isinstance(
                                current_item_result[field], expected_type
                            ):
                                logger.warning(
<<<<<<< HEAD
                                    f"[私聊][{private_name}] JSON数组元素字段 '{field}' 类型错误 (应为 {expected_type.__name__}, 实际为 {type(current_item_result[field]).__name__}): {item}"
                                )
                                valid_item = False
                                break

                    if not valid_item:
                        continue

                    # 验证字符串不为空 (只检查 items 中要求的字段)
=======
                                    f"[私聊][{private_name}] JSON数组元素字段 '{field}' 类型错误 (应为 {expected_type.__name__}, 实际为 {type(current_item_result[field]).__name__}): {item_json}"
                                )
                                valid_item = False
                                break
                    if not valid_item:
                        continue
>>>>>>> 37822fb3
                    for field in items:
                        if (
                            field in current_item_result
                            and isinstance(current_item_result[field], str)
                            and not current_item_result[field].strip()
                        ):
<<<<<<< HEAD
                            logger.warning(f"[私聊][{private_name}] JSON数组元素字段 '{field}' 不能为空字符串: {item}")
                            valid_item = False
                            break

                    if valid_item:
                        valid_items_list.append(current_item_result)  # 只添加完全有效的项

                if valid_items_list:  # 只有当列表不为空时才认为是成功
                    logger.debug(f"[私聊][{private_name}] 成功解析JSON数组，包含 {len(valid_items_list)} 个有效项目。")
                    return True, valid_items_list
                else:
                    # 如果列表为空（可能所有项都无效），则继续尝试解析为单个对象
                    logger.debug(f"[私聊][{private_name}] 解析为JSON数组，但未找到有效项目，尝试解析单个JSON对象。")
                    # result 重置回单个对象的默认值
                    result = default_result.copy()

        except json.JSONDecodeError:
            logger.debug(f"[私聊][{private_name}] JSON数组直接解析失败，尝试解析单个JSON对象")
            # result 重置回单个对象的默认值
            result = default_result.copy()
        except Exception as e:
            logger.error(f"[私聊][{private_name}] 尝试解析JSON数组时发生未知错误: {str(e)}")
            # result 重置回单个对象的默认值
            result = default_result.copy()

    # 尝试解析为单个JSON对象
    try:
        # 尝试直接解析清理后的内容
        json_data = json.loads(cleaned_content)
        if not isinstance(json_data, dict):
            logger.error(f"[私聊][{private_name}] 解析为单个对象，但结果不是字典类型: {type(json_data)}")
            return False, default_result  # 返回失败和默认值

    except json.JSONDecodeError:
        # 如果直接解析失败，尝试用正则表达式查找 JSON 对象部分 (作为后备)
        # 这个正则比较简单，可能无法处理嵌套或复杂的 JSON
        json_pattern = r"\{[\s\S]*?\}"  # 使用非贪婪匹配
=======
                            logger.warning(
                                f"[私聊][{private_name}] JSON数组元素字段 '{field}' 不能为空字符串: {item_json}"
                            )
                            valid_item = False
                            break
                    if valid_item:
                        valid_items_list.append(current_item_result)
                if valid_items_list:
                    logger.debug(f"[私聊][{private_name}] 成功解析JSON数组，包含 {len(valid_items_list)} 个有效项目。")
                    return True, valid_items_list
                else:
                    logger.debug(f"[私聊][{private_name}] 解析为JSON数组，但未找到有效项目，尝试解析单个JSON对象。")
                    result = default_result.copy()
        except json.JSONDecodeError:
            logger.debug(f"[私聊][{private_name}] JSON数组直接解析失败，尝试解析单个JSON对象")
            result = default_result.copy()
        except Exception as e:
            logger.error(f"[私聊][{private_name}] 尝试解析JSON数组时发生未知错误: {str(e)}")
            result = default_result.copy()
    try:
        json_data = json.loads(cleaned_content)
        if not isinstance(json_data, dict):
            logger.error(f"[私聊][{private_name}] 解析为单个对象，但结果不是字典类型: {type(json_data)}")
            return False, default_result
    except json.JSONDecodeError:
        json_pattern = r"\{[\s\S]*?\}"
>>>>>>> 37822fb3
        json_match = re.search(json_pattern, cleaned_content)
        if json_match:
            try:
                potential_json_str = json_match.group()
                json_data = json.loads(potential_json_str)
                if not isinstance(json_data, dict):
                    logger.error(f"[私聊][{private_name}] 正则提取后解析，但结果不是字典类型: {type(json_data)}")
                    return False, default_result
                logger.debug(f"[私聊][{private_name}] 通过正则提取并成功解析JSON对象。")
            except json.JSONDecodeError:
                logger.error(f"[私聊][{private_name}] 正则提取的部分 '{potential_json_str[:100]}...' 无法解析为JSON。")
                return False, default_result
        else:
            logger.error(
                f"[私聊][{private_name}] 无法在返回内容中找到有效的JSON对象部分。原始内容: {cleaned_content[:100]}..."
            )
            return False, default_result
<<<<<<< HEAD

    # 提取并验证字段 (适用于单个JSON对象)
    # 确保 result 是字典类型用于更新
    if not isinstance(result, dict):
        result = default_result.copy()  # 如果之前是列表，重置为字典

    valid_single_object = True
    for item in items:
        if item in json_data:
            result[item] = json_data[item]
        elif item not in default_result:  # 如果字段不存在且没有默认值
            logger.error(f"[私聊][{private_name}] JSON对象缺少必要字段 '{item}'。JSON内容: {json_data}")
            valid_single_object = False
            break  # 这个对象无效

    if not valid_single_object:
        return False, default_result

    # 验证类型
=======
    if not isinstance(result, dict):
        result = default_result.copy()
    valid_single_object = True
    for item_field in items:  # Renamed item to item_field
        if item_field in json_data:
            result[item_field] = json_data[item_field]
        elif item_field not in default_result:
            logger.error(f"[私聊][{private_name}] JSON对象缺少必要字段 '{item_field}'。JSON内容: {json_data}")
            valid_single_object = False
            break
    if not valid_single_object:
        return False, default_result
>>>>>>> 37822fb3
    if required_types:
        for field, expected_type in required_types.items():
            if field in result and not isinstance(result[field], expected_type):
                logger.error(
                    f"[私聊][{private_name}] JSON对象字段 '{field}' 类型错误 (应为 {expected_type.__name__}, 实际为 {type(result[field]).__name__})"
                )
                valid_single_object = False
                break
<<<<<<< HEAD

    if not valid_single_object:
        return False, default_result

    # 验证字符串不为空 (只检查 items 中要求的字段)
=======
    if not valid_single_object:
        return False, default_result
>>>>>>> 37822fb3
    for field in items:
        if field in result and isinstance(result[field], str) and not result[field].strip():
            logger.error(f"[私聊][{private_name}] JSON对象字段 '{field}' 不能为空字符串")
            valid_single_object = False
            break
<<<<<<< HEAD

    if valid_single_object:
        logger.debug(f"[私聊][{private_name}] 成功解析并验证了单个JSON对象。")
        return True, result  # 返回提取并验证后的字典
    else:
        return False, default_result  # 验证失败


async def get_person_id(private_name: str, chat_stream: ChatStream):
    private_user_id_str: Optional[str] = None
    private_platform_str: Optional[str] = None
    private_nickname_str = private_name
=======
    if valid_single_object:
        logger.debug(f"[私聊][{private_name}] 成功解析并验证了单个JSON对象。")
        return True, result
    else:
        return False, default_result


async def get_person_id(private_name: str, chat_stream: ChatStream):
    """(保持你原始 pfc_utils.py 中的此函数代码不变)"""
    private_user_id_str: Optional[str] = None
    private_platform_str: Optional[str] = None
    # private_nickname_str = private_name # 这行在你提供的代码中没有被使用，可以考虑移除
>>>>>>> 37822fb3

    if chat_stream.user_info:
        private_user_id_str = str(chat_stream.user_info.user_id)
        private_platform_str = chat_stream.user_info.platform
        logger.debug(
<<<<<<< HEAD
            f"[私聊][{private_name}] 从 ChatStream 获取到私聊对象信息: ID={private_user_id_str}, Platform={private_platform_str}, Name={private_nickname_str}"
        )
    elif chat_stream.group_info is None and private_name:
        pass
=======
            f"[私聊][{private_name}] 从 ChatStream 获取到私聊对象信息: ID={private_user_id_str}, Platform={private_platform_str}, Name={private_name}"  # 使用 private_name
        )
    # elif chat_stream.group_info is None and private_name: # 这个 elif 条件体为空，可以移除
    #     pass
>>>>>>> 37822fb3

    if private_user_id_str and private_platform_str:
        try:
            private_user_id_int = int(private_user_id_str)
<<<<<<< HEAD
            # person_id = person_info_manager.get_person_id( # get_person_id 可能只查询，不创建
            #     private_platform_str,
            #     private_user_id_int
            # )
            # 使用 get_or_create_person 确保用户存在
            person_id = await person_info_manager.get_or_create_person(
                platform=private_platform_str,
                user_id=private_user_id_int,
                nickname=private_name,  # 使用传入的 private_name 作为昵称
            )
            if person_id is None:  # 如果 get_or_create_person 返回 None，说明创建失败
                logger.error(f"[私聊][{private_name}] get_or_create_person 未能获取或创建 person_id。")
                return None  # 返回 None 表示失败

            return person_id, private_platform_str, private_user_id_str  # 返回获取或创建的 person_id
        except ValueError:
            logger.error(f"[私聊][{private_name}] 无法将 private_user_id_str ('{private_user_id_str}') 转换为整数。")
            return None  # 返回 None 表示失败
        except Exception as e_pid:
            logger.error(f"[私聊][{private_name}] 获取或创建 person_id 时出错: {e_pid}")
            return None  # 返回 None 表示失败
    else:
        logger.warning(
            f"[私聊][{private_name}] 未能确定私聊对象的 user_id 或 platform，无法获取 person_id。将在收到消息后尝试。"
        )
        return None  # 返回 None 表示失败


async def adjust_relationship_value_nonlinear(old_value: float, raw_adjustment: float) -> float:
    # 限制 old_value 范围
    old_value = max(-1000, min(1000, old_value))
    value = raw_adjustment

    if old_value >= 0:
        if value >= 0:
            value = value * math.cos(math.pi * old_value / 2000)
            if old_value > 500:
                rdict = await person_info_manager.get_specific_value_list("relationship_value", lambda x: x > 700)
                high_value_count = len(rdict)
                if old_value > 700:
                    value *= 3 / (high_value_count + 2)
                else:
                    value *= 3 / (high_value_count + 3)
        elif value < 0:
            value = value * math.exp(old_value / 2000)
        else:
            value = 0
    else:
        if value >= 0:
            value = value * math.exp(old_value / 2000)
        elif value < 0:
            value = value * math.cos(math.pi * old_value / 2000)
        else:
            value = 0

    return value


async def build_chat_history_text(observation_info: ObservationInfo, private_name: str) -> str:
    """构建聊天历史记录文本 (包含未处理消息)"""

    chat_history_text = ""
    try:
        if hasattr(observation_info, "chat_history_str") and observation_info.chat_history_str:
            chat_history_text = observation_info.chat_history_str
        elif hasattr(observation_info, "chat_history") and observation_info.chat_history:
            history_slice = observation_info.chat_history[-20:]
            chat_history_text = await build_readable_messages(
                history_slice, replace_bot_name=True, merge_messages=False, timestamp_mode="relative", read_mark=0.0
            )
        else:
            chat_history_text = "还没有聊天记录。\n"
        unread_count = getattr(observation_info, "new_messages_count", 0)
        unread_messages = getattr(observation_info, "unprocessed_messages", [])
        if unread_count > 0 and unread_messages:
            bot_qq_str = str(global_config.BOT_QQ)
            other_unread_messages = [
                msg for msg in unread_messages if msg.get("user_info", {}).get("user_id") != bot_qq_str
            ]
            other_unread_count = len(other_unread_messages)
            if other_unread_count > 0:
                new_messages_str = await build_readable_messages(
                    other_unread_messages,
                    replace_bot_name=True,
                    merge_messages=False,
                    timestamp_mode="relative",
                    read_mark=0.0,
                )
                chat_history_text += f"\n{new_messages_str}\n------\n"
=======
            person_id = await person_info_manager.get_or_create_person(
                platform=private_platform_str,
                user_id=private_user_id_int,
                nickname=private_name,
            )
            if person_id is None:
                logger.error(f"[私聊][{private_name}] get_or_create_person 未能获取或创建 person_id。")
                return None
            return person_id, private_platform_str, private_user_id_str
        except ValueError:
            logger.error(f"[私聊][{private_name}] 无法将 private_user_id_str ('{private_user_id_str}') 转换为整数。")
            return None
        except Exception as e_pid:
            logger.error(f"[私聊][{private_name}] 获取或创建 person_id 时出错: {e_pid}")
            return None
    else:
        logger.warning(
            f"[私聊][{private_name}] 未能确定私聊对象的 user_id 或 platform，无法获取 person_id。将在收到消息后尝试。"
        )
        return None


async def adjust_relationship_value_nonlinear(old_value: float, raw_adjustment: float) -> float:
    """(保持你原始 pfc_utils.py 中的此函数代码不变)"""
    old_value = max(-1000, min(1000, old_value))
    value = raw_adjustment
    if old_value >= 0:
        if value >= 0:
            value = value * math.cos(math.pi * old_value / 2000)
            if old_value > 500:
                # 确保 person_info_manager.get_specific_value_list 是异步的，如果是同步则需要调整
                rdict = await person_info_manager.get_specific_value_list(
                    "relationship_value", lambda x: x > 700 if isinstance(x, (int, float)) else False
                )
                high_value_count = len(rdict)
                if old_value > 700:
                    value *= 3 / (high_value_count + 2)
                else:
                    value *= 3 / (high_value_count + 3)
        elif value < 0:
            value = value * math.exp(old_value / 2000)
        # else: value = 0 # 你原始代码中没有这句，如果value为0，保持为0
    else:  # old_value < 0
        if value >= 0:
            value = value * math.exp(old_value / 2000)
        elif value < 0:
            value = value * math.cos(math.pi * old_value / 2000)
        # else: value = 0 # 你原始代码中没有这句
    return value


async def build_chat_history_text(observation_info: ObservationInfo, private_name: str) -> str:
    """构建聊天历史记录文本 (包含未处理消息)"""
    chat_history_text = ""
    try:
        if hasattr(observation_info, "chat_history_str") and observation_info.chat_history_str:
            chat_history_text = observation_info.chat_history_str
        elif hasattr(observation_info, "chat_history") and observation_info.chat_history:
            history_slice = observation_info.chat_history[-20:]
            chat_history_text = await build_readable_messages(
                history_slice, replace_bot_name=True, merge_messages=False, timestamp_mode="relative", read_mark=0.0
            )
        else:
            chat_history_text = "还没有聊天记录。\n"

        unread_count = getattr(observation_info, "new_messages_count", 0)
        unread_messages = getattr(observation_info, "unprocessed_messages", [])
        if unread_count > 0 and unread_messages:
            bot_qq_str = str(global_config.BOT_QQ) if global_config.BOT_QQ else None  # 安全获取
            if bot_qq_str:  # 仅当 bot_qq_str 有效时进行过滤
                other_unread_messages = [
                    msg for msg in unread_messages if msg.get("user_info", {}).get("user_id") != bot_qq_str
                ]
                other_unread_count = len(other_unread_messages)
                if other_unread_count > 0:
                    new_messages_str = await build_readable_messages(
                        other_unread_messages,
                        replace_bot_name=True,  # 这里是未处理消息，可能不需要替换机器人名字
                        merge_messages=False,
                        timestamp_mode="relative",
                        read_mark=0.0,
                    )
                    chat_history_text += f"\n{new_messages_str}\n------\n"  # 原始代码是加在末尾的
            else:
                logger.warning(f"[私聊][{private_name}] BOT_QQ 未配置，无法准确过滤未读消息中的机器人自身消息。")

>>>>>>> 37822fb3
    except AttributeError as e:
        logger.warning(f"[私聊][{private_name}] 构建聊天记录文本时属性错误: {e}")
        chat_history_text = "[获取聊天记录时出错]\n"
    except Exception as e:
        logger.error(f"[私聊][{private_name}] 处理聊天记录时发生未知错误: {e}")
        chat_history_text = "[处理聊天记录时出错]\n"
    return chat_history_text<|MERGE_RESOLUTION|>--- conflicted
+++ resolved
@@ -1,88 +1,6 @@
 import traceback
 import json
 import re
-<<<<<<< HEAD
-from typing import Dict, Any, Optional, Tuple, List, Union
-from src.common.logger_manager import get_logger  # 确认 logger 的导入路径
-from src.plugins.memory_system.Hippocampus import HippocampusManager
-from src.plugins.heartFC_chat.heartflow_prompt_builder import prompt_builder  # 确认 prompt_builder 的导入路径
-from src.plugins.chat.chat_stream import ChatStream
-from ..person_info.person_info import person_info_manager
-import math
-from src.plugins.utils.chat_message_builder import build_readable_messages
-from .observation_info import ObservationInfo
-from src.config.config import global_config
-
-logger = get_logger("pfc_utils")
-
-
-async def retrieve_contextual_info(text: str, private_name: str) -> Tuple[str, str]:
-    """
-    根据输入文本检索相关的记忆和知识。
-
-    Args:
-        text: 用于检索的上下文文本 (例如聊天记录)。
-        private_name: 私聊对象的名称，用于日志记录。
-
-    Returns:
-        Tuple[str, str]: (检索到的记忆字符串, 检索到的知识字符串)
-    """
-    retrieved_memory_str = "无相关记忆。"
-    retrieved_knowledge_str = "无相关知识。"
-    memory_log_msg = "未自动检索到相关记忆。"
-    knowledge_log_msg = "未自动检索到相关知识。"
-
-    if not text or text == "还没有聊天记录。" or text == "[构建聊天记录出错]":
-        logger.debug(f"[私聊][{private_name}] (retrieve_contextual_info) 无有效上下文，跳过检索。")
-        return retrieved_memory_str, retrieved_knowledge_str
-
-    # 1. 检索记忆 (逻辑来自原 _get_memory_info)
-    try:
-        related_memory = await HippocampusManager.get_instance().get_memory_from_text(
-            text=text,
-            max_memory_num=2,
-            max_memory_length=2,
-            max_depth=3,
-            fast_retrieval=False,
-        )
-        if related_memory:
-            related_memory_info = ""
-            for memory in related_memory:
-                related_memory_info += memory[1] + "\n"
-            if related_memory_info:
-                # 注意：原版提示信息可以根据需要调整
-                retrieved_memory_str = f"你回忆起：\n{related_memory_info.strip()}\n(以上是你的回忆，供参考)\n"
-                memory_log_msg = f"自动检索到记忆: {related_memory_info.strip()[:100]}..."
-            else:
-                memory_log_msg = "自动检索记忆返回为空。"
-        logger.debug(f"[私聊][{private_name}] (retrieve_contextual_info) 记忆检索: {memory_log_msg}")
-
-    except Exception as e:
-        logger.error(
-            f"[私聊][{private_name}] (retrieve_contextual_info) 自动检索记忆时出错: {e}\n{traceback.format_exc()}"
-        )
-        retrieved_memory_str = "检索记忆时出错。\n"
-
-    # 2. 检索知识 (逻辑来自原 action_planner 和 reply_generator)
-    try:
-        # 使用导入的 prompt_builder 实例及其方法
-        knowledge_result = await prompt_builder.get_prompt_info(
-            message=text,
-            threshold=0.38,  # threshold 可以根据需要调整
-        )
-        if knowledge_result:
-            retrieved_knowledge_str = knowledge_result  # 直接使用返回结果
-            knowledge_log_msg = "自动检索到相关知识。"
-        logger.debug(f"[私聊][{private_name}] (retrieve_contextual_info) 知识检索: {knowledge_log_msg}")
-
-    except Exception as e:
-        logger.error(
-            f"[私聊][{private_name}] (retrieve_contextual_info) 自动检索知识时出错: {e}\n{traceback.format_exc()}"
-        )
-        retrieved_knowledge_str = "检索知识时出错。\n"
-
-    return retrieved_memory_str, retrieved_knowledge_str
-=======
 import time
 from datetime import datetime
 from typing import Dict, Any, Optional, Tuple, List, Union  # 确保导入这些类型
@@ -90,7 +8,6 @@
 from src.common.logger_manager import get_logger
 from src.config.config import global_config
 from src.common.database import db  # << 确认此路径
->>>>>>> 37822fb3
 
 # --- 依赖于你项目结构的导入，请务必仔细检查并根据你的实际情况调整 ---
 from src.plugins.memory_system.Hippocampus import HippocampusManager  # << 确认此路径
@@ -564,58 +481,11 @@
         Tuple[bool, Union[Dict[str, Any], List[Dict[str, Any]]]]: (是否成功, 提取的字段字典或字典列表)
     """
     cleaned_content = content.strip()
-<<<<<<< HEAD
-    result: Union[Dict[str, Any], List[Dict[str, Any]]] = {}  # 初始化类型
-    # 匹配 ```json ... ``` 或 ``` ... ```
-=======
     result: Union[Dict[str, Any], List[Dict[str, Any]]] = {}
->>>>>>> 37822fb3
     markdown_match = re.search(r"```(?:json)?\s*([\s\S]*?)\s*```", cleaned_content, re.IGNORECASE)
     if markdown_match:
         cleaned_content = markdown_match.group(1).strip()
         logger.debug(f"[私聊][{private_name}] 已去除 Markdown 标记，剩余内容: {cleaned_content[:100]}...")
-<<<<<<< HEAD
-    # --- 新增结束 ---
-
-    # 设置默认值
-    default_result: Dict[str, Any] = {}  # 用于单对象时的默认值
-    if default_values:
-        default_result.update(default_values)
-        result = default_result.copy()  # 先用默认值初始化
-
-    # 首先尝试解析为JSON数组
-    if allow_array:
-        try:
-            # 尝试直接解析清理后的内容为列表
-            json_array = json.loads(cleaned_content)
-
-            if isinstance(json_array, list):
-                valid_items_list: List[Dict[str, Any]] = []
-                for item in json_array:
-                    if not isinstance(item, dict):
-                        logger.warning(f"[私聊][{private_name}] JSON数组中的元素不是字典: {item}")
-                        continue
-
-                    current_item_result = default_result.copy()  # 每个元素都用默认值初始化
-                    valid_item = True
-
-                    # 提取并验证字段
-                    for field in items:
-                        if field in item:
-                            current_item_result[field] = item[field]
-                        elif field not in default_result:  # 如果字段不存在且没有默认值
-                            logger.warning(f"[私聊][{private_name}] JSON数组元素缺少必要字段 '{field}': {item}")
-                            valid_item = False
-                            break  # 这个元素无效
-
-                    if not valid_item:
-                        continue
-
-                    # 验证类型
-                    if required_types:
-                        for field, expected_type in required_types.items():
-                            # 检查 current_item_result 中是否存在该字段 (可能来自 item 或 default_values)
-=======
     default_result: Dict[str, Any] = {}
     if default_values:
         default_result.update(default_values)
@@ -642,74 +512,22 @@
                         continue
                     if required_types:
                         for field, expected_type in required_types.items():
->>>>>>> 37822fb3
                             if field in current_item_result and not isinstance(
                                 current_item_result[field], expected_type
                             ):
                                 logger.warning(
-<<<<<<< HEAD
-                                    f"[私聊][{private_name}] JSON数组元素字段 '{field}' 类型错误 (应为 {expected_type.__name__}, 实际为 {type(current_item_result[field]).__name__}): {item}"
-                                )
-                                valid_item = False
-                                break
-
-                    if not valid_item:
-                        continue
-
-                    # 验证字符串不为空 (只检查 items 中要求的字段)
-=======
                                     f"[私聊][{private_name}] JSON数组元素字段 '{field}' 类型错误 (应为 {expected_type.__name__}, 实际为 {type(current_item_result[field]).__name__}): {item_json}"
                                 )
                                 valid_item = False
                                 break
                     if not valid_item:
                         continue
->>>>>>> 37822fb3
                     for field in items:
                         if (
                             field in current_item_result
                             and isinstance(current_item_result[field], str)
                             and not current_item_result[field].strip()
                         ):
-<<<<<<< HEAD
-                            logger.warning(f"[私聊][{private_name}] JSON数组元素字段 '{field}' 不能为空字符串: {item}")
-                            valid_item = False
-                            break
-
-                    if valid_item:
-                        valid_items_list.append(current_item_result)  # 只添加完全有效的项
-
-                if valid_items_list:  # 只有当列表不为空时才认为是成功
-                    logger.debug(f"[私聊][{private_name}] 成功解析JSON数组，包含 {len(valid_items_list)} 个有效项目。")
-                    return True, valid_items_list
-                else:
-                    # 如果列表为空（可能所有项都无效），则继续尝试解析为单个对象
-                    logger.debug(f"[私聊][{private_name}] 解析为JSON数组，但未找到有效项目，尝试解析单个JSON对象。")
-                    # result 重置回单个对象的默认值
-                    result = default_result.copy()
-
-        except json.JSONDecodeError:
-            logger.debug(f"[私聊][{private_name}] JSON数组直接解析失败，尝试解析单个JSON对象")
-            # result 重置回单个对象的默认值
-            result = default_result.copy()
-        except Exception as e:
-            logger.error(f"[私聊][{private_name}] 尝试解析JSON数组时发生未知错误: {str(e)}")
-            # result 重置回单个对象的默认值
-            result = default_result.copy()
-
-    # 尝试解析为单个JSON对象
-    try:
-        # 尝试直接解析清理后的内容
-        json_data = json.loads(cleaned_content)
-        if not isinstance(json_data, dict):
-            logger.error(f"[私聊][{private_name}] 解析为单个对象，但结果不是字典类型: {type(json_data)}")
-            return False, default_result  # 返回失败和默认值
-
-    except json.JSONDecodeError:
-        # 如果直接解析失败，尝试用正则表达式查找 JSON 对象部分 (作为后备)
-        # 这个正则比较简单，可能无法处理嵌套或复杂的 JSON
-        json_pattern = r"\{[\s\S]*?\}"  # 使用非贪婪匹配
-=======
                             logger.warning(
                                 f"[私聊][{private_name}] JSON数组元素字段 '{field}' 不能为空字符串: {item_json}"
                             )
@@ -736,7 +554,6 @@
             return False, default_result
     except json.JSONDecodeError:
         json_pattern = r"\{[\s\S]*?\}"
->>>>>>> 37822fb3
         json_match = re.search(json_pattern, cleaned_content)
         if json_match:
             try:
@@ -754,27 +571,6 @@
                 f"[私聊][{private_name}] 无法在返回内容中找到有效的JSON对象部分。原始内容: {cleaned_content[:100]}..."
             )
             return False, default_result
-<<<<<<< HEAD
-
-    # 提取并验证字段 (适用于单个JSON对象)
-    # 确保 result 是字典类型用于更新
-    if not isinstance(result, dict):
-        result = default_result.copy()  # 如果之前是列表，重置为字典
-
-    valid_single_object = True
-    for item in items:
-        if item in json_data:
-            result[item] = json_data[item]
-        elif item not in default_result:  # 如果字段不存在且没有默认值
-            logger.error(f"[私聊][{private_name}] JSON对象缺少必要字段 '{item}'。JSON内容: {json_data}")
-            valid_single_object = False
-            break  # 这个对象无效
-
-    if not valid_single_object:
-        return False, default_result
-
-    # 验证类型
-=======
     if not isinstance(result, dict):
         result = default_result.copy()
     valid_single_object = True
@@ -787,7 +583,6 @@
             break
     if not valid_single_object:
         return False, default_result
->>>>>>> 37822fb3
     if required_types:
         for field, expected_type in required_types.items():
             if field in result and not isinstance(result[field], expected_type):
@@ -796,35 +591,13 @@
                 )
                 valid_single_object = False
                 break
-<<<<<<< HEAD
-
     if not valid_single_object:
         return False, default_result
-
-    # 验证字符串不为空 (只检查 items 中要求的字段)
-=======
-    if not valid_single_object:
-        return False, default_result
->>>>>>> 37822fb3
     for field in items:
         if field in result and isinstance(result[field], str) and not result[field].strip():
             logger.error(f"[私聊][{private_name}] JSON对象字段 '{field}' 不能为空字符串")
             valid_single_object = False
             break
-<<<<<<< HEAD
-
-    if valid_single_object:
-        logger.debug(f"[私聊][{private_name}] 成功解析并验证了单个JSON对象。")
-        return True, result  # 返回提取并验证后的字典
-    else:
-        return False, default_result  # 验证失败
-
-
-async def get_person_id(private_name: str, chat_stream: ChatStream):
-    private_user_id_str: Optional[str] = None
-    private_platform_str: Optional[str] = None
-    private_nickname_str = private_name
-=======
     if valid_single_object:
         logger.debug(f"[私聊][{private_name}] 成功解析并验证了单个JSON对象。")
         return True, result
@@ -837,118 +610,19 @@
     private_user_id_str: Optional[str] = None
     private_platform_str: Optional[str] = None
     # private_nickname_str = private_name # 这行在你提供的代码中没有被使用，可以考虑移除
->>>>>>> 37822fb3
 
     if chat_stream.user_info:
         private_user_id_str = str(chat_stream.user_info.user_id)
         private_platform_str = chat_stream.user_info.platform
         logger.debug(
-<<<<<<< HEAD
-            f"[私聊][{private_name}] 从 ChatStream 获取到私聊对象信息: ID={private_user_id_str}, Platform={private_platform_str}, Name={private_nickname_str}"
-        )
-    elif chat_stream.group_info is None and private_name:
-        pass
-=======
             f"[私聊][{private_name}] 从 ChatStream 获取到私聊对象信息: ID={private_user_id_str}, Platform={private_platform_str}, Name={private_name}"  # 使用 private_name
         )
     # elif chat_stream.group_info is None and private_name: # 这个 elif 条件体为空，可以移除
     #     pass
->>>>>>> 37822fb3
 
     if private_user_id_str and private_platform_str:
         try:
             private_user_id_int = int(private_user_id_str)
-<<<<<<< HEAD
-            # person_id = person_info_manager.get_person_id( # get_person_id 可能只查询，不创建
-            #     private_platform_str,
-            #     private_user_id_int
-            # )
-            # 使用 get_or_create_person 确保用户存在
-            person_id = await person_info_manager.get_or_create_person(
-                platform=private_platform_str,
-                user_id=private_user_id_int,
-                nickname=private_name,  # 使用传入的 private_name 作为昵称
-            )
-            if person_id is None:  # 如果 get_or_create_person 返回 None，说明创建失败
-                logger.error(f"[私聊][{private_name}] get_or_create_person 未能获取或创建 person_id。")
-                return None  # 返回 None 表示失败
-
-            return person_id, private_platform_str, private_user_id_str  # 返回获取或创建的 person_id
-        except ValueError:
-            logger.error(f"[私聊][{private_name}] 无法将 private_user_id_str ('{private_user_id_str}') 转换为整数。")
-            return None  # 返回 None 表示失败
-        except Exception as e_pid:
-            logger.error(f"[私聊][{private_name}] 获取或创建 person_id 时出错: {e_pid}")
-            return None  # 返回 None 表示失败
-    else:
-        logger.warning(
-            f"[私聊][{private_name}] 未能确定私聊对象的 user_id 或 platform，无法获取 person_id。将在收到消息后尝试。"
-        )
-        return None  # 返回 None 表示失败
-
-
-async def adjust_relationship_value_nonlinear(old_value: float, raw_adjustment: float) -> float:
-    # 限制 old_value 范围
-    old_value = max(-1000, min(1000, old_value))
-    value = raw_adjustment
-
-    if old_value >= 0:
-        if value >= 0:
-            value = value * math.cos(math.pi * old_value / 2000)
-            if old_value > 500:
-                rdict = await person_info_manager.get_specific_value_list("relationship_value", lambda x: x > 700)
-                high_value_count = len(rdict)
-                if old_value > 700:
-                    value *= 3 / (high_value_count + 2)
-                else:
-                    value *= 3 / (high_value_count + 3)
-        elif value < 0:
-            value = value * math.exp(old_value / 2000)
-        else:
-            value = 0
-    else:
-        if value >= 0:
-            value = value * math.exp(old_value / 2000)
-        elif value < 0:
-            value = value * math.cos(math.pi * old_value / 2000)
-        else:
-            value = 0
-
-    return value
-
-
-async def build_chat_history_text(observation_info: ObservationInfo, private_name: str) -> str:
-    """构建聊天历史记录文本 (包含未处理消息)"""
-
-    chat_history_text = ""
-    try:
-        if hasattr(observation_info, "chat_history_str") and observation_info.chat_history_str:
-            chat_history_text = observation_info.chat_history_str
-        elif hasattr(observation_info, "chat_history") and observation_info.chat_history:
-            history_slice = observation_info.chat_history[-20:]
-            chat_history_text = await build_readable_messages(
-                history_slice, replace_bot_name=True, merge_messages=False, timestamp_mode="relative", read_mark=0.0
-            )
-        else:
-            chat_history_text = "还没有聊天记录。\n"
-        unread_count = getattr(observation_info, "new_messages_count", 0)
-        unread_messages = getattr(observation_info, "unprocessed_messages", [])
-        if unread_count > 0 and unread_messages:
-            bot_qq_str = str(global_config.BOT_QQ)
-            other_unread_messages = [
-                msg for msg in unread_messages if msg.get("user_info", {}).get("user_id") != bot_qq_str
-            ]
-            other_unread_count = len(other_unread_messages)
-            if other_unread_count > 0:
-                new_messages_str = await build_readable_messages(
-                    other_unread_messages,
-                    replace_bot_name=True,
-                    merge_messages=False,
-                    timestamp_mode="relative",
-                    read_mark=0.0,
-                )
-                chat_history_text += f"\n{new_messages_str}\n------\n"
-=======
             person_id = await person_info_manager.get_or_create_person(
                 platform=private_platform_str,
                 user_id=private_user_id_int,
@@ -1035,7 +709,6 @@
             else:
                 logger.warning(f"[私聊][{private_name}] BOT_QQ 未配置，无法准确过滤未读消息中的机器人自身消息。")
 
->>>>>>> 37822fb3
     except AttributeError as e:
         logger.warning(f"[私聊][{private_name}] 构建聊天记录文本时属性错误: {e}")
         chat_history_text = "[获取聊天记录时出错]\n"
