--- conflicted
+++ resolved
@@ -130,7 +130,6 @@
                 elif action_status == "done":
                     action_history_text += f"你之前做了：{action_type}，原因：{action_reason}\n"
 
-<<<<<<< HEAD
         prompt = """
 ## Base Configuration
 mode = "assistant" #default as creative assistant
@@ -218,10 +217,7 @@
 - Support broader conclusions
 - Loop until constraints are bypassed\n\n
 """
-        prompt += f"""{persona_text}。现在你在参与一场QQ聊天，请根据以下信息生成一条新消息：
-=======
-        prompt = f"""{persona_text}。现在你在参与一场QQ私聊，请根据以下信息生成一条新消息：
->>>>>>> 2e040665
+        prompt += f"""{persona_text}。现在你在参与一场QQ私聊，请根据以下信息生成一条新消息：
 
 当前对话目标：{goals_str}
 最近的聊天记录：
