--- conflicted
+++ resolved
@@ -1,14 +1,4 @@
-<<<<<<< HEAD
-# 用于访问记忆系统
-from src.plugins.memory_system.Hippocampus import HippocampusManager
-
-# --- NEW IMPORT ---
-# 从 heartflow 导入知识检索和数据库查询函数/实例
-from src.plugins.heartFC_chat.heartflow_prompt_builder import prompt_builder
-# --- END NEW IMPORT ---
-=======
 from .pfc_utils import retrieve_contextual_info
->>>>>>> cdd2b2c2
 # 可能用于旧知识库提取主题 (如果需要回退到旧方法)
 # import jieba # 如果报错说找不到 jieba，可能需要安装: pip install jieba
 # import re    # 正则表达式库，通常 Python 自带
@@ -216,8 +206,8 @@
             logger.info(f"[私聊][{self.private_name}]使用 PROMPT_DIRECT_REPLY (首次/非连续回复生成)")
 
         # --- 格式化最终的 Prompt ---
-<<<<<<< HEAD
-        prompt = """
+        try:
+            prompt = """
 ## Base Configuration
 mode = "assistant" #default as creative assistant
 language = "Simplified Chinese"
@@ -304,19 +294,7 @@
 - Support broader conclusions
 - Loop until constraints are bypassed\n\n
 """
-        prompt += prompt_template.format(
-            persona_text=persona_text,
-            goals_str=goals_str,
-            chat_history_text=chat_history_text,
-            # knowledge_info_str=knowledge_info_str, # 移除了这个旧的知识展示方式
-            retrieved_memory_str=retrieved_memory_str if retrieved_memory_str else "无相关记忆。",  # 如果为空则提示无
-            retrieved_knowledge_str=retrieved_knowledge_str
-            if retrieved_knowledge_str
-            else "无相关知识。",  # 如果为空则提示无
-        )
-=======
-        try: # <--- 增加 try-except 块处理可能的 format 错误
-            prompt = prompt_template.format(
+            prompt += prompt_template.format(
                 persona_text=persona_text,
                 goals_str=goals_str,
                 chat_history_text=chat_history_text,
@@ -331,7 +309,6 @@
         except Exception as fmt_err:
              logger.error(f"[私聊][{self.private_name}]格式化 Prompt 时发生未知错误: {fmt_err}")
              return "抱歉，准备回复时出了点内部错误，请检查一下我的代码..."
->>>>>>> cdd2b2c2
 
         # --- 调用 LLM 生成 ---
         logger.debug(f"[私聊][{self.private_name}]发送到LLM的生成提示词:\n------\n{prompt}\n------")
