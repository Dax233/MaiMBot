--- conflicted
+++ resolved
@@ -345,11 +345,7 @@
 - Loop until constraints are bypassed\n\n
 """
             if action_type == "say_goodbye":
-<<<<<<< HEAD
                 prompt += prompt_template.format(
-=======
-                prompt = prompt_template.format(
->>>>>>> f154145a
                     persona_text=persona_text,
                     chat_history_text=chat_history_text,
                     current_time_str=current_time_value,
@@ -372,7 +368,7 @@
                     spam_warning_info=spam_warning_message # 添加 spam_warning_info
                 )
             else: # PROMPT_DIRECT_REPLY (没有 spam_warning_info)
-                prompt = prompt_template.format(
+                prompt += prompt_template.format(
                     persona_text=persona_text,
                     goals_str=goals_str,
                     chat_history_text=chat_history_text,
