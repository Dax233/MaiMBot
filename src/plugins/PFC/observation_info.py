# -*- coding: utf-8 -*-
# File: observation_info.py
from typing import List, Optional, Dict, Any, Set
from maim_message import UserInfo
import time
from src.common.logger import get_module_logger
# 移除旧的 ChatObserver 导入，因为它现在通过类型提示和方法参数传入
# from .chat_observer import ChatObserver
from .chat_states import NotificationHandler, NotificationType, Notification
from src.plugins.utils.chat_message_builder import build_readable_messages
import traceback  # 导入 traceback 用于调试

# 确保 ChatObserver 类型可用，即使不直接导入
from typing import TYPE_CHECKING
if TYPE_CHECKING:
    from .chat_observer import ChatObserver


logger = get_module_logger("observation_info")


class ObservationInfoHandler(NotificationHandler):
    """ObservationInfo的通知处理器"""

    def __init__(self, observation_info: "ObservationInfo", private_name: str):
        """初始化处理器

        Args:
            observation_info: 要更新的ObservationInfo实例
            private_name: 私聊对象的名称，用于日志记录
        """
        self.observation_info = observation_info
        # 将 private_name 存储在 handler 实例中
        self.private_name = private_name

    async def handle_notification(self, notification: Notification):  # 添加类型提示
        # 获取通知类型和数据
        notification_type = notification.type
        data = notification.data

        try:  # 添加错误处理块
            if notification_type == NotificationType.NEW_MESSAGE:
                # 处理新消息通知
                # logger.debug(f"[私聊][{self.private_name}]收到新消息通知data: {data}") # 可以在需要时取消注释
                message_id = data.get("message_id")
                processed_plain_text = data.get("processed_plain_text")
                detailed_plain_text = data.get("detailed_plain_text")
                user_info_dict = data.get("user_info")  # 先获取字典
                time_value = data.get("time")

                # 确保 user_info 是字典类型再创建 UserInfo 对象
                user_info = None
                if isinstance(user_info_dict, dict):
                    try:
                        user_info = UserInfo.from_dict(user_info_dict)
                    except Exception as e:
                        logger.error(
                            f"[私聊][{self.private_name}]从字典创建 UserInfo 时出错: {e}, 字典内容: {user_info_dict}"
                        )
                        # 可以选择在这里返回或记录错误，避免后续代码出错
                        return
                elif user_info_dict is not None:
                    logger.warning(
                        f"[私聊][{self.private_name}]收到的 user_info 不是预期的字典类型: {type(user_info_dict)}"
                    )
                    # 根据需要处理非字典情况，这里暂时返回
                    return

                message = {
                    "message_id": message_id,
                    "processed_plain_text": processed_plain_text,
                    "detailed_plain_text": detailed_plain_text,
                    "user_info": user_info_dict,  # 存储原始字典或 UserInfo 对象，取决于你的 update_from_message 如何处理
                    "time": time_value,
                }
                # 传递 UserInfo 对象（如果成功创建）或原始字典
                await self.observation_info.update_from_message(message, user_info)  # 修改：传递 user_info 对象

            elif notification_type == NotificationType.COLD_CHAT:
                # 处理冷场通知
                is_cold = data.get("is_cold", False)
                await self.observation_info.update_cold_chat_status(is_cold, time.time())  # 修改：改为 await 调用

            elif notification_type == NotificationType.ACTIVE_CHAT:
                # 处理活跃通知 (通常由 COLD_CHAT 的反向状态处理)
                is_active = data.get("is_active", False)
                self.observation_info.is_cold_chat = not is_active # Corrected variable name

            elif notification_type == NotificationType.BOT_SPEAKING:
                # 处理机器人说话通知 (按需实现)
                self.observation_info.is_typing = False
                self.observation_info.last_bot_speak_time = time.time()

            elif notification_type == NotificationType.USER_SPEAKING:
                # 处理用户说话通知
                self.observation_info.is_typing = False
                self.observation_info.last_user_speak_time = time.time()

            elif notification_type == NotificationType.MESSAGE_DELETED:
                # 处理消息删除通知
                message_id = data.get("message_id")
                # 从 unprocessed_messages 中移除被删除的消息
                original_count = len(self.observation_info.unprocessed_messages)
                self.observation_info.unprocessed_messages = [
                    msg for msg in self.observation_info.unprocessed_messages if msg.get("message_id") != message_id
                ]
<<<<<<< HEAD
                if len(self.observation_info.unprocessed_messages) < original_count:
                    logger.info(f"[私聊][{self.private_name}]移除了未处理的消息 (ID: {message_id})")
                    # 更新未处理消息计数
                    self.observation_info.new_messages_count = len(self.observation_info.unprocessed_messages)
=======
                # --- [修改点 11] 更新 new_messages_count ---
                self.observation_info.new_messages_count = len(self.observation_info.unprocessed_messages)
                if self.observation_info.new_messages_count < original_count:
                    logger.info(f"[私聊][{self.private_name}]移除了未处理的消息 (ID: {message_id}), 当前未处理数: {self.observation_info.new_messages_count}")
>>>>>>> 62b7cd6e


            elif notification_type == NotificationType.USER_JOINED:
                # 处理用户加入通知 (如果适用私聊场景)
                user_id = data.get("user_id")
                if user_id:
                    self.observation_info.active_users.add(str(user_id))  # 确保是字符串

            elif notification_type == NotificationType.USER_LEFT:
                # 处理用户离开通知 (如果适用私聊场景)
                user_id = data.get("user_id")
                if user_id:
                    self.observation_info.active_users.discard(str(user_id))  # 确保是字符串

            elif notification_type == NotificationType.ERROR:
                # 处理错误通知
                error_msg = data.get("error", "未提供错误信息")
                logger.error(f"[私聊][{self.private_name}]收到错误通知: {error_msg}")

        except Exception as e:
            logger.error(f"[私聊][{self.private_name}]处理通知时发生错误: {e}")
            logger.error(traceback.format_exc())  # 打印详细堆栈信息


# @dataclass <-- 这个，不需要了（递黄瓜）
class ObservationInfo:
    """决策信息类，用于收集和管理来自chat_observer的通知信息 (手动实现 __init__)"""

    # 类型提示保留，可用于文档和静态分析
    private_name: str
    chat_history: List[Dict[str, Any]]
    chat_history_str: str
    unprocessed_messages: List[Dict[str, Any]]
    active_users: Set[str]
    last_bot_speak_time: Optional[float]
    last_user_speak_time: Optional[float]
    last_message_time: Optional[float]
    last_message_id: Optional[str]
    last_message_content: str
    last_message_sender: Optional[str]
    bot_id: Optional[str]
    chat_history_count: int
    new_messages_count: int
    cold_chat_start_time: Optional[float]
    cold_chat_duration: float
    is_typing: bool
    is_cold_chat: bool # Corrected variable name
    changed: bool
    chat_observer: Optional['ChatObserver'] # Use forward reference
    handler: Optional[ObservationInfoHandler]

    def __init__(self, private_name: str):
        """
        手动初始化 ObservationInfo 的所有实例变量。
        """

        # 接收的参数
        self.private_name: str = private_name

        # data_list
        self.chat_history: List[Dict[str, Any]] = []
        self.chat_history_str: str = ""
        self.unprocessed_messages: List[Dict[str, Any]] = []
        self.active_users: Set[str] = set()

        # data
        self.last_bot_speak_time: Optional[float] = None
        self.last_user_speak_time: Optional[float] = None
        self.last_message_time: Optional[float] = None
        self.last_message_id: Optional[str] = None
        self.last_message_content: str = ""
        self.last_message_sender: Optional[str] = None
<<<<<<< HEAD
        self.bot_id: Optional[str] = None # Consider initializing from config
=======
        self.bot_id: Optional[str] = None # 需要在某个地方设置 bot_id，例如从 global_config 获取
>>>>>>> 62b7cd6e
        self.chat_history_count: int = 0
        self.new_messages_count: int = 0
        self.cold_chat_start_time: Optional[float] = None
        self.cold_chat_duration: float = 0.0

        # state
        self.is_typing: bool = False
        self.is_cold_chat: bool = False # Corrected variable name
        self.changed: bool = False

        # 关联对象
        self.chat_observer: Optional['ChatObserver'] = None # Use forward reference

        self.handler: ObservationInfoHandler = ObservationInfoHandler(self, self.private_name)

<<<<<<< HEAD
    def bind_to_chat_observer(self, chat_observer: 'ChatObserver'): # Use forward reference
        """绑定到指定的chat_observer
=======
        # --- 初始化 bot_id ---
        from ...config.config import global_config # 移动到 __init__ 内部以避免循环导入问题
        self.bot_id = str(global_config.BOT_QQ) if global_config.BOT_QQ else None
>>>>>>> 62b7cd6e

    def bind_to_chat_observer(self, chat_observer: ChatObserver):
        """绑定到指定的chat_observer (保持不变)"""
        if self.chat_observer:
            logger.warning(f"[私聊][{self.private_name}]尝试重复绑定 ChatObserver")
            return

        self.chat_observer = chat_observer
        try:
            if not self.handler:
                logger.error(f"[私聊][{self.private_name}] 尝试绑定时 handler 未初始化！")
                self.chat_observer = None
                return

            self.chat_observer.notification_manager.register_handler(
                target="observation_info", notification_type=NotificationType.NEW_MESSAGE, handler=self.handler
            )
            self.chat_observer.notification_manager.register_handler(
                target="observation_info", notification_type=NotificationType.COLD_CHAT, handler=self.handler
            )
<<<<<<< HEAD
            # --- 新增：注册其他必要的通知类型 ---
            self.chat_observer.notification_manager.register_handler(
                target="observation_info", notification_type=NotificationType.ACTIVE_CHAT, handler=self.handler
            )
            self.chat_observer.notification_manager.register_handler(
                target="observation_info", notification_type=NotificationType.BOT_SPEAKING, handler=self.handler
            )
            self.chat_observer.notification_manager.register_handler(
                target="observation_info", notification_type=NotificationType.USER_SPEAKING, handler=self.handler
            )
            self.chat_observer.notification_manager.register_handler(
                target="observation_info", notification_type=NotificationType.MESSAGE_DELETED, handler=self.handler
            )
            self.chat_observer.notification_manager.register_handler(
                target="observation_info", notification_type=NotificationType.USER_JOINED, handler=self.handler
            )
            self.chat_observer.notification_manager.register_handler(
                target="observation_info", notification_type=NotificationType.USER_LEFT, handler=self.handler
            )
            self.chat_observer.notification_manager.register_handler(
                target="observation_info", notification_type=NotificationType.ERROR, handler=self.handler
            )
            # --- 注册结束 ---

=======
            # --- [修改点 12] 注册 MESSAGE_DELETED ---
            self.chat_observer.notification_manager.register_handler(
                 target="observation_info", notification_type=NotificationType.MESSAGE_DELETED, handler=self.handler
             )
>>>>>>> 62b7cd6e
            logger.info(f"[私聊][{self.private_name}]成功绑定到 ChatObserver")
        except Exception as e:
            logger.error(f"[私聊][{self.private_name}]绑定到 ChatObserver 时出错: {e}")
            self.chat_observer = None

    def unbind_from_chat_observer(self):
        """解除与chat_observer的绑定 (保持不变)"""
        if (
            self.chat_observer and hasattr(self.chat_observer, "notification_manager") and self.handler
        ):
            try:
<<<<<<< HEAD
                # --- 注销所有注册过的通知类型 ---
                notification_types_to_unregister = [
                    NotificationType.NEW_MESSAGE,
                    NotificationType.COLD_CHAT,
                    NotificationType.ACTIVE_CHAT,
                    NotificationType.BOT_SPEAKING,
                    NotificationType.USER_SPEAKING,
                    NotificationType.MESSAGE_DELETED,
                    NotificationType.USER_JOINED,
                    NotificationType.USER_LEFT,
                    NotificationType.ERROR,
                ]
                for nt in notification_types_to_unregister:
                     self.chat_observer.notification_manager.unregister_handler(
                         target="observation_info", notification_type=nt, handler=self.handler
                     )
                # --- 注销结束 ---
=======
                self.chat_observer.notification_manager.unregister_handler(
                    target="observation_info", notification_type=NotificationType.NEW_MESSAGE, handler=self.handler
                )
                self.chat_observer.notification_manager.unregister_handler(
                    target="observation_info", notification_type=NotificationType.COLD_CHAT, handler=self.handler
                )
                # --- [修改点 13] 注销 MESSAGE_DELETED ---
                self.chat_observer.notification_manager.unregister_handler(
                     target="observation_info", notification_type=NotificationType.MESSAGE_DELETED, handler=self.handler
                 )
>>>>>>> 62b7cd6e
                logger.info(f"[私聊][{self.private_name}]成功从 ChatObserver 解绑")
            except Exception as e:
                logger.error(f"[私聊][{self.private_name}]从 ChatObserver 解绑时出错: {e}")
            finally:
                self.chat_observer = None
        else:
            logger.warning(f"[私聊][{self.private_name}]尝试解绑时 ChatObserver 不存在、无效或 handler 未设置")

    async def update_from_message(self, message: Dict[str, Any], user_info: Optional[UserInfo]):
        """从消息更新信息 (保持不变)"""
        message_time = message.get("time")
        message_id = message.get("message_id")
        processed_text = message.get("processed_plain_text", "")

<<<<<<< HEAD
        # 检查消息是否已存在于未处理列表中 (避免重复添加)
        if any(msg.get("message_id") == message_id for msg in self.unprocessed_messages):
            # logger.debug(f"[私聊][{self.private_name}]消息 {message_id} 已存在于未处理列表，跳过")
            return

        # 只有在新消息到达时才更新 last_message 相关信息
=======
>>>>>>> 62b7cd6e
        if message_time and message_time > (self.last_message_time or 0):
            self.last_message_time = message_time
            self.last_message_id = message_id
            self.last_message_content = processed_text
<<<<<<< HEAD
            # 重置冷场计时器
            self.is_cold_chat = False # Corrected variable name
=======
            self.is_cold_chat = False
>>>>>>> 62b7cd6e
            self.cold_chat_start_time = None
            self.cold_chat_duration = 0.0

            if user_info:
                sender_id = str(user_info.user_id)
                self.last_message_sender = sender_id
<<<<<<< HEAD
                # 更新发言时间
                # 假设 self.bot_id 已经正确初始化 (例如从 global_config)
                if self.bot_id and sender_id == str(self.bot_id):
=======
                if sender_id == self.bot_id:
>>>>>>> 62b7cd6e
                    self.last_bot_speak_time = message_time
                else:
                    self.last_user_speak_time = message_time
                    self.active_users.add(sender_id)
            else:
                logger.warning(
                    f"[私聊][{self.private_name}]处理消息更新时缺少有效的 UserInfo 对象, message_id: {message_id}"
                )
                self.last_message_sender = None

            # --- [修改点 14] 添加到未处理列表，并更新计数 ---
            # 检查消息是否已存在于未处理列表中，避免重复添加
            if not any(msg.get("message_id") == message_id for msg in self.unprocessed_messages):
                 self.unprocessed_messages.append(message)
                 self.new_messages_count = len(self.unprocessed_messages)
                 logger.debug(f"[私聊][{self.private_name}]添加新未处理消息 ID: {message_id}, 当前未处理数: {self.new_messages_count}")
                 self.update_changed()
            else:
                 logger.warning(f"[私聊][{self.private_name}]尝试重复添加未处理消息 ID: {message_id}")

        else:
<<<<<<< HEAD
            # 如果消息时间戳不是最新的，可能不需要处理，或者记录一个警告
            # logger.warning(f"[私聊][{self.private_name}]收到过时或无效时间戳的消息: ID={message_id}, time={message_time}")
            # 即使时间戳旧，也可能需要加入未处理列表（如果它是之前漏掉的）
            # 但为了避免复杂化，暂时按原逻辑处理：只处理时间更新的消息
=======
>>>>>>> 62b7cd6e
            pass


    def update_changed(self):
        """标记状态已改变，并重置标记 (保持不变)"""
        self.changed = True

    async def update_cold_chat_status(self, is_cold: bool, current_time: float):
<<<<<<< HEAD
        """更新冷场状态

        Args:
            is_cold: 是否处于冷场状态
            current_time: 当前时间戳
        """
        if is_cold != self.is_cold_chat:  # 仅在状态变化时更新 # Corrected variable name
            self.is_cold_chat = is_cold # Corrected variable name
=======
        """更新冷场状态 (保持不变)"""
        if is_cold != self.is_cold_chat:
            self.is_cold_chat = is_cold
>>>>>>> 62b7cd6e
            if is_cold:
                self.cold_chat_start_time = (
                    self.last_message_time or current_time
                )
                logger.info(f"[私聊][{self.private_name}]进入冷场状态，开始时间: {self.cold_chat_start_time}")
            else:
                if self.cold_chat_start_time:
                    self.cold_chat_duration = current_time - self.cold_chat_start_time
                    logger.info(f"[私聊][{self.private_name}]结束冷场状态，持续时间: {self.cold_chat_duration:.2f} 秒")
                self.cold_chat_start_time = None
            self.update_changed()

<<<<<<< HEAD
        # 即使状态没变，如果是冷场状态，也更新持续时间
        if self.is_cold_chat and self.cold_chat_start_time: # Corrected variable name
=======
        if self.is_cold_chat and self.cold_chat_start_time:
>>>>>>> 62b7cd6e
            self.cold_chat_duration = current_time - self.cold_chat_start_time

    def get_active_duration(self) -> float:
        """获取当前活跃时长 (保持不变)"""
        if not self.last_message_time:
            return 0.0
        return time.time() - self.last_message_time

    def get_user_response_time(self) -> Optional[float]:
        """获取用户最后响应时间 (保持不变)"""
        if not self.last_user_speak_time:
            return None
        return time.time() - self.last_user_speak_time

    def get_bot_response_time(self) -> Optional[float]:
        """获取机器人最后响应时间 (保持不变)"""
        if not self.last_bot_speak_time:
            return None
        return time.time() - self.last_bot_speak_time

<<<<<<< HEAD
    # --- 新增方法 ---
    async def mark_messages_processed_up_to(self, marker_timestamp: float):
        """
        将指定时间戳之前（包括等于）的未处理消息移入历史记录。

        Args:
            marker_timestamp: 时间戳标记。
        """
        messages_to_process = [
            msg for msg in self.unprocessed_messages if msg.get("time", 0) <= marker_timestamp
        ]

        if not messages_to_process:
            # logger.debug(f"[私聊][{self.private_name}]没有在 {marker_timestamp} 之前的未处理消息。")
            return

        # logger.debug(f"[私聊][{self.private_name}]处理 {len(messages_to_process)} 条直到 {marker_timestamp} 的未处理消息...")

        # 将要处理的消息添加到历史记录
        max_history_len = 100  # 示例：最多保留100条历史记录
        self.chat_history.extend(messages_to_process)
=======
    # --- [修改点 15] 重命名并修改 clear_unprocessed_messages ---
    # async def clear_unprocessed_messages(self): <-- 旧方法注释掉或删除
    async def clear_processed_messages(self, message_ids_to_clear: Set[str]):
        """将指定ID的未处理消息移入历史记录，并更新相关状态"""
        if not message_ids_to_clear:
            logger.debug(f"[私聊][{self.private_name}]没有需要清理的消息 ID。")
            return

        messages_to_move = []
        remaining_messages = []
        cleared_count = 0

        # 分离要清理和要保留的消息
        for msg in self.unprocessed_messages:
            if msg.get("message_id") in message_ids_to_clear:
                messages_to_move.append(msg)
                cleared_count += 1
            else:
                remaining_messages.append(msg)

        if not messages_to_move:
            logger.debug(f"[私聊][{self.private_name}]未找到与 ID 列表匹配的未处理消息进行清理。")
            return

        logger.debug(f"[私聊][{self.private_name}]准备清理 {cleared_count} 条已处理消息...")

        # 将要移动的消息添加到历史记录
        max_history_len = 100
        self.chat_history.extend(messages_to_move)
>>>>>>> 62b7cd6e
        if len(self.chat_history) > max_history_len:
            self.chat_history = self.chat_history[-max_history_len:]

        # 更新历史记录字符串 (仅使用最近一部分生成)
        history_slice_for_str = self.chat_history[-20:] # 例如最近20条
        try:
            self.chat_history_str = await build_readable_messages(
                history_slice_for_str,
                replace_bot_name=True,
                merge_messages=False,
                timestamp_mode="relative",
                read_mark=0.0,
            )
        except Exception as e:
            logger.error(f"[私聊][{self.private_name}]构建聊天记录字符串时出错: {e}")
            self.chat_history_str = "[构建聊天记录出错]"

<<<<<<< HEAD
        # 从未处理列表中移除已处理的消息
        processed_ids = {msg.get("message_id") for msg in messages_to_process}
        self.unprocessed_messages = [
            msg for msg in self.unprocessed_messages if msg.get("message_id") not in processed_ids
        ]

        # 更新未处理消息计数和历史记录总数
        self.new_messages_count = len(self.unprocessed_messages)
        self.chat_history_count = len(self.chat_history)
        # logger.debug(f"[私聊][{self.private_name}]已处理 {len(messages_to_process)} 条消息，剩余未处理 {self.new_messages_count} 条，当前历史记录 {self.chat_history_count} 条。")

        self.update_changed()  # 状态改变

    # --- 移除或注释掉旧的 clear_unprocessed_messages 方法 ---
    # async def clear_unprocessed_messages(self):
    #     """将未处理消息移入历史记录，并更新相关状态 (此方法将被 mark_messages_processed_up_to 替代)"""
    #     # ... (旧代码) ...
    #     logger.warning(f"[私聊][{self.private_name}] 调用了已弃用的 clear_unprocessed_messages 方法。请使用 mark_messages_processed_up_to。")
    #     # 为了兼容性，可以暂时调用新方法处理所有消息，但不推荐
    #     # await self.mark_messages_processed_up_to(time.time())
    #     pass # 或者直接留空
=======
        # 更新未处理消息列表和计数
        self.unprocessed_messages = remaining_messages
        self.new_messages_count = len(self.unprocessed_messages)
        self.chat_history_count = len(self.chat_history)

        logger.info(f"[私聊][{self.private_name}]已清理 {cleared_count} 条消息，剩余未处理 {self.new_messages_count} 条，当前历史记录 {self.chat_history_count} 条。")

        self.update_changed() # 状态改变
>>>>>>> 62b7cd6e
<|MERGE_RESOLUTION|>--- conflicted
+++ resolved
@@ -104,17 +104,10 @@
                 self.observation_info.unprocessed_messages = [
                     msg for msg in self.observation_info.unprocessed_messages if msg.get("message_id") != message_id
                 ]
-<<<<<<< HEAD
-                if len(self.observation_info.unprocessed_messages) < original_count:
-                    logger.info(f"[私聊][{self.private_name}]移除了未处理的消息 (ID: {message_id})")
-                    # 更新未处理消息计数
-                    self.observation_info.new_messages_count = len(self.observation_info.unprocessed_messages)
-=======
                 # --- [修改点 11] 更新 new_messages_count ---
                 self.observation_info.new_messages_count = len(self.observation_info.unprocessed_messages)
                 if self.observation_info.new_messages_count < original_count:
                     logger.info(f"[私聊][{self.private_name}]移除了未处理的消息 (ID: {message_id}), 当前未处理数: {self.observation_info.new_messages_count}")
->>>>>>> 62b7cd6e
 
 
             elif notification_type == NotificationType.USER_JOINED:
@@ -187,11 +180,7 @@
         self.last_message_id: Optional[str] = None
         self.last_message_content: str = ""
         self.last_message_sender: Optional[str] = None
-<<<<<<< HEAD
-        self.bot_id: Optional[str] = None # Consider initializing from config
-=======
         self.bot_id: Optional[str] = None # 需要在某个地方设置 bot_id，例如从 global_config 获取
->>>>>>> 62b7cd6e
         self.chat_history_count: int = 0
         self.new_messages_count: int = 0
         self.cold_chat_start_time: Optional[float] = None
@@ -207,14 +196,9 @@
 
         self.handler: ObservationInfoHandler = ObservationInfoHandler(self, self.private_name)
 
-<<<<<<< HEAD
-    def bind_to_chat_observer(self, chat_observer: 'ChatObserver'): # Use forward reference
-        """绑定到指定的chat_observer
-=======
         # --- 初始化 bot_id ---
         from ...config.config import global_config # 移动到 __init__ 内部以避免循环导入问题
         self.bot_id = str(global_config.BOT_QQ) if global_config.BOT_QQ else None
->>>>>>> 62b7cd6e
 
     def bind_to_chat_observer(self, chat_observer: ChatObserver):
         """绑定到指定的chat_observer (保持不变)"""
@@ -235,37 +219,10 @@
             self.chat_observer.notification_manager.register_handler(
                 target="observation_info", notification_type=NotificationType.COLD_CHAT, handler=self.handler
             )
-<<<<<<< HEAD
-            # --- 新增：注册其他必要的通知类型 ---
-            self.chat_observer.notification_manager.register_handler(
-                target="observation_info", notification_type=NotificationType.ACTIVE_CHAT, handler=self.handler
-            )
-            self.chat_observer.notification_manager.register_handler(
-                target="observation_info", notification_type=NotificationType.BOT_SPEAKING, handler=self.handler
-            )
-            self.chat_observer.notification_manager.register_handler(
-                target="observation_info", notification_type=NotificationType.USER_SPEAKING, handler=self.handler
-            )
-            self.chat_observer.notification_manager.register_handler(
-                target="observation_info", notification_type=NotificationType.MESSAGE_DELETED, handler=self.handler
-            )
-            self.chat_observer.notification_manager.register_handler(
-                target="observation_info", notification_type=NotificationType.USER_JOINED, handler=self.handler
-            )
-            self.chat_observer.notification_manager.register_handler(
-                target="observation_info", notification_type=NotificationType.USER_LEFT, handler=self.handler
-            )
-            self.chat_observer.notification_manager.register_handler(
-                target="observation_info", notification_type=NotificationType.ERROR, handler=self.handler
-            )
-            # --- 注册结束 ---
-
-=======
             # --- [修改点 12] 注册 MESSAGE_DELETED ---
             self.chat_observer.notification_manager.register_handler(
                  target="observation_info", notification_type=NotificationType.MESSAGE_DELETED, handler=self.handler
              )
->>>>>>> 62b7cd6e
             logger.info(f"[私聊][{self.private_name}]成功绑定到 ChatObserver")
         except Exception as e:
             logger.error(f"[私聊][{self.private_name}]绑定到 ChatObserver 时出错: {e}")
@@ -277,25 +234,6 @@
             self.chat_observer and hasattr(self.chat_observer, "notification_manager") and self.handler
         ):
             try:
-<<<<<<< HEAD
-                # --- 注销所有注册过的通知类型 ---
-                notification_types_to_unregister = [
-                    NotificationType.NEW_MESSAGE,
-                    NotificationType.COLD_CHAT,
-                    NotificationType.ACTIVE_CHAT,
-                    NotificationType.BOT_SPEAKING,
-                    NotificationType.USER_SPEAKING,
-                    NotificationType.MESSAGE_DELETED,
-                    NotificationType.USER_JOINED,
-                    NotificationType.USER_LEFT,
-                    NotificationType.ERROR,
-                ]
-                for nt in notification_types_to_unregister:
-                     self.chat_observer.notification_manager.unregister_handler(
-                         target="observation_info", notification_type=nt, handler=self.handler
-                     )
-                # --- 注销结束 ---
-=======
                 self.chat_observer.notification_manager.unregister_handler(
                     target="observation_info", notification_type=NotificationType.NEW_MESSAGE, handler=self.handler
                 )
@@ -306,7 +244,6 @@
                 self.chat_observer.notification_manager.unregister_handler(
                      target="observation_info", notification_type=NotificationType.MESSAGE_DELETED, handler=self.handler
                  )
->>>>>>> 62b7cd6e
                 logger.info(f"[私聊][{self.private_name}]成功从 ChatObserver 解绑")
             except Exception as e:
                 logger.error(f"[私聊][{self.private_name}]从 ChatObserver 解绑时出错: {e}")
@@ -321,38 +258,18 @@
         message_id = message.get("message_id")
         processed_text = message.get("processed_plain_text", "")
 
-<<<<<<< HEAD
-        # 检查消息是否已存在于未处理列表中 (避免重复添加)
-        if any(msg.get("message_id") == message_id for msg in self.unprocessed_messages):
-            # logger.debug(f"[私聊][{self.private_name}]消息 {message_id} 已存在于未处理列表，跳过")
-            return
-
-        # 只有在新消息到达时才更新 last_message 相关信息
-=======
->>>>>>> 62b7cd6e
         if message_time and message_time > (self.last_message_time or 0):
             self.last_message_time = message_time
             self.last_message_id = message_id
             self.last_message_content = processed_text
-<<<<<<< HEAD
-            # 重置冷场计时器
-            self.is_cold_chat = False # Corrected variable name
-=======
             self.is_cold_chat = False
->>>>>>> 62b7cd6e
             self.cold_chat_start_time = None
             self.cold_chat_duration = 0.0
 
             if user_info:
                 sender_id = str(user_info.user_id)
                 self.last_message_sender = sender_id
-<<<<<<< HEAD
-                # 更新发言时间
-                # 假设 self.bot_id 已经正确初始化 (例如从 global_config)
-                if self.bot_id and sender_id == str(self.bot_id):
-=======
                 if sender_id == self.bot_id:
->>>>>>> 62b7cd6e
                     self.last_bot_speak_time = message_time
                 else:
                     self.last_user_speak_time = message_time
@@ -374,13 +291,6 @@
                  logger.warning(f"[私聊][{self.private_name}]尝试重复添加未处理消息 ID: {message_id}")
 
         else:
-<<<<<<< HEAD
-            # 如果消息时间戳不是最新的，可能不需要处理，或者记录一个警告
-            # logger.warning(f"[私聊][{self.private_name}]收到过时或无效时间戳的消息: ID={message_id}, time={message_time}")
-            # 即使时间戳旧，也可能需要加入未处理列表（如果它是之前漏掉的）
-            # 但为了避免复杂化，暂时按原逻辑处理：只处理时间更新的消息
-=======
->>>>>>> 62b7cd6e
             pass
 
 
@@ -389,20 +299,9 @@
         self.changed = True
 
     async def update_cold_chat_status(self, is_cold: bool, current_time: float):
-<<<<<<< HEAD
-        """更新冷场状态
-
-        Args:
-            is_cold: 是否处于冷场状态
-            current_time: 当前时间戳
-        """
-        if is_cold != self.is_cold_chat:  # 仅在状态变化时更新 # Corrected variable name
-            self.is_cold_chat = is_cold # Corrected variable name
-=======
         """更新冷场状态 (保持不变)"""
         if is_cold != self.is_cold_chat:
             self.is_cold_chat = is_cold
->>>>>>> 62b7cd6e
             if is_cold:
                 self.cold_chat_start_time = (
                     self.last_message_time or current_time
@@ -415,12 +314,7 @@
                 self.cold_chat_start_time = None
             self.update_changed()
 
-<<<<<<< HEAD
-        # 即使状态没变，如果是冷场状态，也更新持续时间
-        if self.is_cold_chat and self.cold_chat_start_time: # Corrected variable name
-=======
         if self.is_cold_chat and self.cold_chat_start_time:
->>>>>>> 62b7cd6e
             self.cold_chat_duration = current_time - self.cold_chat_start_time
 
     def get_active_duration(self) -> float:
@@ -441,29 +335,6 @@
             return None
         return time.time() - self.last_bot_speak_time
 
-<<<<<<< HEAD
-    # --- 新增方法 ---
-    async def mark_messages_processed_up_to(self, marker_timestamp: float):
-        """
-        将指定时间戳之前（包括等于）的未处理消息移入历史记录。
-
-        Args:
-            marker_timestamp: 时间戳标记。
-        """
-        messages_to_process = [
-            msg for msg in self.unprocessed_messages if msg.get("time", 0) <= marker_timestamp
-        ]
-
-        if not messages_to_process:
-            # logger.debug(f"[私聊][{self.private_name}]没有在 {marker_timestamp} 之前的未处理消息。")
-            return
-
-        # logger.debug(f"[私聊][{self.private_name}]处理 {len(messages_to_process)} 条直到 {marker_timestamp} 的未处理消息...")
-
-        # 将要处理的消息添加到历史记录
-        max_history_len = 100  # 示例：最多保留100条历史记录
-        self.chat_history.extend(messages_to_process)
-=======
     # --- [修改点 15] 重命名并修改 clear_unprocessed_messages ---
     # async def clear_unprocessed_messages(self): <-- 旧方法注释掉或删除
     async def clear_processed_messages(self, message_ids_to_clear: Set[str]):
@@ -493,7 +364,6 @@
         # 将要移动的消息添加到历史记录
         max_history_len = 100
         self.chat_history.extend(messages_to_move)
->>>>>>> 62b7cd6e
         if len(self.chat_history) > max_history_len:
             self.chat_history = self.chat_history[-max_history_len:]
 
@@ -511,29 +381,6 @@
             logger.error(f"[私聊][{self.private_name}]构建聊天记录字符串时出错: {e}")
             self.chat_history_str = "[构建聊天记录出错]"
 
-<<<<<<< HEAD
-        # 从未处理列表中移除已处理的消息
-        processed_ids = {msg.get("message_id") for msg in messages_to_process}
-        self.unprocessed_messages = [
-            msg for msg in self.unprocessed_messages if msg.get("message_id") not in processed_ids
-        ]
-
-        # 更新未处理消息计数和历史记录总数
-        self.new_messages_count = len(self.unprocessed_messages)
-        self.chat_history_count = len(self.chat_history)
-        # logger.debug(f"[私聊][{self.private_name}]已处理 {len(messages_to_process)} 条消息，剩余未处理 {self.new_messages_count} 条，当前历史记录 {self.chat_history_count} 条。")
-
-        self.update_changed()  # 状态改变
-
-    # --- 移除或注释掉旧的 clear_unprocessed_messages 方法 ---
-    # async def clear_unprocessed_messages(self):
-    #     """将未处理消息移入历史记录，并更新相关状态 (此方法将被 mark_messages_processed_up_to 替代)"""
-    #     # ... (旧代码) ...
-    #     logger.warning(f"[私聊][{self.private_name}] 调用了已弃用的 clear_unprocessed_messages 方法。请使用 mark_messages_processed_up_to。")
-    #     # 为了兼容性，可以暂时调用新方法处理所有消息，但不推荐
-    #     # await self.mark_messages_processed_up_to(time.time())
-    #     pass # 或者直接留空
-=======
         # 更新未处理消息列表和计数
         self.unprocessed_messages = remaining_messages
         self.new_messages_count = len(self.unprocessed_messages)
@@ -541,5 +388,4 @@
 
         logger.info(f"[私聊][{self.private_name}]已清理 {cleared_count} 条消息，剩余未处理 {self.new_messages_count} 条，当前历史记录 {self.chat_history_count} 条。")
 
-        self.update_changed() # 状态改变
->>>>>>> 62b7cd6e
+        self.update_changed() # 状态改变