--- conflicted
+++ resolved
@@ -1,10 +1,7 @@
 import time
 from typing import Tuple, Optional
 from .pfc_utils import retrieve_contextual_info
-<<<<<<< HEAD
-=======
-
->>>>>>> 62b7cd6e
+
 # import jieba # 如果需要旧版知识库的回退，可能需要
 # import re    # 如果需要旧版知识库的回退，可能需要
 from src.common.logger_manager import get_logger
@@ -340,12 +337,6 @@
                         last_action_context += f"- 该行动当前状态: {status}\n"
                         # self.last_successful_action_type = None # 非完成状态，清除记录
 
-<<<<<<< HEAD
-        retrieved_memory_str_planner, retrieved_knowledge_str_planner = await retrieve_contextual_info(chat_history_text, self.private_name)
-        # Optional: 可以加一行日志确认结果，方便调试
-        logger.info(f"[私聊][{self.private_name}] (ActionPlanner) 统一检索完成。记忆: {'有' if '回忆起' in retrieved_memory_str_planner else '无'} / 知识: {'有' if '出错' not in retrieved_knowledge_str_planner and '无相关知识' not in retrieved_knowledge_str_planner else '无'}")
-        
-=======
         retrieved_memory_str_planner, retrieved_knowledge_str_planner = await retrieve_contextual_info(
             chat_history_text, self.private_name
         )
@@ -353,7 +344,6 @@
         logger.info(
             f"[私聊][{self.private_name}] (ActionPlanner) 统一检索完成。记忆: {'有' if '回忆起' in retrieved_memory_str_planner else '无'} / 知识: {'有' if '出错' not in retrieved_knowledge_str_planner and '无相关知识' not in retrieved_knowledge_str_planner else '无'}"
         )
->>>>>>> 62b7cd6e
 
         # --- 选择 Prompt ---
         if last_successful_reply_action in ["direct_reply", "send_new_message"]:
