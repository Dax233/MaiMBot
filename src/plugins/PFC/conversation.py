import time
import asyncio
import datetime

# from .message_storage import MongoDBMessageStorage
from src.plugins.utils.chat_message_builder import build_readable_messages, get_raw_msg_before_timestamp_with_chat

# from ...config.config import global_config
from typing import Dict, Any, Optional
from ..chat.message import Message
from .pfc_types import ConversationState
from .pfc import ChatObserver, GoalAnalyzer
from .message_sender import DirectMessageSender
from src.common.logger_manager import get_logger
from .action_planner import ActionPlanner
from .observation_info import ObservationInfo
from .conversation_info import ConversationInfo  # 确保导入 ConversationInfo
from .reply_generator import ReplyGenerator
from ..chat.chat_stream import ChatStream
from maim_message import UserInfo
from src.plugins.chat.chat_stream import chat_manager
from .pfc_KnowledgeFetcher import KnowledgeFetcher
from .waiter import Waiter

import traceback
from rich.traceback import install

install(extra_lines=3)

logger = get_logger("pfc")


class Conversation:
    """对话类，负责管理单个对话的状态和行为"""

    def __init__(self, stream_id: str, private_name: str):
        """初始化对话实例

        Args:
            stream_id: 聊天流ID
        """
        self.stream_id = stream_id
        self.private_name = private_name
        self.state = ConversationState.INIT
        self.should_continue = False
        self.ignore_until_timestamp: Optional[float] = None

        # 回复相关
        self.generated_reply = ""

    async def _initialize(self):
        """初始化实例，注册所有组件"""

        try:
            self.action_planner = ActionPlanner(self.stream_id, self.private_name)
            self.goal_analyzer = GoalAnalyzer(self.stream_id, self.private_name)
            self.reply_generator = ReplyGenerator(self.stream_id, self.private_name)
            self.knowledge_fetcher = KnowledgeFetcher(self.private_name)
            self.waiter = Waiter(self.stream_id, self.private_name)
            self.direct_sender = DirectMessageSender(self.private_name)

            # 获取聊天流信息
            self.chat_stream = chat_manager.get_stream(self.stream_id)

            self.stop_action_planner = False
        except Exception as e:
            logger.error(f"[私聊][{self.private_name}]初始化对话实例：注册运行组件失败: {e}")
            logger.error(f"[私聊][{self.private_name}]{traceback.format_exc()}")
            raise

        try:
            # 决策所需要的信息，包括自身自信和观察信息两部分
            # 注册观察器和观测信息
            self.chat_observer = ChatObserver.get_instance(self.stream_id, self.private_name)
            self.chat_observer.start()
            self.observation_info = ObservationInfo(self.private_name)
            self.observation_info.bind_to_chat_observer(self.chat_observer)
            # print(self.chat_observer.get_cached_messages(limit=)

            self.conversation_info = ConversationInfo()
        except Exception as e:
            logger.error(f"[私聊][{self.private_name}]初始化对话实例：注册信息组件失败: {e}")
            logger.error(f"[私聊][{self.private_name}]{traceback.format_exc()}")
            raise
        try:
            logger.info(f"[私聊][{self.private_name}]为 {self.stream_id} 加载初始聊天记录...")
            initial_messages = get_raw_msg_before_timestamp_with_chat(  #
                chat_id=self.stream_id,
                timestamp=time.time(),
                limit=30,  # 加载最近30条作为初始上下文，可以调整
            )
            chat_talking_prompt = await build_readable_messages(
                initial_messages,
                replace_bot_name=True,
                merge_messages=False,
                timestamp_mode="relative",
                read_mark=0.0,
            )
            if initial_messages:
                # 将加载的消息填充到 ObservationInfo 的 chat_history
                self.observation_info.chat_history = initial_messages
                self.observation_info.chat_history_str = chat_talking_prompt + "\n"
                self.observation_info.chat_history_count = len(initial_messages)

                # 更新 ObservationInfo 中的时间戳等信息
                last_msg = initial_messages[-1]
                self.observation_info.last_message_time = last_msg.get("time")
                last_user_info = UserInfo.from_dict(last_msg.get("user_info", {}))
                self.observation_info.last_message_sender = last_user_info.user_id
                self.observation_info.last_message_content = last_msg.get("processed_plain_text", "")

                logger.info(
                    f"[私聊][{self.private_name}]成功加载 {len(initial_messages)} 条初始聊天记录。最后一条消息时间: {self.observation_info.last_message_time}"
                )

                # 让 ChatObserver 从加载的最后一条消息之后开始同步
                self.chat_observer.last_message_time = self.observation_info.last_message_time
                self.chat_observer.last_message_read = last_msg  # 更新 observer 的最后读取记录
            else:
                logger.info(f"[私聊][{self.private_name}]没有找到初始聊天记录。")

        except Exception as load_err:
            logger.error(f"[私聊][{self.private_name}]加载初始聊天记录时出错: {load_err}")
            # 出错也要继续，只是没有历史记录而已
        # 组件准备完成，启动该论对话
        self.should_continue = True
        asyncio.create_task(self.start())

    async def start(self):
        """开始对话流程"""
        try:
            logger.info(f"[私聊][{self.private_name}]对话系统启动中...")
            asyncio.create_task(self._plan_and_action_loop())
        except Exception as e:
            logger.error(f"[私聊][{self.private_name}]启动对话系统失败: {e}")
            raise

    async def _plan_and_action_loop(self):
        """思考步，PFC核心循环模块"""
        while self.should_continue:
            # 忽略逻辑
            if self.ignore_until_timestamp and time.time() < self.ignore_until_timestamp:
                await asyncio.sleep(30)
                continue
            elif self.ignore_until_timestamp and time.time() >= self.ignore_until_timestamp:
                logger.info(f"[私聊][{self.private_name}]忽略时间已到 {self.stream_id}，准备结束对话。")
                self.ignore_until_timestamp = None
                self.should_continue = False
                continue
            try:
                # --- 在规划前记录当前新消息数量 ---
                initial_new_message_count = 0
                if hasattr(self.observation_info, "new_messages_count"):
                    initial_new_message_count = self.observation_info.new_messages_count + 1  # 算上麦麦自己发的那一条
                else:
                    logger.warning(
                        f"[私聊][{self.private_name}]ObservationInfo missing 'new_messages_count' before planning."
                    )

                # --- 调用 Action Planner ---
                # 传递 self.conversation_info.last_successful_reply_action
                action, reason = await self.action_planner.plan(
                    self.observation_info, self.conversation_info, self.conversation_info.last_successful_reply_action
                )

                # --- 规划后检查是否有 *更多* 新消息到达 ---
                current_new_message_count = 0
                if hasattr(self.observation_info, "new_messages_count"):
                    current_new_message_count = self.observation_info.new_messages_count
                else:
                    logger.warning(
                        f"[私聊][{self.private_name}]ObservationInfo missing 'new_messages_count' after planning."
                    )

                if current_new_message_count > initial_new_message_count + 2:
                    logger.info(
                        f"[私聊][{self.private_name}]规划期间发现新增消息 ({initial_new_message_count} -> {current_new_message_count})，跳过本次行动，重新规划"
                    )
                    # 如果规划期间有新消息，也应该重置上次回复状态，因为现在要响应新消息了
                    self.conversation_info.last_successful_reply_action = None
                    await asyncio.sleep(0.1)
                    continue

                #  包含 send_new_message
                if initial_new_message_count > 0 and action in ["direct_reply", "send_new_message"]:
                    if hasattr(self.observation_info, "clear_unprocessed_messages"):
                        logger.debug(
                            f"[私聊][{self.private_name}]准备执行 {action}，清理 {initial_new_message_count} 条规划时已知的新消息。"
                        )
                        await self.observation_info.clear_unprocessed_messages()
                        if hasattr(self.observation_info, "new_messages_count"):
                            self.observation_info.new_messages_count = 0
                    else:
                        logger.error(
                            f"[私聊][{self.private_name}]无法清理未处理消息: ObservationInfo 缺少 clear_unprocessed_messages 方法！"
                        )

                await self._handle_action(action, reason, self.observation_info, self.conversation_info)

                # 检查是否需要结束对话 (逻辑不变)
                goal_ended = False
                if hasattr(self.conversation_info, "goal_list") and self.conversation_info.goal_list:
                    for goal_item in self.conversation_info.goal_list:
                        if isinstance(goal_item, dict):
                            current_goal = goal_item.get("goal")

                        if current_goal == "结束对话":
                            goal_ended = True
                            break

                if goal_ended:
                    self.should_continue = False
                    logger.info(f"[私聊][{self.private_name}]检测到'结束对话'目标，停止循环。")

            except Exception as loop_err:
                logger.error(f"[私聊][{self.private_name}]PFC主循环出错: {loop_err}")
                logger.error(f"[私聊][{self.private_name}]{traceback.format_exc()}")
                await asyncio.sleep(1)

            if self.should_continue:
                await asyncio.sleep(0.1)

        logger.info(f"[私聊][{self.private_name}]PFC 循环结束 for stream_id: {self.stream_id}")

    def _check_new_messages_after_planning(self):
        """检查在规划后是否有新消息"""
        # 检查 ObservationInfo 是否已初始化并且有 new_messages_count 属性
        if not hasattr(self, "observation_info") or not hasattr(self.observation_info, "new_messages_count"):
            logger.warning(
                f"[私聊][{self.private_name}]ObservationInfo 未初始化或缺少 'new_messages_count' 属性，无法检查新消息。"
            )
            return False  # 或者根据需要抛出错误

        if self.observation_info.new_messages_count > 2:
            logger.info(
                f"[私聊][{self.private_name}]生成/执行动作期间收到 {self.observation_info.new_messages_count} 条新消息，取消当前动作并重新规划"
            )
            # 如果有新消息，也应该重置上次回复状态
            if hasattr(self, "conversation_info"):  # 确保 conversation_info 已初始化
                self.conversation_info.last_successful_reply_action = None
            else:
                logger.warning(
                    f"[私聊][{self.private_name}]ConversationInfo 未初始化，无法重置 last_successful_reply_action。"
                )
            return True
        return False

    def _convert_to_message(self, msg_dict: Dict[str, Any]) -> Message:
        """将消息字典转换为Message对象"""
        try:
            # 尝试从 msg_dict 直接获取 chat_stream，如果失败则从全局 chat_manager 获取
            chat_info = msg_dict.get("chat_info")
            if chat_info and isinstance(chat_info, dict):
                chat_stream = ChatStream.from_dict(chat_info)
            elif self.chat_stream:  # 使用实例变量中的 chat_stream
                chat_stream = self.chat_stream
            else:  # Fallback: 尝试从 manager 获取 (可能需要 stream_id)
                chat_stream = chat_manager.get_stream(self.stream_id)
                if not chat_stream:
                    raise ValueError(f"无法确定 ChatStream for stream_id {self.stream_id}")

            user_info = UserInfo.from_dict(msg_dict.get("user_info", {}))

            return Message(
                message_id=msg_dict.get("message_id", f"gen_{time.time()}"),  # 提供默认 ID
                chat_stream=chat_stream,  # 使用确定的 chat_stream
                time=msg_dict.get("time", time.time()),  # 提供默认时间
                user_info=user_info,
                processed_plain_text=msg_dict.get("processed_plain_text", ""),
                detailed_plain_text=msg_dict.get("detailed_plain_text", ""),
            )
        except Exception as e:
            logger.warning(f"[私聊][{self.private_name}]转换消息时出错: {e}")
            # 可以选择返回 None 或重新抛出异常，这里选择重新抛出以指示问题
            raise ValueError(f"无法将字典转换为 Message 对象: {e}") from e

    async def _handle_action(
        self, action: str, reason: str, observation_info: ObservationInfo, conversation_info: ConversationInfo
    ):
        """处理规划的行动"""

        logger.debug(f"[私聊][{self.private_name}]执行行动: {action}, 原因: {reason}")

        # 记录action历史 (逻辑不变)
        current_action_record = {
            "action": action,
            "plan_reason": reason,
            "status": "start",
            "time": datetime.datetime.now().strftime("%H:%M:%S"),
            "final_reason": None,
        }
        # 确保 done_action 列表存在
        if not hasattr(conversation_info, "done_action"):
            conversation_info.done_action = []
        conversation_info.done_action.append(current_action_record)
        action_index = len(conversation_info.done_action) - 1

        action_successful = False  # 用于标记动作是否成功完成

        # --- 根据不同的 action 执行 ---

        # send_new_message 失败后执行 wait
        if action == "send_new_message":
            max_reply_attempts = 3
            reply_attempt_count = 0
            is_suitable = False
            need_replan = False
            check_reason = "未进行尝试"
            final_reply_to_send = ""

            while reply_attempt_count < max_reply_attempts and not is_suitable:
                reply_attempt_count += 1
                logger.info(
                    f"[私聊][{self.private_name}]尝试生成追问回复 (第 {reply_attempt_count}/{max_reply_attempts} 次)..."
                )
                self.state = ConversationState.GENERATING

                # 1. 生成回复 (调用 generate 时传入 action_type)
                self.generated_reply = await self.reply_generator.generate(
                    observation_info, conversation_info, action_type="send_new_message"
                )
                logger.info(
                    f"[私聊][{self.private_name}]第 {reply_attempt_count} 次生成的追问回复: {self.generated_reply}"
                )

                # 2. 检查回复 (逻辑不变)
                self.state = ConversationState.CHECKING
                try:
                    current_goal_str = conversation_info.goal_list[0]["goal"] if conversation_info.goal_list else ""
                    is_suitable, check_reason, need_replan = await self.reply_generator.check_reply(
                        reply=self.generated_reply,
                        goal=current_goal_str,
                        chat_history=observation_info.chat_history,
                        chat_history_str=observation_info.chat_history_str,
                        retry_count=reply_attempt_count - 1,
                    )
                    logger.info(
                        f"[私聊][{self.private_name}]第 {reply_attempt_count} 次追问检查结果: 合适={is_suitable}, 原因='{check_reason}', 需重新规划={need_replan}"
                    )
                    if is_suitable:
                        final_reply_to_send = self.generated_reply
                        break
                    elif need_replan:
                        logger.warning(
                            f"[私聊][{self.private_name}]第 {reply_attempt_count} 次追问检查建议重新规划，停止尝试。原因: {check_reason}"
                        )
                        break
                except Exception as check_err:
                    logger.error(
                        f"[私聊][{self.private_name}]第 {reply_attempt_count} 次调用 ReplyChecker (追问) 时出错: {check_err}"
                    )
                    check_reason = f"第 {reply_attempt_count} 次检查过程出错: {check_err}"
                    break

            # 循环结束，处理最终结果
            if is_suitable:
                # 检查是否有新消息
                if self._check_new_messages_after_planning():
                    logger.info(f"[私聊][{self.private_name}]生成追问回复期间收到新消息，取消发送，重新规划行动")
                    conversation_info.done_action[action_index].update(
                        {"status": "recall", "final_reason": f"有新消息，取消发送追问: {final_reply_to_send}"}
                    )
                    return  # 直接返回，重新规划

                # 发送合适的回复
                self.generated_reply = final_reply_to_send
                # --- 在这里调用 _send_reply ---
                await self._send_reply()  # <--- 调用恢复后的函数

                # 更新状态: 标记上次成功是 send_new_message
                self.conversation_info.last_successful_reply_action = "send_new_message"
                action_successful = True  # 标记动作成功

            elif need_replan:
                # 打回动作决策
                logger.warning(
                    f"[私聊][{self.private_name}]经过 {reply_attempt_count} 次尝试，追问回复决定打回动作决策。打回原因: {check_reason}"
                )
                conversation_info.done_action[action_index].update(
                    {"status": "recall", "final_reason": f"追问尝试{reply_attempt_count}次后打回: {check_reason}"}
                )

            else:
                # 追问失败
                logger.warning(
                    f"[私聊][{self.private_name}]经过 {reply_attempt_count} 次尝试，未能生成合适的追问回复。最终原因: {check_reason}"
                )
                conversation_info.done_action[action_index].update(
                    {"status": "recall", "final_reason": f"追问尝试{reply_attempt_count}次后失败: {check_reason}"}
                )
                # 重置状态: 追问失败，下次用初始 prompt
                self.conversation_info.last_successful_reply_action = None

                # 执行 Wait 操作
                logger.info(f"[私聊][{self.private_name}]由于无法生成合适追问回复，执行 'wait' 操作...")
                self.state = ConversationState.WAITING
                await self.waiter.wait(self.conversation_info)
                wait_action_record = {
                    "action": "wait",
                    "plan_reason": "因 send_new_message 多次尝试失败而执行的后备等待",
                    "status": "done",
                    "time": datetime.datetime.now().strftime("%H:%M:%S"),
                    "final_reason": None,
                }
                conversation_info.done_action.append(wait_action_record)

        elif action == "direct_reply":
            max_reply_attempts = 3
            reply_attempt_count = 0
            is_suitable = False
            need_replan = False
            check_reason = "未进行尝试"
            final_reply_to_send = ""

            while reply_attempt_count < max_reply_attempts and not is_suitable:
                reply_attempt_count += 1
                logger.info(
                    f"[私聊][{self.private_name}]尝试生成首次回复 (第 {reply_attempt_count}/{max_reply_attempts} 次)..."
                )
                self.state = ConversationState.GENERATING

                # 1. 生成回复
                self.generated_reply = await self.reply_generator.generate(
                    observation_info, conversation_info, action_type="direct_reply"
                )
                logger.info(
                    f"[私聊][{self.private_name}]第 {reply_attempt_count} 次生成的首次回复: {self.generated_reply}"
                )

                # 2. 检查回复
                self.state = ConversationState.CHECKING
                try:
                    current_goal_str = conversation_info.goal_list[0]["goal"] if conversation_info.goal_list else ""
                    is_suitable, check_reason, need_replan = await self.reply_generator.check_reply(
                        reply=self.generated_reply,
                        goal=current_goal_str,
                        chat_history=observation_info.chat_history,
                        chat_history_str=observation_info.chat_history_str,
                        retry_count=reply_attempt_count - 1,
                    )
                    logger.info(
                        f"[私聊][{self.private_name}]第 {reply_attempt_count} 次首次回复检查结果: 合适={is_suitable}, 原因='{check_reason}', 需重新规划={need_replan}"
                    )
                    if is_suitable:
                        final_reply_to_send = self.generated_reply
                        break
                    elif need_replan:
                        logger.warning(
                            f"[私聊][{self.private_name}]第 {reply_attempt_count} 次首次回复检查建议重新规划，停止尝试。原因: {check_reason}"
                        )
                        break
                except Exception as check_err:
                    logger.error(
                        f"[私聊][{self.private_name}]第 {reply_attempt_count} 次调用 ReplyChecker (首次回复) 时出错: {check_err}"
                    )
                    check_reason = f"第 {reply_attempt_count} 次检查过程出错: {check_err}"
                    break

            # 循环结束，处理最终结果
            if is_suitable:
                # 检查是否有新消息
                if self._check_new_messages_after_planning():
                    logger.info(f"[私聊][{self.private_name}]生成首次回复期间收到新消息，取消发送，重新规划行动")
                    conversation_info.done_action[action_index].update(
                        {"status": "recall", "final_reason": f"有新消息，取消发送首次回复: {final_reply_to_send}"}
                    )
                    return  # 直接返回，重新规划

                # 发送合适的回复
                self.generated_reply = final_reply_to_send
                # --- 在这里调用 _send_reply ---
                await self._send_reply()  # <--- 调用恢复后的函数

                # 更新状态: 标记上次成功是 direct_reply
                self.conversation_info.last_successful_reply_action = "direct_reply"
                action_successful = True  # 标记动作成功

            elif need_replan:
                # 打回动作决策
                logger.warning(
                    f"[私聊][{self.private_name}]经过 {reply_attempt_count} 次尝试，首次回复决定打回动作决策。打回原因: {check_reason}"
                )
                conversation_info.done_action[action_index].update(
                    {"status": "recall", "final_reason": f"首次回复尝试{reply_attempt_count}次后打回: {check_reason}"}
                )

            else:
                # 首次回复失败
                logger.warning(
                    f"[私聊][{self.private_name}]经过 {reply_attempt_count} 次尝试，未能生成合适的首次回复。最终原因: {check_reason}"
                )
                conversation_info.done_action[action_index].update(
                    {"status": "recall", "final_reason": f"首次回复尝试{reply_attempt_count}次后失败: {check_reason}"}
                )
                # 重置状态: 首次回复失败，下次还是用初始 prompt
                self.conversation_info.last_successful_reply_action = None

                # 执行 Wait 操作 (保持原有逻辑)
                logger.info(f"[私聊][{self.private_name}]由于无法生成合适首次回复，执行 'wait' 操作...")
                self.state = ConversationState.WAITING
                await self.waiter.wait(self.conversation_info)
                wait_action_record = {
                    "action": "wait",
                    "plan_reason": "因 direct_reply 多次尝试失败而执行的后备等待",
                    "status": "done",
                    "time": datetime.datetime.now().strftime("%H:%M:%S"),
                    "final_reason": None,
                }
                conversation_info.done_action.append(wait_action_record)

        # elif action == "fetch_knowledge":
<<<<<<< HEAD
            # self.state = ConversationState.FETCHING
            # knowledge_query = reason
            # try:
                # 检查 knowledge_fetcher 是否存在
                # if not hasattr(self, "knowledge_fetcher"):
                    # logger.error(f"[私聊][{self.private_name}]KnowledgeFetcher 未初始化，无法获取知识。")
                    # raise AttributeError("KnowledgeFetcher not initialized")

                # knowledge, source = await self.knowledge_fetcher.fetch(knowledge_query, observation_info.chat_history)
                # logger.info(f"[私聊][{self.private_name}]获取到知识: {knowledge[:100]}..., 来源: {source}")
                # if knowledge:
                    # 确保 knowledge_list 存在
                    # if not hasattr(conversation_info, "knowledge_list"):
                        # conversation_info.knowledge_list = []
                    # conversation_info.knowledge_list.append(
                        # {"query": knowledge_query, "knowledge": knowledge, "source": source}
                    # )
                # action_successful = True
            # except Exception as fetch_err:
                # logger.error(f"[私聊][{self.private_name}]获取知识时出错: {str(fetch_err)}")
                # conversation_info.done_action[action_index].update(
                    # {"status": "recall", "final_reason": f"获取知识失败: {str(fetch_err)}"}
                # )
                # self.conversation_info.last_successful_reply_action = None  # 重置状态
=======
        # self.state = ConversationState.FETCHING
        # knowledge_query = reason
        # try:
        # 检查 knowledge_fetcher 是否存在
        # if not hasattr(self, "knowledge_fetcher"):
        # logger.error(f"[私聊][{self.private_name}]KnowledgeFetcher 未初始化，无法获取知识。")
        # raise AttributeError("KnowledgeFetcher not initialized")

        # knowledge, source = await self.knowledge_fetcher.fetch(knowledge_query, observation_info.chat_history)
        # logger.info(f"[私聊][{self.private_name}]获取到知识: {knowledge[:100]}..., 来源: {source}")
        # if knowledge:
        # 确保 knowledge_list 存在
        # if not hasattr(conversation_info, "knowledge_list"):
        # conversation_info.knowledge_list = []
        # conversation_info.knowledge_list.append(
        # {"query": knowledge_query, "knowledge": knowledge, "source": source}
        # )
        # action_successful = True
        # except Exception as fetch_err:
        # logger.error(f"[私聊][{self.private_name}]获取知识时出错: {str(fetch_err)}")
        # conversation_info.done_action[action_index].update(
        # {"status": "recall", "final_reason": f"获取知识失败: {str(fetch_err)}"}
        # )
        # self.conversation_info.last_successful_reply_action = None  # 重置状态
>>>>>>> 0b5eb17d

        elif action == "rethink_goal":
            self.state = ConversationState.RETHINKING
            try:
                # 检查 goal_analyzer 是否存在
                if not hasattr(self, "goal_analyzer"):
                    logger.error(f"[私聊][{self.private_name}]GoalAnalyzer 未初始化，无法重新思考目标。")
                    raise AttributeError("GoalAnalyzer not initialized")
                await self.goal_analyzer.analyze_goal(conversation_info, observation_info)
                action_successful = True
            except Exception as rethink_err:
                logger.error(f"[私聊][{self.private_name}]重新思考目标时出错: {rethink_err}")
                conversation_info.done_action[action_index].update(
                    {"status": "recall", "final_reason": f"重新思考目标失败: {rethink_err}"}
                )
                self.conversation_info.last_successful_reply_action = None  # 重置状态

        elif action == "listening":
            self.state = ConversationState.LISTENING
            logger.info(f"[私聊][{self.private_name}]倾听对方发言...")
            try:
                # 检查 waiter 是否存在
                if not hasattr(self, "waiter"):
                    logger.error(f"[私聊][{self.private_name}]Waiter 未初始化，无法倾听。")
                    raise AttributeError("Waiter not initialized")
                await self.waiter.wait_listening(conversation_info)
                action_successful = True  # Listening 完成就算成功
            except Exception as listen_err:
                logger.error(f"[私聊][{self.private_name}]倾听时出错: {listen_err}")
                conversation_info.done_action[action_index].update(
                    {"status": "recall", "final_reason": f"倾听失败: {listen_err}"}
                )
                self.conversation_info.last_successful_reply_action = None  # 重置状态

        elif action == "say_goodbye":
            self.state = ConversationState.GENERATING  # 也可以定义一个新的状态，如 ENDING
            logger.info(f"[私聊][{self.private_name}]执行行动: 生成并发送告别语...")
            try:
                # 1. 生成告别语 (使用 'say_goodbye' action_type)
                self.generated_reply = await self.reply_generator.generate(
                    observation_info, conversation_info, action_type="say_goodbye"
                )
                logger.info(f"[私聊][{self.private_name}]生成的告别语: {self.generated_reply}")

                # 2. 直接发送告别语 (不经过检查)
                if self.generated_reply:  # 确保生成了内容
                    await self._send_reply()  # 调用发送方法
                    # 发送成功后，标记动作成功
                    action_successful = True
                    logger.info(f"[私聊][{self.private_name}]告别语已发送。")
                else:
                    logger.warning(f"[私聊][{self.private_name}]未能生成告别语内容，无法发送。")
                    action_successful = False  # 标记动作失败
                    conversation_info.done_action[action_index].update(
                        {"status": "recall", "final_reason": "未能生成告别语内容"}
                    )

                # 3. 无论是否发送成功，都准备结束对话
                self.should_continue = False
                logger.info(f"[私聊][{self.private_name}]发送告别语流程结束，即将停止对话实例。")

            except Exception as goodbye_err:
                logger.error(f"[私聊][{self.private_name}]生成或发送告别语时出错: {goodbye_err}")
                logger.error(f"[私聊][{self.private_name}]{traceback.format_exc()}")
                # 即使出错，也结束对话
                self.should_continue = False
                action_successful = False  # 标记动作失败
                conversation_info.done_action[action_index].update(
                    {"status": "recall", "final_reason": f"生成或发送告别语时出错: {goodbye_err}"}
                )

        elif action == "end_conversation":
            # 这个分支现在只会在 action_planner 最终决定不告别时被调用
            self.should_continue = False
            logger.info(f"[私聊][{self.private_name}]收到最终结束指令，停止对话...")
            action_successful = True  # 标记这个指令本身是成功的

        elif action == "block_and_ignore":
            logger.info(f"[私聊][{self.private_name}]不想再理你了...")
            ignore_duration_seconds = 10 * 60
            self.ignore_until_timestamp = time.time() + ignore_duration_seconds
            logger.info(
                f"[私聊][{self.private_name}]将忽略此对话直到: {datetime.datetime.fromtimestamp(self.ignore_until_timestamp)}"
            )
            self.state = ConversationState.IGNORED
            action_successful = True  # 标记动作成功

        else:  # 对应 'wait' 动作
            self.state = ConversationState.WAITING
            logger.info(f"[私聊][{self.private_name}]等待更多信息...")
            try:
                # 检查 waiter 是否存在
                if not hasattr(self, "waiter"):
                    logger.error(f"[私聊][{self.private_name}]Waiter 未初始化，无法等待。")
                    raise AttributeError("Waiter not initialized")
                _timeout_occurred = await self.waiter.wait(self.conversation_info)
                action_successful = True  # Wait 完成就算成功
            except Exception as wait_err:
                logger.error(f"[私聊][{self.private_name}]等待时出错: {wait_err}")
                conversation_info.done_action[action_index].update(
                    {"status": "recall", "final_reason": f"等待失败: {wait_err}"}
                )
                self.conversation_info.last_successful_reply_action = None  # 重置状态

        # --- 更新 Action History 状态 ---
        # 只有当动作本身成功时，才更新状态为 done
        if action_successful:
            conversation_info.done_action[action_index].update(
                {
                    "status": "done",
                    "time": datetime.datetime.now().strftime("%H:%M:%S"),
                }
            )
            # 重置状态: 对于非回复类动作的成功，清除上次回复状态
            if action not in ["direct_reply", "send_new_message"]:
                self.conversation_info.last_successful_reply_action = None
                logger.debug(f"[私聊][{self.private_name}]动作 {action} 成功完成，重置 last_successful_reply_action")
        # 如果动作是 recall 状态，在各自的处理逻辑中已经更新了 done_action

    async def _send_reply(self):
        """发送回复"""
        if not self.generated_reply:
            logger.warning(f"[私聊][{self.private_name}]没有生成回复内容，无法发送。")
            return

        try:
            _current_time = time.time()
            reply_content = self.generated_reply

            # 发送消息 (确保 direct_sender 和 chat_stream 有效)
            if not hasattr(self, "direct_sender") or not self.direct_sender:
                logger.error(f"[私聊][{self.private_name}]DirectMessageSender 未初始化，无法发送回复。")
                return
            if not self.chat_stream:
                logger.error(f"[私聊][{self.private_name}]ChatStream 未初始化，无法发送回复。")
                return

            await self.direct_sender.send_message(chat_stream=self.chat_stream, content=reply_content)

            # 发送成功后，手动触发 observer 更新可能导致重复处理自己发送的消息
            # 更好的做法是依赖 observer 的自动轮询或数据库触发器（如果支持）
            # 暂时注释掉，观察是否影响 ObservationInfo 的更新
            # self.chat_observer.trigger_update()
            # if not await self.chat_observer.wait_for_update():
            #     logger.warning(f"[私聊][{self.private_name}]等待 ChatObserver 更新完成超时")

            self.state = ConversationState.ANALYZING  # 更新状态

        except Exception as e:
            logger.error(f"[私聊][{self.private_name}]发送消息或更新状态时失败: {str(e)}")
            logger.error(f"[私聊][{self.private_name}]{traceback.format_exc()}")
            self.state = ConversationState.ANALYZING

    async def _send_timeout_message(self):
        """发送超时结束消息"""
        try:
            messages = self.chat_observer.get_cached_messages(limit=1)
            if not messages:
                return

            latest_message = self._convert_to_message(messages[0])
            await self.direct_sender.send_message(
                chat_stream=self.chat_stream, content="TODO:超时消息", reply_to_message=latest_message
            )
        except Exception as e:
            logger.error(f"[私聊][{self.private_name}]发送超时消息失败: {str(e)}")<|MERGE_RESOLUTION|>--- conflicted
+++ resolved
@@ -509,32 +509,6 @@
                 conversation_info.done_action.append(wait_action_record)
 
         # elif action == "fetch_knowledge":
-<<<<<<< HEAD
-            # self.state = ConversationState.FETCHING
-            # knowledge_query = reason
-            # try:
-                # 检查 knowledge_fetcher 是否存在
-                # if not hasattr(self, "knowledge_fetcher"):
-                    # logger.error(f"[私聊][{self.private_name}]KnowledgeFetcher 未初始化，无法获取知识。")
-                    # raise AttributeError("KnowledgeFetcher not initialized")
-
-                # knowledge, source = await self.knowledge_fetcher.fetch(knowledge_query, observation_info.chat_history)
-                # logger.info(f"[私聊][{self.private_name}]获取到知识: {knowledge[:100]}..., 来源: {source}")
-                # if knowledge:
-                    # 确保 knowledge_list 存在
-                    # if not hasattr(conversation_info, "knowledge_list"):
-                        # conversation_info.knowledge_list = []
-                    # conversation_info.knowledge_list.append(
-                        # {"query": knowledge_query, "knowledge": knowledge, "source": source}
-                    # )
-                # action_successful = True
-            # except Exception as fetch_err:
-                # logger.error(f"[私聊][{self.private_name}]获取知识时出错: {str(fetch_err)}")
-                # conversation_info.done_action[action_index].update(
-                    # {"status": "recall", "final_reason": f"获取知识失败: {str(fetch_err)}"}
-                # )
-                # self.conversation_info.last_successful_reply_action = None  # 重置状态
-=======
         # self.state = ConversationState.FETCHING
         # knowledge_query = reason
         # try:
@@ -559,7 +533,6 @@
         # {"status": "recall", "final_reason": f"获取知识失败: {str(fetch_err)}"}
         # )
         # self.conversation_info.last_successful_reply_action = None  # 重置状态
->>>>>>> 0b5eb17d
 
         elif action == "rethink_goal":
             self.state = ConversationState.RETHINKING
