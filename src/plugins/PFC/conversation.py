# -*- coding: utf-8 -*-
# File: conversation.py
import time
import asyncio
import datetime

# from .message_storage import MongoDBMessageStorage
from src.plugins.utils.chat_message_builder import build_readable_messages, get_raw_msg_before_timestamp_with_chat

from ...config.config import global_config # 确保导入 global_config
from typing import Dict, Any, Optional, Set # 引入 Set
from ..chat.message import Message
from .pfc_types import ConversationState
<<<<<<< HEAD
# 确保导入 ChatObserver 和 GoalAnalyzer (如果 pfc.py 中定义了它们)
# from .pfc import ChatObserver, GoalAnalyzer # 可能需要调整导入路径
from .chat_observer import ChatObserver # 导入 ChatObserver
from .pfc import GoalAnalyzer # 导入 GoalAnalyzer
=======
from .pfc import ChatObserver, GoalAnalyzer # pfc.py 包含了 GoalAnalyzer，无需重复导入
>>>>>>> 62b7cd6e
from .message_sender import DirectMessageSender
from src.common.logger_manager import get_logger
from .action_planner import ActionPlanner
from .observation_info import ObservationInfo
from .conversation_info import ConversationInfo  # 确保导入 ConversationInfo
from .reply_generator import ReplyGenerator
from ..chat.chat_stream import ChatStream
from maim_message import UserInfo
from src.plugins.chat.chat_stream import chat_manager
from .pfc_KnowledgeFetcher import KnowledgeFetcher # 注意：这里是 PFC_KnowledgeFetcher.py
from .waiter import Waiter

import traceback
from rich.traceback import install

install(extra_lines=3)

logger = get_logger("pfc")


class Conversation:
    """对话类，负责管理单个对话的状态和行为"""

    def __init__(self, stream_id: str, private_name: str):
        """初始化对话实例

        Args:
            stream_id: 聊天流ID
        """
        self.stream_id = stream_id
        self.private_name = private_name
        self.state = ConversationState.INIT
        self.should_continue = False
        self.ignore_until_timestamp: Optional[float] = None

        # 回复相关
        self.generated_reply = ""

        # 初始化 bot_id
        self.bot_id = str(global_config.BOT_QQ) # 从配置中获取

    async def _initialize(self):
        """初始化实例，注册所有组件"""

        try:
            self.action_planner = ActionPlanner(self.stream_id, self.private_name)
            self.goal_analyzer = GoalAnalyzer(self.stream_id, self.private_name)
            self.reply_generator = ReplyGenerator(self.stream_id, self.private_name)
            self.knowledge_fetcher = KnowledgeFetcher(self.private_name)
            self.waiter = Waiter(self.stream_id, self.private_name)
            self.direct_sender = DirectMessageSender(self.private_name)

            # 获取聊天流信息
            self.chat_stream = chat_manager.get_stream(self.stream_id)

            self.stop_action_planner = False
        except Exception as e:
            logger.error(f"[私聊][{self.private_name}]初始化对话实例：注册运行组件失败: {e}")
            logger.error(f"[私聊][{self.private_name}]{traceback.format_exc()}")
            raise

        try:
            # 决策所需要的信息，包括自身自信和观察信息两部分
            # 注册观察器和观测信息
            self.chat_observer = ChatObserver.get_instance(self.stream_id, self.private_name)
            self.chat_observer.start()
            self.observation_info = ObservationInfo(self.private_name)
            # --- 在绑定前设置 bot_id ---
            self.observation_info.bot_id = self.bot_id
            # --- 设置结束 ---
            self.observation_info.bind_to_chat_observer(self.chat_observer)

            self.conversation_info = ConversationInfo()
            # --- 初始化上次拒绝回复的信息 ---
            self.conversation_info.last_reply_rejection_reason = None
            self.conversation_info.last_rejected_reply_content = None

        except Exception as e:
            logger.error(f"[私聊][{self.private_name}]初始化对话实例：注册信息组件失败: {e}")
            logger.error(f"[私聊][{self.private_name}]{traceback.format_exc()}")
            raise
        try:
            logger.info(f"[私聊][{self.private_name}]为 {self.stream_id} 加载初始聊天记录...")
            initial_messages = get_raw_msg_before_timestamp_with_chat(
                chat_id=self.stream_id,
                timestamp=time.time(),
                limit=30,  # 加载最近30条作为初始上下文，可以调整
            )
            chat_talking_prompt = await build_readable_messages(
                initial_messages,
                replace_bot_name=True,
                merge_messages=False,
                timestamp_mode="relative",
                read_mark=0.0,
            )
            if initial_messages:
                # 将加载的消息填充到 ObservationInfo 的 chat_history
                self.observation_info.chat_history = initial_messages
                self.observation_info.chat_history_str = chat_talking_prompt + "\n"
                self.observation_info.chat_history_count = len(initial_messages)

                # 更新 ObservationInfo 中的时间戳等信息
                last_msg = initial_messages[-1]
                self.observation_info.last_message_time = last_msg.get("time")
                # 确保 last_msg['user_info'] 是字典
                last_user_info_dict = last_msg.get("user_info", {})
                if isinstance(last_user_info_dict, dict):
                     last_user_info = UserInfo.from_dict(last_user_info_dict)
                     self.observation_info.last_message_sender = str(last_user_info.user_id) # 确保是字符串
                else:
                     logger.warning(f"Initial message user_info is not a dict: {last_user_info_dict}")
                     self.observation_info.last_message_sender = None

                self.observation_info.last_message_content = last_msg.get("processed_plain_text", "")

                logger.info(
                    f"[私聊][{self.private_name}]成功加载 {len(initial_messages)} 条初始聊天记录。最后一条消息时间: {self.observation_info.last_message_time}"
                )

                # 让 ChatObserver 从加载的最后一条消息之后开始同步
                # **** 注意：这里的 last_message_time 设置可能需要 review ****
                # 如果数据库消息时间戳可能不完全连续，直接设置 last_message_time 可能导致 observer 错过消息
                # 更稳妥的方式是让 observer 自己管理其内部的 last_message_time 或 last_message_id
                # 暂时保留，但标记为潜在问题点。如果 observer 逻辑是可靠的，则此行 OK。
                self.chat_observer.last_message_time = self.observation_info.last_message_time
                self.chat_observer.last_message_read = last_msg  # 更新 observer 的最后读取记录
            else:
                logger.info(f"[私聊][{self.private_name}]没有找到初始聊天记录。")

        except Exception as load_err:
            logger.error(f"[私聊][{self.private_name}]加载初始聊天记录时出错: {load_err}")
            # 出错也要继续，只是没有历史记录而已
        # 组件准备完成，启动该论对话
        self.should_continue = True
        asyncio.create_task(self.start())

    async def start(self):
        """开始对话流程"""
        try:
            logger.info(f"[私聊][{self.private_name}]对话系统启动中...")
            asyncio.create_task(self._plan_and_action_loop())
        except Exception as e:
            logger.error(f"[私聊][{self.private_name}]启动对话系统失败: {e}")
            raise

    async def _plan_and_action_loop(self):
        """思考步，PFC核心循环模块"""
        while self.should_continue:
            # 忽略逻辑 (保持不变)
            if self.ignore_until_timestamp and time.time() < self.ignore_until_timestamp:
                await asyncio.sleep(30)
                continue
            elif self.ignore_until_timestamp and time.time() >= self.ignore_until_timestamp:
                logger.info(f"[私聊][{self.private_name}]忽略时间已到 {self.stream_id}，准备结束对话。")
                self.ignore_until_timestamp = None
                self.should_continue = False
                continue

            try:
<<<<<<< HEAD
                # --- 记录规划开始时的时间戳和未处理消息的 ID 集合 ---
                planning_marker_time = time.time()
                # 获取规划开始时未处理消息的 ID 集合
                initial_unprocessed_ids: Set[str] = {
                    msg.get("message_id") for msg in self.observation_info.unprocessed_messages if msg.get("message_id")
                }
                logger.debug(f"[私聊][{self.private_name}]规划开始标记时间: {planning_marker_time}, 初始未处理消息ID数: {len(initial_unprocessed_ids)}")

                # --- 调用 Action Planner ---
=======
                # --- [修改点 1] 在规划前记录新消息状态 ---
                # 记录规划开始时未处理消息的 ID 集合，用于后续判断哪些是新来的
                message_ids_before_planning = set()
                initial_unprocessed_message_count = 0 # <-- 新增：记录规划前的未处理消息数
                if hasattr(self.observation_info, "unprocessed_messages"):
                    message_ids_before_planning = {msg.get("message_id") for msg in self.observation_info.unprocessed_messages if msg.get("message_id")}
                    initial_unprocessed_message_count = len(self.observation_info.unprocessed_messages) # <-- 获取初始数量
                    logger.debug(f"[私聊][{self.private_name}]规划开始，当前未处理消息数: {initial_unprocessed_message_count}, IDs: {message_ids_before_planning}")
                else:
                    logger.warning(
                        f"[私聊][{self.private_name}]ObservationInfo missing 'unprocessed_messages' before planning."
                    )


                # --- 调用 Action Planner (保持不变) ---
>>>>>>> 62b7cd6e
                action, reason = await self.action_planner.plan(
                    self.observation_info, self.conversation_info, self.conversation_info.last_successful_reply_action
                )

<<<<<<< HEAD
                # --- 规划后，精确计算规划期间收到的“用户”新消息数 ---
                current_unprocessed_messages = self.observation_info.unprocessed_messages
                new_messages_during_planning = []
                for msg in current_unprocessed_messages:
                    msg_id = msg.get("message_id")
                    # 检查消息ID是否不在初始集合中，且消息时间戳晚于规划开始时间（增加时间判断以防万一）
                    if msg_id and msg_id not in initial_unprocessed_ids and msg.get("time", 0) >= planning_marker_time:
                        new_messages_during_planning.append(msg)

                # 计算这些新消息中来自用户的数量
                new_user_messages_count = 0
                for msg in new_messages_during_planning:
                    user_info_dict = msg.get("user_info", {})
                    sender_id = None
                    if isinstance(user_info_dict, dict):
                        sender_id = str(user_info_dict.get("user_id")) # 确保是字符串
                    # 检查发送者ID是否不是机器人ID
                    if sender_id and sender_id != self.bot_id:
                        new_user_messages_count += 1

                logger.debug(f"[私聊][{self.private_name}]规划期间共收到新消息: {len(new_messages_during_planning)} 条, 其中用户消息: {new_user_messages_count} 条")

                # --- 根据用户新消息数决定是否重新规划 ---
                planning_buffer = 2 # 用户指定的缓冲值
                if new_user_messages_count > planning_buffer:
                    logger.info(
                        f"[私聊][{self.private_name}]规划期间收到 {new_user_messages_count} 条用户新消息 (超过缓冲 {planning_buffer})，放弃当前计划 '{action}'，立即重新规划"
                    )
                    self.conversation_info.last_successful_reply_action = None
                    await asyncio.sleep(0.1)
                    continue # 重新进入循环进行规划

                # --- 如果规划期间用户新消息未超限，则继续执行规划的动作 ---
                # 将 planning_marker_time 和 new_user_messages_count 传递给 _handle_action
                await self._handle_action(action, reason, self.observation_info, self.conversation_info, planning_marker_time, new_user_messages_count)

                # 检查是否需要结束对话 (逻辑不变)
                goal_ended = False
                if hasattr(self.conversation_info, "goal_list") and self.conversation_info.goal_list:
                    for goal_item in self.conversation_info.goal_list:
                        current_goal = None # 初始化
                        if isinstance(goal_item, dict):
                            current_goal = goal_item.get("goal")
                        elif isinstance(goal_item, str): # 处理直接是字符串的情况
                            current_goal = goal_item
=======
                # --- [修改点 2] 规划后检查是否有 *过多* 新消息到达 ---
                current_unprocessed_messages = []
                current_unprocessed_message_count = 0
                if hasattr(self.observation_info, "unprocessed_messages"):
                    current_unprocessed_messages = self.observation_info.unprocessed_messages
                    current_unprocessed_message_count = len(current_unprocessed_messages) # <-- 获取当前数量
                else:
                    logger.warning(
                        f"[私聊][{self.private_name}]ObservationInfo missing 'unprocessed_messages' after planning."
                    )

                # 计算规划期间实际新增的消息数量
                new_messages_during_planning_count = 0
                new_message_ids_during_planning = set()
                for msg in current_unprocessed_messages:
                    msg_id = msg.get("message_id")
                    if msg_id and msg_id not in message_ids_before_planning:
                        new_messages_during_planning_count += 1
                        new_message_ids_during_planning.add(msg_id)

                logger.debug(f"[私聊][{self.private_name}]规划结束，当前未处理消息数: {current_unprocessed_message_count}, 规划期间新增: {new_messages_during_planning_count}")

                # **核心逻辑：判断是否中断**
                # 这里的 +2 是根据你的需求来的，代表允许的缓冲
                # 我们比较的是 *规划期间新增的消息数* 是否超过阈值
                if new_messages_during_planning_count > 2:
                    logger.info(
                        f"[私聊][{self.private_name}]规划期间新增消息数 ({new_messages_during_planning_count}) 超过阈值(2)，取消本次行动 '{action}'，重新规划"
                    )
                    # 中断时，重置上次回复状态，因为需要基于最新消息重新决策
                    self.conversation_info.last_successful_reply_action = None
                    # **重要**: 中断时不清空未处理消息，留给下一轮规划处理
                    await asyncio.sleep(0.1) # 短暂暂停避免CPU空转
                    continue # 跳过本轮后续处理，直接进入下一轮循环重新规划

                # --- [修改点 3] 准备执行动作，处理规划时已知的消息 ---
                # 如果决定要回复 (direct_reply 或 send_new_message)，并且规划开始时就有未处理消息
                # 这表示 LLM 规划时已经看到了这些消息
                # 我们需要在发送回复 *后* 清理掉这些规划时已知的消息
                # 注意：这里不再立即清理，清理逻辑移到 _handle_action 成功发送后
                messages_known_during_planning = []
                if action in ["direct_reply", "send_new_message"] and initial_unprocessed_message_count > 0:
                     messages_known_during_planning = [
                        msg for msg_id in message_ids_before_planning
                        if (msg := next((m for m in self.observation_info.unprocessed_messages if m.get("message_id") == msg_id), None)) is not None
                     ]
                     logger.debug(f"[私聊][{self.private_name}]规划时已知 {len(messages_known_during_planning)} 条消息，将在回复成功后清理。")


                # --- 执行动作 ---
                # 将规划时已知需要清理的消息ID集合传递给 _handle_action
                await self._handle_action(action, reason, self.observation_info, self.conversation_info, message_ids_before_planning)

                # --- 检查是否需要结束对话 (逻辑保持不变) ---
                goal_ended = False
                if hasattr(self.conversation_info, "goal_list") and self.conversation_info.goal_list:
                    for goal_item in self.conversation_info.goal_list:
                        current_goal = None # 初始化 current_goal
                        if isinstance(goal_item, dict):
                            current_goal = goal_item.get("goal")
                        elif isinstance(goal_item, str): # 处理直接是字符串的情况
                             current_goal = goal_item
>>>>>>> 62b7cd6e

                        # 确保 current_goal 是字符串再比较
                        if isinstance(current_goal, str) and current_goal == "结束对话":
                            goal_ended = True
                            break

                if goal_ended:
                    self.should_continue = False
                    logger.info(f"[私聊][{self.private_name}]检测到'结束对话'目标，停止循环。")

            except Exception as loop_err:
                logger.error(f"[私聊][{self.private_name}]PFC主循环出错: {loop_err}")
                logger.error(f"[私聊][{self.private_name}]{traceback.format_exc()}")
                await asyncio.sleep(1) # 出错时暂停一下

            # 循环间隔
            if self.should_continue:
                await asyncio.sleep(0.1) # 非阻塞的短暂停

        logger.info(f"[私聊][{self.private_name}]PFC 循环结束 for stream_id: {self.stream_id}")

<<<<<<< HEAD
=======

    # --- [修改点 4] 修改 _check_new_messages_after_planning ---
    # 重命名并修改逻辑，用于在 *发送前* 检查是否有过多新消息（兜底检查）
    def _check_interrupt_before_sending(self, message_ids_before_planning: set) -> bool:
        """在发送回复前，最后检查一次是否有过多新消息导致需要中断"""
        if not hasattr(self, "observation_info") or not hasattr(self.observation_info, "unprocessed_messages"):
            logger.warning(
                f"[私聊][{self.private_name}]ObservationInfo 未初始化或缺少 'unprocessed_messages' 属性，无法检查新消息。"
            )
            return False

        current_unprocessed_messages = self.observation_info.unprocessed_messages
        new_messages_count = 0
        for msg in current_unprocessed_messages:
             msg_id = msg.get("message_id")
             if msg_id and msg_id not in message_ids_before_planning:
                 new_messages_count += 1

        # 使用与规划后检查相同的阈值
        if new_messages_count > 2:
            logger.info(
                f"[私聊][{self.private_name}]准备发送时发现新增消息数 ({new_messages_count}) 超过阈值(2)，取消发送并重新规划"
            )
            if hasattr(self, "conversation_info"):
                self.conversation_info.last_successful_reply_action = None
            else:
                logger.warning(
                    f"[私聊][{self.private_name}]ConversationInfo 未初始化，无法重置 last_successful_reply_action。"
                )
            return True # 需要中断
        return False # 不需要中断

>>>>>>> 62b7cd6e

    def _convert_to_message(self, msg_dict: Dict[str, Any]) -> Message:
        """将消息字典转换为Message对象 (保持不变)"""
        try:
            chat_info = msg_dict.get("chat_info")
            if chat_info and isinstance(chat_info, dict):
                chat_stream = ChatStream.from_dict(chat_info)
            elif self.chat_stream:
                chat_stream = self.chat_stream
            else:
                chat_stream = chat_manager.get_stream(self.stream_id)
                if not chat_stream:
                    raise ValueError(f"无法确定 ChatStream for stream_id {self.stream_id}")

            user_info_dict = msg_dict.get("user_info", {})
            if isinstance(user_info_dict, dict):
                 user_info = UserInfo.from_dict(user_info_dict)
            else:
                 logger.warning(f"Message user_info is not a dict: {user_info_dict}")
                 user_info = UserInfo(user_id="unknown", user_nickname="Unknown", platform="unknown")

            return Message(
                message_id=msg_dict.get("message_id", f"gen_{time.time()}"),
                chat_stream=chat_stream,
                time=msg_dict.get("time", time.time()),
                user_info=user_info,
                processed_plain_text=msg_dict.get("processed_plain_text", ""),
                detailed_plain_text=msg_dict.get("detailed_plain_text", ""),
            )
        except Exception as e:
            logger.warning(f"[私聊][{self.private_name}]转换消息时出错: {e}")
            raise ValueError(f"无法将字典转换为 Message 对象: {e}") from e

<<<<<<< HEAD
    # --- 修改：_handle_action 接收 planning_marker_time 和 new_user_messages_count ---
    async def _handle_action(
        self, action: str, reason: str, observation_info: ObservationInfo, conversation_info: ConversationInfo, planning_marker_time: float, new_user_messages_during_planning: int
=======
    # --- [修改点 5] 修改 _handle_action 签名并调整内部逻辑 ---
    async def _handle_action(
        self,
        action: str,
        reason: str,
        observation_info: ObservationInfo,
        conversation_info: ConversationInfo,
        message_ids_before_planning: set # <-- 接收规划前的消息ID集合
>>>>>>> 62b7cd6e
    ):
        """处理规划的行动"""

        logger.debug(f"[私聊][{self.private_name}]执行行动: {action}, 原因: {reason}")

        # 记录action历史
        current_action_record = {
            "action": action,
            "plan_reason": reason,
            "status": "start",
            "time": datetime.datetime.now().strftime("%H:%M:%S"),
            "final_reason": None,
        }
        if not hasattr(conversation_info, "done_action"):
            conversation_info.done_action = []
        conversation_info.done_action.append(current_action_record)
        action_index = len(conversation_info.done_action) - 1

        action_successful = False
<<<<<<< HEAD

        # --- 根据不同的 action 执行 ---

        if action == "send_new_message":
=======
        reply_sent = False # <-- 新增：标记是否成功发送了回复

        # --- 根据不同的 action 执行 ---
        if action == "direct_reply" or action == "send_new_message":
            # 合并 direct_reply 和 send_new_message 的大部分逻辑
>>>>>>> 62b7cd6e
            max_reply_attempts = 3
            reply_attempt_count = 0
            is_suitable = False
            need_replan = False
            check_reason = "未进行尝试"
            final_reply_to_send = ""

            while reply_attempt_count < max_reply_attempts and not is_suitable:
                reply_attempt_count += 1
                log_prefix = f"[私聊][{self.private_name}]尝试生成 '{action}' 回复 (第 {reply_attempt_count}/{max_reply_attempts} 次)..."
                logger.info(log_prefix)
                self.state = ConversationState.GENERATING

<<<<<<< HEAD
                # 1. 生成回复
=======
                # 1. 生成回复 (传入 action_type)
>>>>>>> 62b7cd6e
                self.generated_reply = await self.reply_generator.generate(
                    observation_info, conversation_info, action_type=action
                )
                logger.info(f"{log_prefix} 生成内容: {self.generated_reply}")

                # 2. 检查回复
                self.state = ConversationState.CHECKING
                try:
<<<<<<< HEAD
                    current_goal_str = ""
                    if conversation_info.goal_list:
                        first_goal = conversation_info.goal_list[0]
                        if isinstance(first_goal, dict):
                            current_goal_str = first_goal.get("goal", "")
                        elif isinstance(first_goal, str):
                            current_goal_str = first_goal
=======
                    current_goal_str = "" # 初始化
                    if hasattr(conversation_info, 'goal_list') and conversation_info.goal_list:
                         goal_item = conversation_info.goal_list[0] # 取第一个目标
                         if isinstance(goal_item, dict):
                              current_goal_str = goal_item.get('goal', '')
                         elif isinstance(goal_item, str):
                              current_goal_str = goal_item

                    # 确保 chat_history 和 chat_history_str 存在
                    chat_history_for_check = getattr(observation_info, 'chat_history', [])
                    chat_history_str_for_check = getattr(observation_info, 'chat_history_str', '')
>>>>>>> 62b7cd6e

                    is_suitable, check_reason, need_replan = await self.reply_generator.check_reply(
                        reply=self.generated_reply,
                        goal=current_goal_str,
                        chat_history=chat_history_for_check,
                        chat_history_str=chat_history_str_for_check,
                        retry_count=reply_attempt_count - 1,
                    )
                    logger.info(
<<<<<<< HEAD
                        f"[私聊][{self.private_name}]第 {reply_attempt_count} 次追问检查结果: 合适={is_suitable}, 原因='{check_reason}', 需重新规划={need_replan}"
                    )

                    if not is_suitable:
                         setattr(conversation_info, 'last_reply_rejection_reason', check_reason)
                         setattr(conversation_info, 'last_rejected_reply_content', self.generated_reply)
                    else:
                         setattr(conversation_info, 'last_reply_rejection_reason', None)
                         setattr(conversation_info, 'last_rejected_reply_content', None)

                    if is_suitable:
                        final_reply_to_send = self.generated_reply
                        break
                    elif need_replan:
                        logger.warning(
                            f"[私聊][{self.private_name}]第 {reply_attempt_count} 次追问检查建议重新规划，停止尝试。原因: {check_reason}"
                        )
                        break
                except Exception as check_err:
                    logger.error(
                        f"[私聊][{self.private_name}]第 {reply_attempt_count} 次调用 ReplyChecker (追问) 时出错: {check_err}"
                    )
                    check_reason = f"第 {reply_attempt_count} 次检查过程出错: {check_err}"
                    setattr(conversation_info, 'last_reply_rejection_reason', check_reason)
                    setattr(conversation_info, 'last_rejected_reply_content', self.generated_reply)
                    break

            # 循环结束，处理最终结果
            if is_suitable:
                # 发送合适的回复
                self.generated_reply = final_reply_to_send
                send_success = await self._send_reply()

                if send_success:
                    # 发送成功后，标记处理过的消息
                    await observation_info.mark_messages_processed_up_to(planning_marker_time)

                    # --- 核心逻辑修改：根据规划期间收到的“用户”新消息数决定下一步状态 ---
                    if new_user_messages_during_planning > 0:
                        logger.info(f"[私聊][{self.private_name}] 发送追问成功后，检测到规划期间有 {new_user_messages_during_planning} 条用户新消息，强制重置回复状态以进行新规划。")
                        self.conversation_info.last_successful_reply_action = None # 强制重新规划
                    else:
                        # 只有在规划期间没有用户新消息时，才设置追问状态
                        logger.info(f"[私聊][{self.private_name}] 发送追问成功，规划期间无用户新消息，允许下次进入追问状态。")
                        self.conversation_info.last_successful_reply_action = "send_new_message"
                    # --- 核心逻辑修改结束 ---

                    action_successful = True
                else:
                    logger.error(f"[私聊][{self.private_name}]发送追问回复失败")
                    if action_index < len(conversation_info.done_action):
                        conversation_info.done_action[action_index].update(
                            {"status": "recall", "final_reason": f"发送追问回复失败: {final_reply_to_send}"}
                        )
                    self.conversation_info.last_successful_reply_action = None

            elif need_replan:
                logger.warning(
                    f"[私聊][{self.private_name}]经过 {reply_attempt_count} 次尝试，追问回复决定打回动作决策。打回原因: {check_reason}"
                )
                if action_index < len(conversation_info.done_action):
                    conversation_info.done_action[action_index].update(
                        {"status": "recall", "final_reason": f"追问尝试{reply_attempt_count}次后打回: {check_reason}"}
                    )
                self.conversation_info.last_successful_reply_action = None

            else:
                logger.warning(
                    f"[私聊][{self.private_name}]经过 {reply_attempt_count} 次尝试，未能生成合适的追问回复。最终原因: {check_reason}"
                )
                if action_index < len(conversation_info.done_action):
                    conversation_info.done_action[action_index].update(
                        {"status": "recall", "final_reason": f"追问尝试{reply_attempt_count}次后失败: {check_reason}"}
                    )
                self.conversation_info.last_successful_reply_action = None

                # 执行 Wait 操作
                logger.info(f"[私聊][{self.private_name}]由于无法生成合适追问回复，执行 'wait' 操作...")
                self.state = ConversationState.WAITING
                await observation_info.mark_messages_processed_up_to(planning_marker_time)
                await self.waiter.wait(self.conversation_info)
                wait_action_record = {
                    "action": "wait",
                    "plan_reason": "因 send_new_message 多次尝试失败而执行的后备等待",
                    "status": "done",
                    "time": datetime.datetime.now().strftime("%H:%M:%S"),
                    "final_reason": None,
                }
                conversation_info.done_action.append(wait_action_record)
                action_successful = True

        elif action == "direct_reply":
            max_reply_attempts = 3
            reply_attempt_count = 0
            is_suitable = False
            need_replan = False
            check_reason = "未进行尝试"
            final_reply_to_send = ""
=======
                        f"{log_prefix} 检查结果: 合适={is_suitable}, 原因='{check_reason}', 需重新规划={need_replan}"
                    )
>>>>>>> 62b7cd6e

                    # 更新拒绝原因和内容 (仅在不合适或需要重规划时)
                    if not is_suitable or need_replan:
                        conversation_info.last_reply_rejection_reason = check_reason
                        conversation_info.last_rejected_reply_content = self.generated_reply
                    else:
                        # 检查通过，清空上次拒绝记录
                        conversation_info.last_reply_rejection_reason = None
                        conversation_info.last_rejected_reply_content = None

<<<<<<< HEAD
                # 2. 检查回复
                self.state = ConversationState.CHECKING
                try:
                    current_goal_str = ""
                    if conversation_info.goal_list:
                        first_goal = conversation_info.goal_list[0]
                        if isinstance(first_goal, dict):
                            current_goal_str = first_goal.get("goal", "")
                        elif isinstance(first_goal, str):
                            current_goal_str = first_goal

                    is_suitable, check_reason, need_replan = await self.reply_generator.check_reply(
                        reply=self.generated_reply,
                        goal=current_goal_str,
                        chat_history=observation_info.chat_history,
                        chat_history_str=observation_info.chat_history_str,
                        retry_count=reply_attempt_count - 1,
                    )
                    logger.info(
                        f"[私聊][{self.private_name}]第 {reply_attempt_count} 次首次回复检查结果: 合适={is_suitable}, 原因='{check_reason}', 需重新规划={need_replan}"
                    )

                    if not is_suitable:
                         setattr(conversation_info, 'last_reply_rejection_reason', check_reason)
                         setattr(conversation_info, 'last_rejected_reply_content', self.generated_reply)
                    else:
                         setattr(conversation_info, 'last_reply_rejection_reason', None)
                         setattr(conversation_info, 'last_rejected_reply_content', None)

=======
>>>>>>> 62b7cd6e
                    if is_suitable:
                        final_reply_to_send = self.generated_reply
                        break # 检查通过，跳出循环
                    elif need_replan:
                        logger.warning(
                            f"{log_prefix} 检查建议重新规划，停止尝试。原因: {check_reason}"
                        )
                        break # 需要重新规划，跳出循环
                except Exception as check_err:
                    logger.error(
                        f"{log_prefix} 调用 ReplyChecker 时出错: {check_err}"
                    )
                    check_reason = f"第 {reply_attempt_count} 次检查过程出错: {check_err}"
<<<<<<< HEAD
                    setattr(conversation_info, 'last_reply_rejection_reason', check_reason)
                    setattr(conversation_info, 'last_rejected_reply_content', self.generated_reply)
                    break
=======
                    conversation_info.last_reply_rejection_reason = f"检查过程出错: {check_err}"
                    conversation_info.last_rejected_reply_content = self.generated_reply # 记录出错时尝试的内容
                    break # 检查出错，跳出循环
>>>>>>> 62b7cd6e

            # --- 处理生成和检查的结果 ---
            if is_suitable:
<<<<<<< HEAD
                # 发送合适的回复
                self.generated_reply = final_reply_to_send
                send_success = await self._send_reply()

                if send_success:
                    # 发送成功后，标记处理过的消息
                    await observation_info.mark_messages_processed_up_to(planning_marker_time)

                    # --- 核心逻辑修改：根据规划期间收到的“用户”新消息数决定下一步状态 ---
                    if new_user_messages_during_planning > 0:
                        logger.info(f"[私聊][{self.private_name}] 发送首次回复成功后，检测到规划期间有 {new_user_messages_during_planning} 条用户新消息，强制重置回复状态以进行新规划。")
                        self.conversation_info.last_successful_reply_action = None # 强制重新规划
                    else:
                        # 只有在规划期间没有用户新消息时，才设置追问状态
                        logger.info(f"[私聊][{self.private_name}] 发送首次回复成功，规划期间无用户新消息，允许下次进入追问状态。")
                        self.conversation_info.last_successful_reply_action = "direct_reply"
                    # --- 核心逻辑修改结束 ---

                    action_successful = True
                else:
                    logger.error(f"[私聊][{self.private_name}]发送首次回复失败")
                    if action_index < len(conversation_info.done_action):
                        conversation_info.done_action[action_index].update(
                            {"status": "recall", "final_reason": f"发送首次回复失败: {final_reply_to_send}"}
                        )
                    self.conversation_info.last_successful_reply_action = None

            elif need_replan:
                logger.warning(
                    f"[私聊][{self.private_name}]经过 {reply_attempt_count} 次尝试，首次回复决定打回动作决策。打回原因: {check_reason}"
                )
                if action_index < len(conversation_info.done_action):
                    conversation_info.done_action[action_index].update(
                        {"status": "recall", "final_reason": f"首次回复尝试{reply_attempt_count}次后打回: {check_reason}"}
                    )
                self.conversation_info.last_successful_reply_action = None

            else:
                logger.warning(
                    f"[私聊][{self.private_name}]经过 {reply_attempt_count} 次尝试，未能生成合适的首次回复。最终原因: {check_reason}"
                )
                if action_index < len(conversation_info.done_action):
                    conversation_info.done_action[action_index].update(
                        {"status": "recall", "final_reason": f"首次回复尝试{reply_attempt_count}次后失败: {check_reason}"}
                    )
                self.conversation_info.last_successful_reply_action = None

                # 执行 Wait 操作
                logger.info(f"[私聊][{self.private_name}]由于无法生成合适首次回复，执行 'wait' 操作...")
                self.state = ConversationState.WAITING
                await observation_info.mark_messages_processed_up_to(planning_marker_time)
                await self.waiter.wait(self.conversation_info)
                wait_action_record = {
                    "action": "wait",
                    "plan_reason": "因 direct_reply 多次尝试失败而执行的后备等待",
                    "status": "done",
                    "time": datetime.datetime.now().strftime("%H:%M:%S"),
                    "final_reason": None,
                }
                conversation_info.done_action.append(wait_action_record)
                action_successful = True

        # --- 其他动作的处理逻辑保持不变，但确保在成功后调用 mark_messages_processed_up_to ---
=======
                # --- [修改点 6] 发送前最后检查是否需要中断 ---
                if self._check_interrupt_before_sending(message_ids_before_planning):
                    logger.info(f"[私聊][{self.private_name}]生成回复后、发送前发现过多新消息，取消发送，重新规划")
                    conversation_info.done_action[action_index].update(
                        {"status": "recall", "final_reason": f"发送前发现过多新消息，取消发送: {final_reply_to_send}"}
                    )
                    self.conversation_info.last_successful_reply_action = None # 重置状态
                    return # 直接返回，主循环会重新规划

                # 确认发送
                self.generated_reply = final_reply_to_send
                send_success = await self._send_reply() # 调用发送函数

                if send_success:
                    action_successful = True
                    reply_sent = True # 标记回复已发送
                    logger.info(f"[私聊][{self.private_name}]成功发送 '{action}' 回复.")
                    # 清空上次拒绝记录 (再次确保)
                    conversation_info.last_reply_rejection_reason = None
                    conversation_info.last_rejected_reply_content = None

                    # --- [修改点 7] 发送成功后，处理新消息并决定下一轮 prompt 类型 ---
                    # 获取发送后的最新未处理消息列表
                    final_unprocessed_messages = getattr(observation_info, 'unprocessed_messages', [])
                    final_unprocessed_count = len(final_unprocessed_messages)

                    # 计算在生成和发送期间新增的消息数
                    new_messages_during_generation_count = 0
                    for msg in final_unprocessed_messages:
                        msg_id = msg.get("message_id")
                        # 如果消息 ID 不在规划前的集合中，说明是新来的
                        if msg_id and msg_id not in message_ids_before_planning:
                             new_messages_during_generation_count += 1

                    logger.debug(f"[私聊][{self.private_name}]回复发送后，当前未处理消息数: {final_unprocessed_count}, 其中生成/发送期间新增: {new_messages_during_generation_count}")

                    # 根据生成期间是否有新消息，决定下次规划用哪个 prompt
                    if new_messages_during_generation_count > 0:
                        # 有 1 条或更多新消息在生成期间到达
                        logger.info(f"[私聊][{self.private_name}]检测到 {new_messages_during_generation_count} 条在生成/发送期间到达的新消息，下一轮将使用首次回复逻辑处理。")
                        self.conversation_info.last_successful_reply_action = None # 强制下一轮用 PROMPT_INITIAL_REPLY
                    else:
                        # 没有新消息在生成期间到达
                        logger.info(f"[私聊][{self.private_name}]生成/发送期间无新消息，下一轮将根据 '{action}' 使用追问逻辑。")
                        self.conversation_info.last_successful_reply_action = action # 保持状态，下一轮可能用 PROMPT_FOLLOW_UP

                    # --- [修改点 8] 清理规划时已知的消息 ---
                    # 只有在回复成功发送后，才清理掉那些在规划时就已经看到的消息
                    if message_ids_before_planning:
                        await observation_info.clear_processed_messages(message_ids_before_planning)


                else: # 发送失败
                     logger.error(f"[私聊][{self.private_name}]发送 '{action}' 回复失败。")
                     # 发送失败，也认为动作未成功，重置状态
                     action_successful = False
                     self.conversation_info.last_successful_reply_action = None
                     conversation_info.done_action[action_index].update(
                         {"status": "recall", "final_reason": "发送回复时失败"}
                     )

            elif need_replan:
                 # 检查后决定打回动作决策
                 logger.warning(
                    f"[私聊][{self.private_name}]'{action}' 回复检查后决定打回动作决策 (尝试 {reply_attempt_count} 次)。打回原因: {check_reason}"
                 )
                 conversation_info.done_action[action_index].update(
                     {"status": "recall", "final_reason": f"'{action}' 尝试{reply_attempt_count}次后打回: {check_reason}"}
                 )
                 self.conversation_info.last_successful_reply_action = None # 重置状态

            else: # 多次尝试后仍然不合适 (is_suitable is False and not need_replan)
                 logger.warning(
                    f"[私聊][{self.private_name}]经过 {reply_attempt_count} 次尝试，未能生成合适的 '{action}' 回复。最终原因: {check_reason}"
                 )
                 conversation_info.done_action[action_index].update(
                     {"status": "recall", "final_reason": f"'{action}' 尝试{reply_attempt_count}次后失败: {check_reason}"}
                 )
                 self.conversation_info.last_successful_reply_action = None # 重置状态

                 # 如果是 send_new_message 失败，则执行 wait (保持原 fallback 逻辑)
                 if action == "send_new_message":
                     logger.info(f"[私聊][{self.private_name}]由于无法生成合适追问回复，执行 'wait' 操作...")
                     self.state = ConversationState.WAITING
                     await self.waiter.wait(self.conversation_info)
                     wait_action_record = {
                         "action": "wait",
                         "plan_reason": "因 send_new_message 多次尝试失败而执行的后备等待",
                         "status": "done", # wait 本身算完成
                         "time": datetime.datetime.now().strftime("%H:%M:%S"),
                         "final_reason": None,
                     }
                     conversation_info.done_action.append(wait_action_record)
                     action_successful = True # fallback wait 成功
                     # 注意： fallback wait 成功后，last_successful_reply_action 仍然是 None

        # --- 处理其他动作 (保持大部分不变，主要是确保状态重置) ---
>>>>>>> 62b7cd6e
        elif action == "rethink_goal":
            self.state = ConversationState.RETHINKING
            try:
                if not hasattr(self, "goal_analyzer"):
                    logger.error(f"[私聊][{self.private_name}]GoalAnalyzer 未初始化，无法重新思考目标。")
                    raise AttributeError("GoalAnalyzer not initialized")
                await self.goal_analyzer.analyze_goal(conversation_info, observation_info)
                await observation_info.mark_messages_processed_up_to(planning_marker_time)
                action_successful = True
            except Exception as rethink_err:
                logger.error(f"[私聊][{self.private_name}]重新思考目标时出错: {rethink_err}")
<<<<<<< HEAD
                if action_index < len(conversation_info.done_action):
                    conversation_info.done_action[action_index].update(
                        {"status": "recall", "final_reason": f"重新思考目标失败: {rethink_err}"}
                    )
                self.conversation_info.last_successful_reply_action = None
=======
                conversation_info.done_action[action_index].update(
                    {"status": "recall", "final_reason": f"重新思考目标失败: {rethink_err}"}
                )
            # 无论成功失败，非回复动作都重置 last_successful_reply_action
            self.conversation_info.last_successful_reply_action = None
            conversation_info.last_reply_rejection_reason = None # 清除拒绝原因
            conversation_info.last_rejected_reply_content = None

>>>>>>> 62b7cd6e

        elif action == "listening":
            self.state = ConversationState.LISTENING
            logger.info(f"[私聊][{self.private_name}]倾听对方发言...")
            try:
                if not hasattr(self, "waiter"):
                    logger.error(f"[私聊][{self.private_name}]Waiter 未初始化，无法倾听。")
                    raise AttributeError("Waiter not initialized")
                await observation_info.mark_messages_processed_up_to(planning_marker_time)
                await self.waiter.wait_listening(conversation_info)
                action_successful = True
            except Exception as listen_err:
                logger.error(f"[私聊][{self.private_name}]倾听时出错: {listen_err}")
<<<<<<< HEAD
                if action_index < len(conversation_info.done_action):
                    conversation_info.done_action[action_index].update(
                        {"status": "recall", "final_reason": f"倾听失败: {listen_err}"}
                    )
                self.conversation_info.last_successful_reply_action = None
=======
                conversation_info.done_action[action_index].update(
                    {"status": "recall", "final_reason": f"倾听失败: {listen_err}"}
                )
            # 无论成功失败，非回复动作都重置
            self.conversation_info.last_successful_reply_action = None
            conversation_info.last_reply_rejection_reason = None
            conversation_info.last_rejected_reply_content = None
>>>>>>> 62b7cd6e

        elif action == "say_goodbye":
            self.state = ConversationState.GENERATING
            logger.info(f"[私聊][{self.private_name}]执行行动: 生成并发送告别语...")
            try:
<<<<<<< HEAD
=======
                # 1. 生成告别语
>>>>>>> 62b7cd6e
                self.generated_reply = await self.reply_generator.generate(
                    observation_info, conversation_info, action_type="say_goodbye"
                )
                logger.info(f"[私聊][{self.private_name}]生成的告别语: {self.generated_reply}")
<<<<<<< HEAD
                if self.generated_reply:
                    send_success = await self._send_reply()
                    if send_success:
                        await observation_info.mark_messages_processed_up_to(planning_marker_time)
                        action_successful = True
                        logger.info(f"[私聊][{self.private_name}]告别语已发送。")
                    else:
                        logger.warning(f"[私聊][{self.private_name}]发送告别语失败。")
                        action_successful = False
                        if action_index < len(conversation_info.done_action):
                           conversation_info.done_action[action_index].update(
                               {"status": "recall", "final_reason": "发送告别语失败"}
                           )
                else:
                    logger.warning(f"[私聊][{self.private_name}]未能生成告别语内容，无法发送。")
                    action_successful = False
                    if action_index < len(conversation_info.done_action):
                        conversation_info.done_action[action_index].update(
                            {"status": "recall", "final_reason": "未能生成告别语内容"}
                        )
                self.should_continue = False
                logger.info(f"[私聊][{self.private_name}]发送告别语流程结束，即将停止对话实例。")
            except Exception as goodbye_err:
                logger.error(f"[私聊][{self.private_name}]生成或发送告别语时出错: {goodbye_err}")
                logger.error(f"[私聊][{self.private_name}]{traceback.format_exc()}")
                self.should_continue = False
                action_successful = False
                if action_index < len(conversation_info.done_action):
                    conversation_info.done_action[action_index].update(
                        {"status": "recall", "final_reason": f"生成或发送告别语时出错: {goodbye_err}"}
                    )
=======

                # 2. 发送告别语
                if self.generated_reply:
                    # --- [修改点 9] 告别前也检查中断 ---
                    if self._check_interrupt_before_sending(message_ids_before_planning):
                         logger.info(f"[私聊][{self.private_name}]发送告别语前发现过多新消息，取消发送，重新规划")
                         conversation_info.done_action[action_index].update(
                              {"status": "recall", "final_reason": "发送告别语前发现过多新消息"}
                         )
                         self.should_continue = True # 不能结束，需要重规划
                         self.conversation_info.last_successful_reply_action = None # 重置状态
                         return

                    send_success = await self._send_reply()
                    if send_success:
                        action_successful = True
                        reply_sent = True # 标记发送成功
                        logger.info(f"[私聊][{self.private_name}]告别语已发送。")
                        # 发送告别语成功后，通常意味着对话结束
                        self.should_continue = False
                        logger.info(f"[私聊][{self.private_name}]发送告别语流程结束，即将停止对话实例。")
                    else:
                         logger.warning(f"[私聊][{self.private_name}]发送告别语失败。")
                         action_successful = False
                         # 发送失败不应结束对话，可能需要重试或做其他事
                         self.should_continue = True
                         conversation_info.done_action[action_index].update(
                              {"status": "recall", "final_reason": "发送告别语失败"}
                         )
                         self.conversation_info.last_successful_reply_action = None # 重置状态

                else:
                    logger.warning(f"[私聊][{self.private_name}]未能生成告别语内容，无法发送。")
                    action_successful = False
                    self.should_continue = True # 未能生成也不能结束
                    conversation_info.done_action[action_index].update(
                        {"status": "recall", "final_reason": "未能生成告别语内容"}
                    )
                    self.conversation_info.last_successful_reply_action = None

            except Exception as goodbye_err:
                logger.error(f"[私聊][{self.private_name}]生成或发送告别语时出错: {goodbye_err}")
                logger.error(f"[私聊][{self.private_name}]{traceback.format_exc()}")
                action_successful = False
                self.should_continue = True # 出错也不能结束
                conversation_info.done_action[action_index].update(
                    {"status": "recall", "final_reason": f"生成或发送告别语时出错: {goodbye_err}"}
                )
                self.conversation_info.last_successful_reply_action = None
>>>>>>> 62b7cd6e

        elif action == "end_conversation":
            self.should_continue = False
            logger.info(f"[私聊][{self.private_name}]收到最终结束指令，停止对话...")
<<<<<<< HEAD
            await observation_info.mark_messages_processed_up_to(planning_marker_time)
            action_successful = True
=======
            action_successful = True
            # 结束对话也重置状态
            self.conversation_info.last_successful_reply_action = None
            conversation_info.last_reply_rejection_reason = None
            conversation_info.last_rejected_reply_content = None

>>>>>>> 62b7cd6e

        elif action == "block_and_ignore":
            logger.info(f"[私聊][{self.private_name}]不想再理你了...")
            ignore_duration_seconds = 10 * 60
            self.ignore_until_timestamp = time.time() + ignore_duration_seconds
            logger.info(
                f"[私聊][{self.private_name}]将忽略此对话直到: {datetime.datetime.fromtimestamp(self.ignore_until_timestamp)}"
            )
            self.state = ConversationState.IGNORED
<<<<<<< HEAD
            await observation_info.mark_messages_processed_up_to(planning_marker_time)
            action_successful = True
=======
            action_successful = True
            # 忽略也重置状态
            self.conversation_info.last_successful_reply_action = None
            conversation_info.last_reply_rejection_reason = None
            conversation_info.last_rejected_reply_content = None

>>>>>>> 62b7cd6e

        else:  # 对应 'wait' 动作
            self.state = ConversationState.WAITING
            logger.info(f"[私聊][{self.private_name}]等待更多信息...")
            try:
                if not hasattr(self, "waiter"):
                    logger.error(f"[私聊][{self.private_name}]Waiter 未初始化，无法等待。")
                    raise AttributeError("Waiter not initialized")
                await observation_info.mark_messages_processed_up_to(planning_marker_time)
                _timeout_occurred = await self.waiter.wait(self.conversation_info)
                action_successful = True
            except Exception as wait_err:
                logger.error(f"[私聊][{self.private_name}]等待时出错: {wait_err}")
<<<<<<< HEAD
                if action_index < len(conversation_info.done_action):
                    conversation_info.done_action[action_index].update(
                        {"status": "recall", "final_reason": f"等待失败: {wait_err}"}
                    )
                self.conversation_info.last_successful_reply_action = None

        # --- 更新 Action History 状态 ---
        if action_successful:
            if action_index < len(conversation_info.done_action):
                 # 只有在明确不需要强制重新规划时，才在非回复动作后重置状态
                 # 注意：这里的条件与回复动作后的逻辑略有不同，因为非回复动作本身就不会进入追问
                 if action not in ["direct_reply", "send_new_message"]:
                      self.conversation_info.last_successful_reply_action = None

                 conversation_info.done_action[action_index].update(
                     {
                         "status": "done",
                         "time": datetime.datetime.now().strftime("%H:%M:%S"),
                     }
                 )
            else:
                 logger.error(f"[私聊][{self.private_name}]尝试更新无效的 action_index: {action_index}，当前 done_action 长度: {len(conversation_info.done_action)}")

    async def _send_reply(self) -> bool:
        """发送回复，并返回发送是否成功"""
        if not self.generated_reply:
            logger.warning(f"[私聊][{self.private_name}]没有生成回复内容，无法发送。")
            return False
=======
                conversation_info.done_action[action_index].update(
                    {"status": "recall", "final_reason": f"等待失败: {wait_err}"}
                )
            # 无论成功失败，非回复动作都重置
            self.conversation_info.last_successful_reply_action = None
            conversation_info.last_reply_rejection_reason = None
            conversation_info.last_rejected_reply_content = None


        # --- 更新 Action History 状态 ---
        if action_successful:
            conversation_info.done_action[action_index].update(
                {
                    "status": "done",
                    "time": datetime.datetime.now().strftime("%H:%M:%S"),
                }
            )
            # **注意**: last_successful_reply_action 的更新逻辑已经移到各自的动作处理中
            logger.debug(f"[私聊][{self.private_name}]动作 '{action}' 标记为 'done'")
        else:
            # 如果动作是 recall 状态，在各自的处理逻辑中已经更新了 done_action 的 final_reason
            logger.debug(f"[私聊][{self.private_name}]动作 '{action}' 标记为 'recall' 或失败")

    # --- [修改点 10] _send_reply 返回布尔值表示成功与否 ---
    async def _send_reply(self) -> bool:
        """发送回复，并返回是否发送成功"""
        if not self.generated_reply:
            logger.warning(f"[私聊][{self.private_name}]没有生成回复内容，无法发送。")
            return False # 发送失败
>>>>>>> 62b7cd6e

        try:
            reply_content = self.generated_reply

<<<<<<< HEAD
            if not hasattr(self, "direct_sender") or not self.direct_sender:
                logger.error(f"[私聊][{self.private_name}]DirectMessageSender 未初始化，无法发送回复。")
                return False
            if not self.chat_stream:
                logger.error(f"[私聊][{self.private_name}]ChatStream 未初始化，无法发送回复。")
                return False
=======
            # 检查依赖项
            if not hasattr(self, "direct_sender") or not self.direct_sender:
                logger.error(f"[私聊][{self.private_name}]DirectMessageSender 未初始化，无法发送回复。")
                return False # 发送失败
            if not self.chat_stream:
                logger.error(f"[私聊][{self.private_name}]ChatStream 未初始化，无法发送回复。")
                return False # 发送失败
>>>>>>> 62b7cd6e

            # 发送消息
            await self.direct_sender.send_message(chat_stream=self.chat_stream, content=reply_content)

<<<<<<< HEAD
            self.state = ConversationState.ANALYZING
            return True
=======
            # 发送成功后，可以考虑触发 observer 更新，但需谨慎避免竞争条件或重复处理
            # 暂时注释掉，依赖 observer 的自然更新周期
            # self.chat_observer.trigger_update()
            # await self.chat_observer.wait_for_update()

            self.state = ConversationState.ANALYZING  # 更新状态 (例如，可以改为 IDLE 或 WAITING)
            return True # 发送成功
>>>>>>> 62b7cd6e

        except Exception as e:
            logger.error(f"[私聊][{self.private_name}]发送消息时失败: {str(e)}")
            logger.error(f"[私聊][{self.private_name}]{traceback.format_exc()}")
<<<<<<< HEAD
            self.state = ConversationState.ANALYZING
            return False
=======
            self.state = ConversationState.ANALYZING # 或者设置为 ERROR 状态？
            return False # 发送失败

>>>>>>> 62b7cd6e

    async def _send_timeout_message(self):
        """发送超时结束消息 (保持不变)"""
        try:
            if not hasattr(self, 'observation_info') or not self.observation_info.chat_history:
                 logger.warning(f"[私聊][{self.private_name}]无法获取聊天历史，无法发送超时消息。")
                 return

            messages = self.observation_info.chat_history[-1:]
            if not messages:
                return

            latest_message_dict = messages[0]
            if not self.chat_stream:
                 logger.error(f"[私聊][{self.private_name}]ChatStream 未初始化，无法发送超时消息。")
                 return
            latest_message = self._convert_to_message(latest_message_dict)

            await self.direct_sender.send_message(
                chat_stream=self.chat_stream, content="[自动消息] 对方长时间未响应，对话已超时。", reply_to_message=latest_message
            )
        except Exception as e:
            logger.error(f"[私聊][{self.private_name}]发送超时消息失败: {str(e)}")
<|MERGE_RESOLUTION|>--- conflicted
+++ resolved
@@ -11,14 +11,7 @@
 from typing import Dict, Any, Optional, Set # 引入 Set
 from ..chat.message import Message
 from .pfc_types import ConversationState
-<<<<<<< HEAD
-# 确保导入 ChatObserver 和 GoalAnalyzer (如果 pfc.py 中定义了它们)
-# from .pfc import ChatObserver, GoalAnalyzer # 可能需要调整导入路径
-from .chat_observer import ChatObserver # 导入 ChatObserver
-from .pfc import GoalAnalyzer # 导入 GoalAnalyzer
-=======
 from .pfc import ChatObserver, GoalAnalyzer # pfc.py 包含了 GoalAnalyzer，无需重复导入
->>>>>>> 62b7cd6e
 from .message_sender import DirectMessageSender
 from src.common.logger_manager import get_logger
 from .action_planner import ActionPlanner
@@ -178,17 +171,6 @@
                 continue
 
             try:
-<<<<<<< HEAD
-                # --- 记录规划开始时的时间戳和未处理消息的 ID 集合 ---
-                planning_marker_time = time.time()
-                # 获取规划开始时未处理消息的 ID 集合
-                initial_unprocessed_ids: Set[str] = {
-                    msg.get("message_id") for msg in self.observation_info.unprocessed_messages if msg.get("message_id")
-                }
-                logger.debug(f"[私聊][{self.private_name}]规划开始标记时间: {planning_marker_time}, 初始未处理消息ID数: {len(initial_unprocessed_ids)}")
-
-                # --- 调用 Action Planner ---
-=======
                 # --- [修改点 1] 在规划前记录新消息状态 ---
                 # 记录规划开始时未处理消息的 ID 集合，用于后续判断哪些是新来的
                 message_ids_before_planning = set()
@@ -204,58 +186,10 @@
 
 
                 # --- 调用 Action Planner (保持不变) ---
->>>>>>> 62b7cd6e
                 action, reason = await self.action_planner.plan(
                     self.observation_info, self.conversation_info, self.conversation_info.last_successful_reply_action
                 )
 
-<<<<<<< HEAD
-                # --- 规划后，精确计算规划期间收到的“用户”新消息数 ---
-                current_unprocessed_messages = self.observation_info.unprocessed_messages
-                new_messages_during_planning = []
-                for msg in current_unprocessed_messages:
-                    msg_id = msg.get("message_id")
-                    # 检查消息ID是否不在初始集合中，且消息时间戳晚于规划开始时间（增加时间判断以防万一）
-                    if msg_id and msg_id not in initial_unprocessed_ids and msg.get("time", 0) >= planning_marker_time:
-                        new_messages_during_planning.append(msg)
-
-                # 计算这些新消息中来自用户的数量
-                new_user_messages_count = 0
-                for msg in new_messages_during_planning:
-                    user_info_dict = msg.get("user_info", {})
-                    sender_id = None
-                    if isinstance(user_info_dict, dict):
-                        sender_id = str(user_info_dict.get("user_id")) # 确保是字符串
-                    # 检查发送者ID是否不是机器人ID
-                    if sender_id and sender_id != self.bot_id:
-                        new_user_messages_count += 1
-
-                logger.debug(f"[私聊][{self.private_name}]规划期间共收到新消息: {len(new_messages_during_planning)} 条, 其中用户消息: {new_user_messages_count} 条")
-
-                # --- 根据用户新消息数决定是否重新规划 ---
-                planning_buffer = 2 # 用户指定的缓冲值
-                if new_user_messages_count > planning_buffer:
-                    logger.info(
-                        f"[私聊][{self.private_name}]规划期间收到 {new_user_messages_count} 条用户新消息 (超过缓冲 {planning_buffer})，放弃当前计划 '{action}'，立即重新规划"
-                    )
-                    self.conversation_info.last_successful_reply_action = None
-                    await asyncio.sleep(0.1)
-                    continue # 重新进入循环进行规划
-
-                # --- 如果规划期间用户新消息未超限，则继续执行规划的动作 ---
-                # 将 planning_marker_time 和 new_user_messages_count 传递给 _handle_action
-                await self._handle_action(action, reason, self.observation_info, self.conversation_info, planning_marker_time, new_user_messages_count)
-
-                # 检查是否需要结束对话 (逻辑不变)
-                goal_ended = False
-                if hasattr(self.conversation_info, "goal_list") and self.conversation_info.goal_list:
-                    for goal_item in self.conversation_info.goal_list:
-                        current_goal = None # 初始化
-                        if isinstance(goal_item, dict):
-                            current_goal = goal_item.get("goal")
-                        elif isinstance(goal_item, str): # 处理直接是字符串的情况
-                            current_goal = goal_item
-=======
                 # --- [修改点 2] 规划后检查是否有 *过多* 新消息到达 ---
                 current_unprocessed_messages = []
                 current_unprocessed_message_count = 0
@@ -318,7 +252,6 @@
                             current_goal = goal_item.get("goal")
                         elif isinstance(goal_item, str): # 处理直接是字符串的情况
                              current_goal = goal_item
->>>>>>> 62b7cd6e
 
                         # 确保 current_goal 是字符串再比较
                         if isinstance(current_goal, str) and current_goal == "结束对话":
@@ -340,8 +273,6 @@
 
         logger.info(f"[私聊][{self.private_name}]PFC 循环结束 for stream_id: {self.stream_id}")
 
-<<<<<<< HEAD
-=======
 
     # --- [修改点 4] 修改 _check_new_messages_after_planning ---
     # 重命名并修改逻辑，用于在 *发送前* 检查是否有过多新消息（兜底检查）
@@ -374,7 +305,6 @@
             return True # 需要中断
         return False # 不需要中断
 
->>>>>>> 62b7cd6e
 
     def _convert_to_message(self, msg_dict: Dict[str, Any]) -> Message:
         """将消息字典转换为Message对象 (保持不变)"""
@@ -408,11 +338,6 @@
             logger.warning(f"[私聊][{self.private_name}]转换消息时出错: {e}")
             raise ValueError(f"无法将字典转换为 Message 对象: {e}") from e
 
-<<<<<<< HEAD
-    # --- 修改：_handle_action 接收 planning_marker_time 和 new_user_messages_count ---
-    async def _handle_action(
-        self, action: str, reason: str, observation_info: ObservationInfo, conversation_info: ConversationInfo, planning_marker_time: float, new_user_messages_during_planning: int
-=======
     # --- [修改点 5] 修改 _handle_action 签名并调整内部逻辑 ---
     async def _handle_action(
         self,
@@ -421,7 +346,6 @@
         observation_info: ObservationInfo,
         conversation_info: ConversationInfo,
         message_ids_before_planning: set # <-- 接收规划前的消息ID集合
->>>>>>> 62b7cd6e
     ):
         """处理规划的行动"""
 
@@ -441,18 +365,11 @@
         action_index = len(conversation_info.done_action) - 1
 
         action_successful = False
-<<<<<<< HEAD
-
-        # --- 根据不同的 action 执行 ---
-
-        if action == "send_new_message":
-=======
         reply_sent = False # <-- 新增：标记是否成功发送了回复
 
         # --- 根据不同的 action 执行 ---
         if action == "direct_reply" or action == "send_new_message":
             # 合并 direct_reply 和 send_new_message 的大部分逻辑
->>>>>>> 62b7cd6e
             max_reply_attempts = 3
             reply_attempt_count = 0
             is_suitable = False
@@ -466,11 +383,7 @@
                 logger.info(log_prefix)
                 self.state = ConversationState.GENERATING
 
-<<<<<<< HEAD
-                # 1. 生成回复
-=======
                 # 1. 生成回复 (传入 action_type)
->>>>>>> 62b7cd6e
                 self.generated_reply = await self.reply_generator.generate(
                     observation_info, conversation_info, action_type=action
                 )
@@ -479,15 +392,6 @@
                 # 2. 检查回复
                 self.state = ConversationState.CHECKING
                 try:
-<<<<<<< HEAD
-                    current_goal_str = ""
-                    if conversation_info.goal_list:
-                        first_goal = conversation_info.goal_list[0]
-                        if isinstance(first_goal, dict):
-                            current_goal_str = first_goal.get("goal", "")
-                        elif isinstance(first_goal, str):
-                            current_goal_str = first_goal
-=======
                     current_goal_str = "" # 初始化
                     if hasattr(conversation_info, 'goal_list') and conversation_info.goal_list:
                          goal_item = conversation_info.goal_list[0] # 取第一个目标
@@ -499,7 +403,6 @@
                     # 确保 chat_history 和 chat_history_str 存在
                     chat_history_for_check = getattr(observation_info, 'chat_history', [])
                     chat_history_str_for_check = getattr(observation_info, 'chat_history_str', '')
->>>>>>> 62b7cd6e
 
                     is_suitable, check_reason, need_replan = await self.reply_generator.check_reply(
                         reply=self.generated_reply,
@@ -509,109 +412,8 @@
                         retry_count=reply_attempt_count - 1,
                     )
                     logger.info(
-<<<<<<< HEAD
-                        f"[私聊][{self.private_name}]第 {reply_attempt_count} 次追问检查结果: 合适={is_suitable}, 原因='{check_reason}', 需重新规划={need_replan}"
-                    )
-
-                    if not is_suitable:
-                         setattr(conversation_info, 'last_reply_rejection_reason', check_reason)
-                         setattr(conversation_info, 'last_rejected_reply_content', self.generated_reply)
-                    else:
-                         setattr(conversation_info, 'last_reply_rejection_reason', None)
-                         setattr(conversation_info, 'last_rejected_reply_content', None)
-
-                    if is_suitable:
-                        final_reply_to_send = self.generated_reply
-                        break
-                    elif need_replan:
-                        logger.warning(
-                            f"[私聊][{self.private_name}]第 {reply_attempt_count} 次追问检查建议重新规划，停止尝试。原因: {check_reason}"
-                        )
-                        break
-                except Exception as check_err:
-                    logger.error(
-                        f"[私聊][{self.private_name}]第 {reply_attempt_count} 次调用 ReplyChecker (追问) 时出错: {check_err}"
-                    )
-                    check_reason = f"第 {reply_attempt_count} 次检查过程出错: {check_err}"
-                    setattr(conversation_info, 'last_reply_rejection_reason', check_reason)
-                    setattr(conversation_info, 'last_rejected_reply_content', self.generated_reply)
-                    break
-
-            # 循环结束，处理最终结果
-            if is_suitable:
-                # 发送合适的回复
-                self.generated_reply = final_reply_to_send
-                send_success = await self._send_reply()
-
-                if send_success:
-                    # 发送成功后，标记处理过的消息
-                    await observation_info.mark_messages_processed_up_to(planning_marker_time)
-
-                    # --- 核心逻辑修改：根据规划期间收到的“用户”新消息数决定下一步状态 ---
-                    if new_user_messages_during_planning > 0:
-                        logger.info(f"[私聊][{self.private_name}] 发送追问成功后，检测到规划期间有 {new_user_messages_during_planning} 条用户新消息，强制重置回复状态以进行新规划。")
-                        self.conversation_info.last_successful_reply_action = None # 强制重新规划
-                    else:
-                        # 只有在规划期间没有用户新消息时，才设置追问状态
-                        logger.info(f"[私聊][{self.private_name}] 发送追问成功，规划期间无用户新消息，允许下次进入追问状态。")
-                        self.conversation_info.last_successful_reply_action = "send_new_message"
-                    # --- 核心逻辑修改结束 ---
-
-                    action_successful = True
-                else:
-                    logger.error(f"[私聊][{self.private_name}]发送追问回复失败")
-                    if action_index < len(conversation_info.done_action):
-                        conversation_info.done_action[action_index].update(
-                            {"status": "recall", "final_reason": f"发送追问回复失败: {final_reply_to_send}"}
-                        )
-                    self.conversation_info.last_successful_reply_action = None
-
-            elif need_replan:
-                logger.warning(
-                    f"[私聊][{self.private_name}]经过 {reply_attempt_count} 次尝试，追问回复决定打回动作决策。打回原因: {check_reason}"
-                )
-                if action_index < len(conversation_info.done_action):
-                    conversation_info.done_action[action_index].update(
-                        {"status": "recall", "final_reason": f"追问尝试{reply_attempt_count}次后打回: {check_reason}"}
-                    )
-                self.conversation_info.last_successful_reply_action = None
-
-            else:
-                logger.warning(
-                    f"[私聊][{self.private_name}]经过 {reply_attempt_count} 次尝试，未能生成合适的追问回复。最终原因: {check_reason}"
-                )
-                if action_index < len(conversation_info.done_action):
-                    conversation_info.done_action[action_index].update(
-                        {"status": "recall", "final_reason": f"追问尝试{reply_attempt_count}次后失败: {check_reason}"}
-                    )
-                self.conversation_info.last_successful_reply_action = None
-
-                # 执行 Wait 操作
-                logger.info(f"[私聊][{self.private_name}]由于无法生成合适追问回复，执行 'wait' 操作...")
-                self.state = ConversationState.WAITING
-                await observation_info.mark_messages_processed_up_to(planning_marker_time)
-                await self.waiter.wait(self.conversation_info)
-                wait_action_record = {
-                    "action": "wait",
-                    "plan_reason": "因 send_new_message 多次尝试失败而执行的后备等待",
-                    "status": "done",
-                    "time": datetime.datetime.now().strftime("%H:%M:%S"),
-                    "final_reason": None,
-                }
-                conversation_info.done_action.append(wait_action_record)
-                action_successful = True
-
-        elif action == "direct_reply":
-            max_reply_attempts = 3
-            reply_attempt_count = 0
-            is_suitable = False
-            need_replan = False
-            check_reason = "未进行尝试"
-            final_reply_to_send = ""
-=======
                         f"{log_prefix} 检查结果: 合适={is_suitable}, 原因='{check_reason}', 需重新规划={need_replan}"
                     )
->>>>>>> 62b7cd6e
 
                     # 更新拒绝原因和内容 (仅在不合适或需要重规划时)
                     if not is_suitable or need_replan:
@@ -622,38 +424,6 @@
                         conversation_info.last_reply_rejection_reason = None
                         conversation_info.last_rejected_reply_content = None
 
-<<<<<<< HEAD
-                # 2. 检查回复
-                self.state = ConversationState.CHECKING
-                try:
-                    current_goal_str = ""
-                    if conversation_info.goal_list:
-                        first_goal = conversation_info.goal_list[0]
-                        if isinstance(first_goal, dict):
-                            current_goal_str = first_goal.get("goal", "")
-                        elif isinstance(first_goal, str):
-                            current_goal_str = first_goal
-
-                    is_suitable, check_reason, need_replan = await self.reply_generator.check_reply(
-                        reply=self.generated_reply,
-                        goal=current_goal_str,
-                        chat_history=observation_info.chat_history,
-                        chat_history_str=observation_info.chat_history_str,
-                        retry_count=reply_attempt_count - 1,
-                    )
-                    logger.info(
-                        f"[私聊][{self.private_name}]第 {reply_attempt_count} 次首次回复检查结果: 合适={is_suitable}, 原因='{check_reason}', 需重新规划={need_replan}"
-                    )
-
-                    if not is_suitable:
-                         setattr(conversation_info, 'last_reply_rejection_reason', check_reason)
-                         setattr(conversation_info, 'last_rejected_reply_content', self.generated_reply)
-                    else:
-                         setattr(conversation_info, 'last_reply_rejection_reason', None)
-                         setattr(conversation_info, 'last_rejected_reply_content', None)
-
-=======
->>>>>>> 62b7cd6e
                     if is_suitable:
                         final_reply_to_send = self.generated_reply
                         break # 检查通过，跳出循环
@@ -667,83 +437,12 @@
                         f"{log_prefix} 调用 ReplyChecker 时出错: {check_err}"
                     )
                     check_reason = f"第 {reply_attempt_count} 次检查过程出错: {check_err}"
-<<<<<<< HEAD
-                    setattr(conversation_info, 'last_reply_rejection_reason', check_reason)
-                    setattr(conversation_info, 'last_rejected_reply_content', self.generated_reply)
-                    break
-=======
                     conversation_info.last_reply_rejection_reason = f"检查过程出错: {check_err}"
                     conversation_info.last_rejected_reply_content = self.generated_reply # 记录出错时尝试的内容
                     break # 检查出错，跳出循环
->>>>>>> 62b7cd6e
 
             # --- 处理生成和检查的结果 ---
             if is_suitable:
-<<<<<<< HEAD
-                # 发送合适的回复
-                self.generated_reply = final_reply_to_send
-                send_success = await self._send_reply()
-
-                if send_success:
-                    # 发送成功后，标记处理过的消息
-                    await observation_info.mark_messages_processed_up_to(planning_marker_time)
-
-                    # --- 核心逻辑修改：根据规划期间收到的“用户”新消息数决定下一步状态 ---
-                    if new_user_messages_during_planning > 0:
-                        logger.info(f"[私聊][{self.private_name}] 发送首次回复成功后，检测到规划期间有 {new_user_messages_during_planning} 条用户新消息，强制重置回复状态以进行新规划。")
-                        self.conversation_info.last_successful_reply_action = None # 强制重新规划
-                    else:
-                        # 只有在规划期间没有用户新消息时，才设置追问状态
-                        logger.info(f"[私聊][{self.private_name}] 发送首次回复成功，规划期间无用户新消息，允许下次进入追问状态。")
-                        self.conversation_info.last_successful_reply_action = "direct_reply"
-                    # --- 核心逻辑修改结束 ---
-
-                    action_successful = True
-                else:
-                    logger.error(f"[私聊][{self.private_name}]发送首次回复失败")
-                    if action_index < len(conversation_info.done_action):
-                        conversation_info.done_action[action_index].update(
-                            {"status": "recall", "final_reason": f"发送首次回复失败: {final_reply_to_send}"}
-                        )
-                    self.conversation_info.last_successful_reply_action = None
-
-            elif need_replan:
-                logger.warning(
-                    f"[私聊][{self.private_name}]经过 {reply_attempt_count} 次尝试，首次回复决定打回动作决策。打回原因: {check_reason}"
-                )
-                if action_index < len(conversation_info.done_action):
-                    conversation_info.done_action[action_index].update(
-                        {"status": "recall", "final_reason": f"首次回复尝试{reply_attempt_count}次后打回: {check_reason}"}
-                    )
-                self.conversation_info.last_successful_reply_action = None
-
-            else:
-                logger.warning(
-                    f"[私聊][{self.private_name}]经过 {reply_attempt_count} 次尝试，未能生成合适的首次回复。最终原因: {check_reason}"
-                )
-                if action_index < len(conversation_info.done_action):
-                    conversation_info.done_action[action_index].update(
-                        {"status": "recall", "final_reason": f"首次回复尝试{reply_attempt_count}次后失败: {check_reason}"}
-                    )
-                self.conversation_info.last_successful_reply_action = None
-
-                # 执行 Wait 操作
-                logger.info(f"[私聊][{self.private_name}]由于无法生成合适首次回复，执行 'wait' 操作...")
-                self.state = ConversationState.WAITING
-                await observation_info.mark_messages_processed_up_to(planning_marker_time)
-                await self.waiter.wait(self.conversation_info)
-                wait_action_record = {
-                    "action": "wait",
-                    "plan_reason": "因 direct_reply 多次尝试失败而执行的后备等待",
-                    "status": "done",
-                    "time": datetime.datetime.now().strftime("%H:%M:%S"),
-                    "final_reason": None,
-                }
-                conversation_info.done_action.append(wait_action_record)
-                action_successful = True
-
-        # --- 其他动作的处理逻辑保持不变，但确保在成功后调用 mark_messages_processed_up_to ---
-=======
                 # --- [修改点 6] 发送前最后检查是否需要中断 ---
                 if self._check_interrupt_before_sending(message_ids_before_planning):
                     logger.info(f"[私聊][{self.private_name}]生成回复后、发送前发现过多新消息，取消发送，重新规划")
@@ -841,7 +540,6 @@
                      # 注意： fallback wait 成功后，last_successful_reply_action 仍然是 None
 
         # --- 处理其他动作 (保持大部分不变，主要是确保状态重置) ---
->>>>>>> 62b7cd6e
         elif action == "rethink_goal":
             self.state = ConversationState.RETHINKING
             try:
@@ -853,13 +551,6 @@
                 action_successful = True
             except Exception as rethink_err:
                 logger.error(f"[私聊][{self.private_name}]重新思考目标时出错: {rethink_err}")
-<<<<<<< HEAD
-                if action_index < len(conversation_info.done_action):
-                    conversation_info.done_action[action_index].update(
-                        {"status": "recall", "final_reason": f"重新思考目标失败: {rethink_err}"}
-                    )
-                self.conversation_info.last_successful_reply_action = None
-=======
                 conversation_info.done_action[action_index].update(
                     {"status": "recall", "final_reason": f"重新思考目标失败: {rethink_err}"}
                 )
@@ -868,7 +559,6 @@
             conversation_info.last_reply_rejection_reason = None # 清除拒绝原因
             conversation_info.last_rejected_reply_content = None
 
->>>>>>> 62b7cd6e
 
         elif action == "listening":
             self.state = ConversationState.LISTENING
@@ -882,13 +572,6 @@
                 action_successful = True
             except Exception as listen_err:
                 logger.error(f"[私聊][{self.private_name}]倾听时出错: {listen_err}")
-<<<<<<< HEAD
-                if action_index < len(conversation_info.done_action):
-                    conversation_info.done_action[action_index].update(
-                        {"status": "recall", "final_reason": f"倾听失败: {listen_err}"}
-                    )
-                self.conversation_info.last_successful_reply_action = None
-=======
                 conversation_info.done_action[action_index].update(
                     {"status": "recall", "final_reason": f"倾听失败: {listen_err}"}
                 )
@@ -896,53 +579,16 @@
             self.conversation_info.last_successful_reply_action = None
             conversation_info.last_reply_rejection_reason = None
             conversation_info.last_rejected_reply_content = None
->>>>>>> 62b7cd6e
 
         elif action == "say_goodbye":
             self.state = ConversationState.GENERATING
             logger.info(f"[私聊][{self.private_name}]执行行动: 生成并发送告别语...")
             try:
-<<<<<<< HEAD
-=======
                 # 1. 生成告别语
->>>>>>> 62b7cd6e
                 self.generated_reply = await self.reply_generator.generate(
                     observation_info, conversation_info, action_type="say_goodbye"
                 )
                 logger.info(f"[私聊][{self.private_name}]生成的告别语: {self.generated_reply}")
-<<<<<<< HEAD
-                if self.generated_reply:
-                    send_success = await self._send_reply()
-                    if send_success:
-                        await observation_info.mark_messages_processed_up_to(planning_marker_time)
-                        action_successful = True
-                        logger.info(f"[私聊][{self.private_name}]告别语已发送。")
-                    else:
-                        logger.warning(f"[私聊][{self.private_name}]发送告别语失败。")
-                        action_successful = False
-                        if action_index < len(conversation_info.done_action):
-                           conversation_info.done_action[action_index].update(
-                               {"status": "recall", "final_reason": "发送告别语失败"}
-                           )
-                else:
-                    logger.warning(f"[私聊][{self.private_name}]未能生成告别语内容，无法发送。")
-                    action_successful = False
-                    if action_index < len(conversation_info.done_action):
-                        conversation_info.done_action[action_index].update(
-                            {"status": "recall", "final_reason": "未能生成告别语内容"}
-                        )
-                self.should_continue = False
-                logger.info(f"[私聊][{self.private_name}]发送告别语流程结束，即将停止对话实例。")
-            except Exception as goodbye_err:
-                logger.error(f"[私聊][{self.private_name}]生成或发送告别语时出错: {goodbye_err}")
-                logger.error(f"[私聊][{self.private_name}]{traceback.format_exc()}")
-                self.should_continue = False
-                action_successful = False
-                if action_index < len(conversation_info.done_action):
-                    conversation_info.done_action[action_index].update(
-                        {"status": "recall", "final_reason": f"生成或发送告别语时出错: {goodbye_err}"}
-                    )
-=======
 
                 # 2. 发送告别语
                 if self.generated_reply:
@@ -992,22 +638,16 @@
                     {"status": "recall", "final_reason": f"生成或发送告别语时出错: {goodbye_err}"}
                 )
                 self.conversation_info.last_successful_reply_action = None
->>>>>>> 62b7cd6e
 
         elif action == "end_conversation":
             self.should_continue = False
             logger.info(f"[私聊][{self.private_name}]收到最终结束指令，停止对话...")
-<<<<<<< HEAD
-            await observation_info.mark_messages_processed_up_to(planning_marker_time)
-            action_successful = True
-=======
             action_successful = True
             # 结束对话也重置状态
             self.conversation_info.last_successful_reply_action = None
             conversation_info.last_reply_rejection_reason = None
             conversation_info.last_rejected_reply_content = None
 
->>>>>>> 62b7cd6e
 
         elif action == "block_and_ignore":
             logger.info(f"[私聊][{self.private_name}]不想再理你了...")
@@ -1017,17 +657,12 @@
                 f"[私聊][{self.private_name}]将忽略此对话直到: {datetime.datetime.fromtimestamp(self.ignore_until_timestamp)}"
             )
             self.state = ConversationState.IGNORED
-<<<<<<< HEAD
-            await observation_info.mark_messages_processed_up_to(planning_marker_time)
-            action_successful = True
-=======
             action_successful = True
             # 忽略也重置状态
             self.conversation_info.last_successful_reply_action = None
             conversation_info.last_reply_rejection_reason = None
             conversation_info.last_rejected_reply_content = None
 
->>>>>>> 62b7cd6e
 
         else:  # 对应 'wait' 动作
             self.state = ConversationState.WAITING
@@ -1041,36 +676,6 @@
                 action_successful = True
             except Exception as wait_err:
                 logger.error(f"[私聊][{self.private_name}]等待时出错: {wait_err}")
-<<<<<<< HEAD
-                if action_index < len(conversation_info.done_action):
-                    conversation_info.done_action[action_index].update(
-                        {"status": "recall", "final_reason": f"等待失败: {wait_err}"}
-                    )
-                self.conversation_info.last_successful_reply_action = None
-
-        # --- 更新 Action History 状态 ---
-        if action_successful:
-            if action_index < len(conversation_info.done_action):
-                 # 只有在明确不需要强制重新规划时，才在非回复动作后重置状态
-                 # 注意：这里的条件与回复动作后的逻辑略有不同，因为非回复动作本身就不会进入追问
-                 if action not in ["direct_reply", "send_new_message"]:
-                      self.conversation_info.last_successful_reply_action = None
-
-                 conversation_info.done_action[action_index].update(
-                     {
-                         "status": "done",
-                         "time": datetime.datetime.now().strftime("%H:%M:%S"),
-                     }
-                 )
-            else:
-                 logger.error(f"[私聊][{self.private_name}]尝试更新无效的 action_index: {action_index}，当前 done_action 长度: {len(conversation_info.done_action)}")
-
-    async def _send_reply(self) -> bool:
-        """发送回复，并返回发送是否成功"""
-        if not self.generated_reply:
-            logger.warning(f"[私聊][{self.private_name}]没有生成回复内容，无法发送。")
-            return False
-=======
                 conversation_info.done_action[action_index].update(
                     {"status": "recall", "final_reason": f"等待失败: {wait_err}"}
                 )
@@ -1100,19 +705,10 @@
         if not self.generated_reply:
             logger.warning(f"[私聊][{self.private_name}]没有生成回复内容，无法发送。")
             return False # 发送失败
->>>>>>> 62b7cd6e
 
         try:
             reply_content = self.generated_reply
 
-<<<<<<< HEAD
-            if not hasattr(self, "direct_sender") or not self.direct_sender:
-                logger.error(f"[私聊][{self.private_name}]DirectMessageSender 未初始化，无法发送回复。")
-                return False
-            if not self.chat_stream:
-                logger.error(f"[私聊][{self.private_name}]ChatStream 未初始化，无法发送回复。")
-                return False
-=======
             # 检查依赖项
             if not hasattr(self, "direct_sender") or not self.direct_sender:
                 logger.error(f"[私聊][{self.private_name}]DirectMessageSender 未初始化，无法发送回复。")
@@ -1120,15 +716,10 @@
             if not self.chat_stream:
                 logger.error(f"[私聊][{self.private_name}]ChatStream 未初始化，无法发送回复。")
                 return False # 发送失败
->>>>>>> 62b7cd6e
 
             # 发送消息
             await self.direct_sender.send_message(chat_stream=self.chat_stream, content=reply_content)
 
-<<<<<<< HEAD
-            self.state = ConversationState.ANALYZING
-            return True
-=======
             # 发送成功后，可以考虑触发 observer 更新，但需谨慎避免竞争条件或重复处理
             # 暂时注释掉，依赖 observer 的自然更新周期
             # self.chat_observer.trigger_update()
@@ -1136,19 +727,13 @@
 
             self.state = ConversationState.ANALYZING  # 更新状态 (例如，可以改为 IDLE 或 WAITING)
             return True # 发送成功
->>>>>>> 62b7cd6e
 
         except Exception as e:
             logger.error(f"[私聊][{self.private_name}]发送消息时失败: {str(e)}")
             logger.error(f"[私聊][{self.private_name}]{traceback.format_exc()}")
-<<<<<<< HEAD
-            self.state = ConversationState.ANALYZING
-            return False
-=======
             self.state = ConversationState.ANALYZING # 或者设置为 ERROR 状态？
             return False # 发送失败
 
->>>>>>> 62b7cd6e
 
     async def _send_timeout_message(self):
         """发送超时结束消息 (保持不变)"""
@@ -1171,4 +756,4 @@
                 chat_stream=self.chat_stream, content="[自动消息] 对方长时间未响应，对话已超时。", reply_to_message=latest_message
             )
         except Exception as e:
-            logger.error(f"[私聊][{self.private_name}]发送超时消息失败: {str(e)}")
+            logger.error(f"[私聊][{self.private_name}]发送超时消息失败: {str(e)}")