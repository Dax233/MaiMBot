--- conflicted
+++ resolved
@@ -267,11 +267,7 @@
         # --- End using utility function ---
 
         self._initialized = True
-<<<<<<< HEAD
-        logger.debug(f"{self.log_prefix}枫感觉到了，可以开始认真水群 ")
-=======
-        logger.debug(f"{self.log_prefix} 麦麦感觉到了，可以开始认真水群 ")
->>>>>>> d23bee96
+        logger.debug(f"{self.log_prefix} 枫感觉到了，可以开始认真水群 ")
         return True
 
     async def start(self):
