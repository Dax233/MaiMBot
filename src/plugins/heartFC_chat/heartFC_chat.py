--- conflicted
+++ resolved
@@ -408,13 +408,8 @@
 
             # 在获取规划结果后检查新消息
             if await self._check_new_messages(planner_start_db_time):
-<<<<<<< HEAD
-                if random.random() < 0.3:
-                    logger.info(f"{self.log_prefix} 看到了新消息，决定重新观察和规划...")
-=======
                 if random.random() < 0.2:
                     logger.info(f"{self.log_prefix} 看到了新消息，麦麦决定重新观察和规划...")
->>>>>>> a9ffb8e9
                     # 重新规划
                     with Timer("重新决策", cycle_timers):
                         self._current_cycle.replanned = True
