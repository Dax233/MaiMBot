import time
import asyncio
import traceback
from random import random
from typing import List, Optional  # 导入 Optional

from ..moods.moods import MoodManager
from ...config.config import global_config
from ..chat.emoji_manager import emoji_manager
from .normal_chat_generator import NormalChatGenerator
from ..chat.message import MessageSending, MessageRecv, MessageThinking, MessageSet
from ..chat.message_sender import message_manager
from ..chat.utils_image import image_path_to_base64
from ..willing.willing_manager import willing_manager
from ..message import UserInfo, Seg
from src.common.logger import get_module_logger, CHAT_STYLE_CONFIG, LogConfig
from src.plugins.chat.chat_stream import ChatStream, chat_manager
from src.plugins.person_info.relationship_manager import relationship_manager
from src.plugins.respon_info_catcher.info_catcher import info_catcher_manager
from src.plugins.utils.timer_calculater import Timer

# 定义日志配置
chat_config = LogConfig(
    console_format=CHAT_STYLE_CONFIG["console_format"],
    file_format=CHAT_STYLE_CONFIG["file_format"],
)

logger = get_module_logger("normal_chat", config=chat_config)


class NormalChat:
    def __init__(self, chat_stream: ChatStream, interest_dict: dict):
        """
        初始化 NormalChat 实例，针对特定的 ChatStream。

        Args:
            chat_stream (ChatStream): 此 NormalChat 实例关联的聊天流对象。
        """

        self.chat_stream = chat_stream
        self.stream_id = chat_stream.stream_id
        self.stream_name = chat_manager.get_stream_name(self.stream_id) or self.stream_id

        self.interest_dict = interest_dict

        self.gpt = NormalChatGenerator()
        self.mood_manager = MoodManager.get_instance()  # MoodManager 保持单例
        # 存储此实例的兴趣监控任务
        self._chat_task: Optional[asyncio.Task] = None
        logger.info(f"[{self.stream_name}] NormalChat 实例初始化完成。")

    # 改为实例方法
    async def _create_thinking_message(self, message: MessageRecv) -> str:
        """创建思考消息"""
        messageinfo = message.message_info

        bot_user_info = UserInfo(
            user_id=global_config.BOT_QQ,
            user_nickname=global_config.BOT_NICKNAME,
            platform=messageinfo.platform,
        )

        thinking_time_point = round(time.time(), 2)
        thinking_id = "mt" + str(thinking_time_point)
        thinking_message = MessageThinking(
            message_id=thinking_id,
            chat_stream=self.chat_stream,  # 使用 self.chat_stream
            bot_user_info=bot_user_info,
            reply=message,
            thinking_start_time=thinking_time_point,
        )

        await message_manager.add_message(thinking_message)
        return thinking_id

    # 改为实例方法
    async def _add_messages_to_manager(
        self, message: MessageRecv, response_set: List[str], thinking_id
    ) -> Optional[MessageSending]:
        """发送回复消息"""
        container = await message_manager.get_container(self.stream_id)  # 使用 self.stream_id
        thinking_message = None

        for msg in container.messages[:]:
            if isinstance(msg, MessageThinking) and msg.message_info.message_id == thinking_id:
                thinking_message = msg
                container.messages.remove(msg)
                break

        if not thinking_message:
            logger.warning(f"[{self.stream_name}] 未找到对应的思考消息 {thinking_id}，可能已超时被移除")
            return None

        thinking_start_time = thinking_message.thinking_start_time
        message_set = MessageSet(self.chat_stream, thinking_id)  # 使用 self.chat_stream

        mark_head = False
        first_bot_msg = None
        for msg in response_set:
            message_segment = Seg(type="text", data=msg)
            bot_message = MessageSending(
                message_id=thinking_id,
                chat_stream=self.chat_stream,  # 使用 self.chat_stream
                bot_user_info=UserInfo(
                    user_id=global_config.BOT_QQ,
                    user_nickname=global_config.BOT_NICKNAME,
                    platform=message.message_info.platform,
                ),
                sender_info=message.message_info.user_info,
                message_segment=message_segment,
                reply=message,
                is_head=not mark_head,
                is_emoji=False,
                thinking_start_time=thinking_start_time,
                apply_set_reply_logic=True,
            )
            if not mark_head:
                mark_head = True
                first_bot_msg = bot_message
            message_set.add_message(bot_message)

        await message_manager.add_message(message_set)

        return first_bot_msg

    # 改为实例方法
    async def _handle_emoji(self, message: MessageRecv, response: str):
        """处理表情包"""
        if random() < global_config.emoji_chance:
            emoji_raw = await emoji_manager.get_emoji_for_text(response)
            if emoji_raw:
                emoji_path, description = emoji_raw
                emoji_cq = image_path_to_base64(emoji_path)

                thinking_time_point = round(message.message_info.time, 2)

                message_segment = Seg(type="emoji", data=emoji_cq)
                bot_message = MessageSending(
                    message_id="mt" + str(thinking_time_point),
                    chat_stream=self.chat_stream,  # 使用 self.chat_stream
                    bot_user_info=UserInfo(
                        user_id=global_config.BOT_QQ,
                        user_nickname=global_config.BOT_NICKNAME,
                        platform=message.message_info.platform,
                    ),
                    sender_info=message.message_info.user_info,
                    message_segment=message_segment,
                    reply=message,
                    is_head=False,
                    is_emoji=True,
                    apply_set_reply_logic=True,
                )
                await message_manager.add_message(bot_message)

    # 改为实例方法 (虽然它只用 message.chat_stream, 但逻辑上属于实例)
    async def _update_relationship(self, message: MessageRecv, response_set):
        """更新关系情绪"""
        ori_response = ",".join(response_set)
        stance, emotion = await self.gpt._get_emotion_tags(ori_response, message.processed_plain_text)
        await relationship_manager.calculate_update_relationship_value(
            chat_stream=self.chat_stream,
            label=emotion,
            stance=stance,  # 使用 self.chat_stream
        )
        self.mood_manager.update_mood_from_emotion(emotion, global_config.mood_intensity_factor)

    async def _find_interested_message(self) -> None:
        """
        后台任务方法，轮询当前实例关联chat的兴趣消息
        通常由start_monitoring_interest()启动
        """
        while True:
            await asyncio.sleep(1)  # 每秒检查一次

            # 检查任务是否已被取消
            if self._chat_task is None or self._chat_task.cancelled():
                logger.info(f"[{self.stream_name}] 兴趣监控任务被取消或置空，退出")
                break

            # 获取待处理消息列表
            items_to_process = list(self.interest_dict.items())
            if not items_to_process:
                continue

            # 处理每条兴趣消息
            for msg_id, (message, interest_value, is_mentioned) in items_to_process:
                try:
                    # 处理消息
                    await self.normal_response(
                        message=message, is_mentioned=is_mentioned, interested_rate=interest_value
                    )
                except Exception as e:
                    logger.error(f"[{self.stream_name}] 处理兴趣消息{msg_id}时出错: {e}\n{traceback.format_exc()}")
                finally:
                    self.interest_dict.pop(msg_id, None)

    # 改为实例方法, 移除 chat 参数
    async def normal_response(self, message: MessageRecv, is_mentioned: bool, interested_rate: float) -> None:
        # 检查收到的消息是否属于当前实例处理的 chat stream
        if message.chat_stream.stream_id != self.stream_id:
            logger.error(
                f"[{self.stream_name}] normal_response 收到不匹配的消息 (来自 {message.chat_stream.stream_id})，预期 {self.stream_id}。已忽略。"
            )
            return

        timing_results = {}

        reply_probability = 1.0 if is_mentioned else 0.0  # 如果被提及，基础概率为1，否则需要意愿判断

        # 意愿管理器：设置当前message信息

        willing_manager.setup(message, self.chat_stream, is_mentioned, interested_rate)

        # 获取回复概率
        is_willing = False
        # 仅在未被提及或基础概率不为1时查询意愿概率
        if reply_probability < 1:  # 简化逻辑，如果未提及 (reply_probability 为 0)，则获取意愿概率
            is_willing = True
            reply_probability = await willing_manager.get_reply_probability(message.message_info.message_id)

            if message.message_info.additional_config:
                if "maimcore_reply_probability_gain" in message.message_info.additional_config.keys():
                    reply_probability += message.message_info.additional_config["maimcore_reply_probability_gain"]
                    reply_probability = min(max(reply_probability, 0), 1)  # 确保概率在 0-1 之间

        # 打印消息信息
        mes_name = self.chat_stream.group_info.group_name if self.chat_stream.group_info else "私聊"
        current_time = time.strftime("%H:%M:%S", time.localtime(message.message_info.time))
        # 使用 self.stream_id
        willing_log = f"[回复意愿:{await willing_manager.get_willing(self.stream_id):.2f}]" if is_willing else ""
        logger.info(
            f"[{current_time}][{mes_name}]"
<<<<<<< HEAD
            f"{message.message_info.user_info.user_nickname}:"
=======
            f"{message.message_info.user_info.user_nickname}:"  # 使用 self.chat_stream
>>>>>>> 57ca323e
            f"{message.processed_plain_text}{willing_log}[概率:{reply_probability * 100:.1f}%]"
        )
        do_reply = False
        response_set = None  # 初始化 response_set
        if random() < reply_probability:
            do_reply = True

            # 回复前处理
            await willing_manager.before_generate_reply_handle(message.message_info.message_id)

            with Timer("创建思考消息", timing_results):
                thinking_id = await self._create_thinking_message(message)

            logger.debug(f"[{self.stream_name}] 创建捕捉器，thinking_id:{thinking_id}")

            info_catcher = info_catcher_manager.get_info_catcher(thinking_id)
            info_catcher.catch_decide_to_response(message)

            try:
                with Timer("生成回复", timing_results):
                    response_set = await self.gpt.generate_response(
                        message=message,
                        thinking_id=thinking_id,
                    )

                info_catcher.catch_after_generate_response(timing_results["生成回复"])
            except Exception as e:
                logger.error(f"[{self.stream_name}] 回复生成出现错误：{str(e)} {traceback.format_exc()}")
                response_set = None  # 确保出错时 response_set 为 None

            if not response_set:
                logger.info(f"[{self.stream_name}] 模型未生成回复内容")
                # 如果模型未生成回复，移除思考消息
                container = await message_manager.get_container(self.stream_id)  # 使用 self.stream_id
                for msg in container.messages[:]:
                    if isinstance(msg, MessageThinking) and msg.message_info.message_id == thinking_id:
                        container.messages.remove(msg)
                        logger.debug(f"[{self.stream_name}] 已移除未产生回复的思考消息 {thinking_id}")
                        break
                # 需要在此处也调用 not_reply_handle 和 delete 吗？
                # 如果是因为模型没回复，也算是一种 "未回复"
                await willing_manager.not_reply_handle(message.message_info.message_id)
                willing_manager.delete(message.message_info.message_id)
                return  # 不执行后续步骤

            logger.info(f"[{self.stream_name}] 回复内容: {response_set}")

            # 发送回复 (不再需要传入 chat)
            with Timer("消息发送", timing_results):
                first_bot_msg = await self._add_messages_to_manager(message, response_set, thinking_id)

            # 检查 first_bot_msg 是否为 None (例如思考消息已被移除的情况)
            if first_bot_msg:
                info_catcher.catch_after_response(timing_results["消息发送"], response_set, first_bot_msg)
            else:
                logger.warning(f"[{self.stream_name}] 思考消息 {thinking_id} 在发送前丢失，无法记录 info_catcher")

            info_catcher.done_catch()

            # 处理表情包 (不再需要传入 chat)
            with Timer("处理表情包", timing_results):
                await self._handle_emoji(message, response_set[0])

            # 更新关系情绪 (不再需要传入 chat)
            with Timer("关系更新", timing_results):
                await self._update_relationship(message, response_set)

            # 回复后处理
            await willing_manager.after_generate_reply_handle(message.message_info.message_id)

        # 输出性能计时结果
        if do_reply and response_set:  # 确保 response_set 不是 None
            timing_str = " | ".join([f"{step}: {duration:.2f}秒" for step, duration in timing_results.items()])
            trigger_msg = message.processed_plain_text
            response_msg = " ".join(response_set)
            logger.info(
                f"[{self.stream_name}] 触发消息: {trigger_msg[:20]}... | 推理消息: {response_msg[:20]}... | 性能计时: {timing_str}"
            )
        elif not do_reply:
            # 不回复处理
            await willing_manager.not_reply_handle(message.message_info.message_id)
        # else: # do_reply is True but response_set is None (handled above)
        # logger.info(f"[{self.stream_name}] 决定回复但模型未生成内容。触发: {message.processed_plain_text[:20]}...")

        # 意愿管理器：注销当前message信息 (无论是否回复，只要处理过就删除)
        willing_manager.delete(message.message_info.message_id)

    # 保持 staticmethod, 因为不依赖实例状态, 但需要 chat 对象来获取日志上下文
    @staticmethod
    def _check_ban_words(text: str, chat: ChatStream, userinfo: UserInfo) -> bool:
        """检查消息中是否包含过滤词"""
        stream_name = chat_manager.get_stream_name(chat.stream_id) or chat.stream_id
        for word in global_config.ban_words:
            if word in text:
                logger.info(
                    f"[{stream_name}][{chat.group_info.group_name if chat.group_info else '私聊'}]"
                    f"{userinfo.user_nickname}:{text}"
                )
                logger.info(f"[{stream_name}][过滤词识别] 消息中含有 '{word}'，filtered")
                return True
        return False

    # 保持 staticmethod, 因为不依赖实例状态, 但需要 chat 对象来获取日志上下文
    @staticmethod
    def _check_ban_regex(text: str, chat: ChatStream, userinfo: UserInfo) -> bool:
        """检查消息是否匹配过滤正则表达式"""
        stream_name = chat_manager.get_stream_name(chat.stream_id) or chat.stream_id
        for pattern in global_config.ban_msgs_regex:
            if pattern.search(text):
                logger.info(
                    f"[{stream_name}][{chat.group_info.group_name if chat.group_info else '私聊'}]"
                    f"{userinfo.user_nickname}:{text}"
                )
                logger.info(f"[{stream_name}][正则表达式过滤] 消息匹配到 '{pattern.pattern}'，filtered")
                return True
        return False

    # 改为实例方法, 移除 chat 参数

    async def start_chat(self):
        """为此 NormalChat 实例关联的 ChatStream 启动聊天任务（如果尚未运行）。"""
        if self._chat_task is None or self._chat_task.done():
            logger.info(f"[{self.stream_name}] 启动聊天任务...")
            task = asyncio.create_task(self._find_interested_message())
            task.add_done_callback(lambda t: self._handle_task_completion(t))  # 回调现在是实例方法
            self._chat_task = task

    # 改为实例方法, 移除 stream_id 参数
    def _handle_task_completion(self, task: asyncio.Task):
        """兴趣监控任务完成时的回调函数。"""
        # 检查完成的任务是否是当前实例的任务
        if task is not self._chat_task:
            logger.warning(f"[{self.stream_name}] 收到一个未知或过时任务的完成回调。")
            return

        try:
            # 检查任务是否因异常而结束
            exception = task.exception()
            if exception:
                logger.error(f"[{self.stream_name}] 兴趣监控任务因异常结束: {exception}")
                logger.error(traceback.format_exc())  # 记录完整的 traceback
            # else: # 减少日志
            # logger.info(f"[{self.stream_name}] 兴趣监控任务正常结束。")
        except asyncio.CancelledError:
            logger.info(f"[{self.stream_name}] 兴趣监控任务被取消。")
        except Exception as e:
            logger.error(f"[{self.stream_name}] 处理任务完成回调时出错: {e}")
        finally:
            # 标记任务已完成/移除
            if self._chat_task is task:  # 再次确认是当前任务
                self._chat_task = None
                logger.debug(f"[{self.stream_name}] 聊天任务已被标记为完成/移除。")

    # 改为实例方法, 移除 stream_id 参数
    async def stop_chat(self):
        """停止当前实例的兴趣监控任务。"""
        if self._chat_task and not self._chat_task.done():
            task = self._chat_task
            logger.info(f"[{self.stream_name}] 尝试取消聊天任务。")
            task.cancel()
            try:
                await task  # 等待任务响应取消
            except asyncio.CancelledError:
                logger.info(f"[{self.stream_name}] 聊天任务已成功取消。")
            except Exception as e:
                # 回调函数 _handle_task_completion 会处理异常日志
                logger.warning(f"[{self.stream_name}] 等待监控任务取消时捕获到异常 (可能已在回调中记录): {e}")
            finally:
                # 确保任务状态更新，即使等待出错 (回调函数也会尝试更新)
                if self._chat_task is task:
                    self._chat_task = None<|MERGE_RESOLUTION|>--- conflicted
+++ resolved
@@ -230,11 +230,7 @@
         willing_log = f"[回复意愿:{await willing_manager.get_willing(self.stream_id):.2f}]" if is_willing else ""
         logger.info(
             f"[{current_time}][{mes_name}]"
-<<<<<<< HEAD
-            f"{message.message_info.user_info.user_nickname}:"
-=======
             f"{message.message_info.user_info.user_nickname}:"  # 使用 self.chat_stream
->>>>>>> 57ca323e
             f"{message.processed_plain_text}{willing_log}[概率:{reply_probability * 100:.1f}%]"
         )
         do_reply = False
