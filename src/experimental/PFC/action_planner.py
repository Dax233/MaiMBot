--- conflicted
+++ resolved
@@ -236,16 +236,10 @@
                 prompt_template = PROMPT_REFLECT_AND_ACT
                 log_msg = "使用 PROMPT_REFLECT_AND_ACT (反思决策)"
 
-<<<<<<< HEAD
-            elif last_successful_reply_action in ["direct_reply", "send_new_message"]:
-                prompt_template = PROMPT_FOLLOW_UP
-                log_msg = "使用 PROMPT_FOLLOW_UP (追问决策)"
-=======
             elif last_successful_reply_action in ["direct_reply", "send_new_message", "send_memes"]:
                 prompt_template = PROMPT_FOLLOW_UP
                 log_msg = "使用 PROMPT_FOLLOW_UP (追问决策)"
 
->>>>>>> b82d6402
             else:
                 prompt_template = PROMPT_INITIAL_REPLY
                 log_msg = "使用 PROMPT_INITIAL_REPLY (首次/非连续回复决策)"
