--- conflicted
+++ resolved
@@ -37,14 +37,7 @@
             reply_to_message: 要回复的消息（可选）
         """
         try:
-<<<<<<< HEAD
-            # 创建消息内容
-            segments = Seg(type="seglist", data=[Seg(type="text", data=content)])
-
-            # 获取枫的信息
-=======
             # 获取麦麦的信息
->>>>>>> 22f979ab
             bot_user_info = UserInfo(
                 user_id=global_config.BOT_QQ,
                 user_nickname=global_config.BOT_NICKNAME,
