--- conflicted
+++ resolved
@@ -11,17 +11,10 @@
     """回复检查器 - 新版：仅检查机器人自身发言的精确重复"""
 
     def __init__(self, stream_id: str, private_name: str):
-<<<<<<< HEAD
-        self.name = global_config.BOT_NICKNAME
-=======
-        self.llm = LLMRequest(
-            model=global_config.llm_PFC_reply_checker, temperature=0.50, max_tokens=1000, request_type="reply_check"
-        )
         self.name = global_config.bot.nickname
->>>>>>> 4562277e
         self.private_name = private_name
         self.chat_observer = ChatObserver.get_instance(stream_id, private_name)
-        self.bot_qq_str = str(global_config.BOT_QQ)
+        self.bot_qq_str = str(global_config.bot.qq_account)
 
     def _normalize_text(self, text: str) -> str:
         """
@@ -56,56 +49,11 @@
                                     对于重复消息: (False, "机器人尝试发送重复消息", False)
                                     对于非重复消息: (True, "消息内容未与机器人历史发言重复。", False)
         """
-<<<<<<< HEAD
         if not self.bot_qq_str:
             logger.error(
-                f"[私聊][{self.private_name}] ReplyChecker: BOT_QQ 未配置，无法检查{global_config.BOT_NICKNAME}自身消息。"
+                f"[私聊][{self.private_name}] ReplyChecker: BOT_QQ 未配置，无法检查{global_config.bot.nickname}自身消息。"
             )
             return True, "BOT_QQ未配置，跳过重复检查。", False  # 无法检查则默认通过
-=======
-        # 不再从 observer 获取，直接使用传入的 chat_history
-        # messages = self.chat_observer.get_cached_messages(limit=20)
-        try:
-            # 筛选出最近由 Bot 自己发送的消息
-            bot_messages = []
-            for msg in reversed(chat_history):
-                user_info = UserInfo.from_dict(msg.get("user_info", {}))
-                if str(user_info.user_id) == str(global_config.bot.qq_account):  # 确保比较的是字符串
-                    bot_messages.append(msg.get("processed_plain_text", ""))
-                if len(bot_messages) >= 2:  # 只和最近的两条比较
-                    break
-                # 进行比较
-            if bot_messages:
-                # 可以用简单比较，或者更复杂的相似度库 (如 difflib)
-                # 简单比较：是否完全相同
-                if reply == bot_messages[0]:  # 和最近一条完全一样
-                    logger.warning(
-                        f"[私聊][{self.private_name}]ReplyChecker 检测到回复与上一条 Bot 消息完全相同: '{reply}'"
-                    )
-                    return (
-                        False,
-                        "被逻辑检查拒绝：回复内容与你上一条发言完全相同，可以选择深入话题或寻找其它话题或等待",
-                        True,
-                    )  # 不合适，需要返回至决策层
-                # 2. 相似度检查 (如果精确匹配未通过)
-                import difflib  # 导入 difflib 库
-
-                # 计算编辑距离相似度，ratio() 返回 0 到 1 之间的浮点数
-                similarity_ratio = difflib.SequenceMatcher(None, reply, bot_messages[0]).ratio()
-                logger.debug(f"[私聊][{self.private_name}]ReplyChecker - 相似度: {similarity_ratio:.2f}")
-
-                # 设置一个相似度阈值
-                similarity_threshold = 0.9
-                if similarity_ratio > similarity_threshold:
-                    logger.warning(
-                        f"[私聊][{self.private_name}]ReplyChecker 检测到回复与上一条 Bot 消息高度相似 (相似度 {similarity_ratio:.2f}): '{reply}'"
-                    )
-                    return (
-                        False,
-                        f"被逻辑检查拒绝：回复内容与你上一条发言高度相似 (相似度 {similarity_ratio:.2f})，可以选择深入话题或寻找其它话题或等待。",
-                        True,
-                    )
->>>>>>> 4562277e
 
         # 对当前待发送的回复进行规范化
         normalized_reply = self._normalize_text(reply)
@@ -131,7 +79,7 @@
                     normalized_historical_text = self._normalize_text(historical_message_text)
 
                     logger.debug(
-                        f"[私聊][{self.private_name}] ReplyChecker: 历史记录 (反向索引 {i}) ({global_config.BOT_NICKNAME}): "
+                        f"[私聊][{self.private_name}] ReplyChecker: 历史记录 (反向索引 {i}) ({global_config.bot.nickname}): "
                         f"原始='{historical_message_text[:50]}...', 规范化后='{normalized_historical_text[:50]}...'"
                     )
                     if (
@@ -139,7 +87,7 @@
                     ):  # 确保规范化后不为空串才比较
                         logger.warning(f"[私聊][{self.private_name}] ReplyChecker: !!! 成功拦截一次复读 !!!")
                         logger.warning(
-                            f"[私聊][{self.private_name}] ReplyChecker 检测到{global_config.BOT_NICKNAME}自身重复消息 (规范化后内容相同): '{normalized_reply[:50]}...'"
+                            f"[私聊][{self.private_name}] ReplyChecker 检测到{global_config.bot.nickname}自身重复消息 (规范化后内容相同): '{normalized_reply[:50]}...'"
                         )
                         match_found = True
                         # 返回: 不合适, 原因, 不需要重规划 (让上层逻辑决定是否重试生成)
