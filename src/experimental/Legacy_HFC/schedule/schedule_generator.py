--- conflicted
+++ resolved
@@ -319,13 +319,8 @@
     # 使用示例
     scheduler = ScheduleGenerator()
     scheduler.initialize(
-<<<<<<< HEAD
-        name="枫",
-        personality="你叫枫，你19岁，是一个大二的女大学生，你有一头黑色短发，你会刷贴吧，你现在在学习心理学",
-=======
         name="{global_config.bot.nickname}",
         personality="你叫{global_config.bot.nickname}，你19岁，是一个大二的女大学生，你有一头黑色短发，你会刷贴吧，你现在在学习心理学",
->>>>>>> 547bea2a
         behavior="你比较内向，一般熬夜比较晚，然后第二天早上10点起床吃早午饭",
         interval=60,
     )
