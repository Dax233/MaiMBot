import asyncio
import contextlib
import json  # <--- 确保导入 json
import random  # <--- 添加导入
import time
import re
import traceback
from collections import deque
from typing import List, Optional, Dict, Any, Deque, Callable, Coroutine

from rich.traceback import install

from src.common.logger_manager import get_logger
from src.config.config import global_config
from .heart_flow.observation import Observation
from .heart_flow.sub_mind import SubMind
from .heart_flow.utils_chat import get_chat_type_and_target_info
from src.manager.mood_manager import mood_manager
from src.chat.message_receive.chat_stream import ChatStream, chat_manager
from src.chat.message_receive.message import (
    MessageRecv,
    BaseMessageInfo,
    MessageThinking,
    MessageSending,
    Seg,
    UserInfo,
)
from src.chat.utils.utils import process_llm_response
from src.chat.utils.utils_image import image_path_to_base64
from src.chat.emoji_system.emoji_manager import emoji_manager
from .heartFC_Cycleinfo import CycleInfo
from .heartflow_prompt_builder import global_prompt_manager, prompt_builder
from src.chat.models.utils_model import LLMRequest
from src.chat.utils.info_catcher import info_catcher_manager
from src.chat.utils.chat_message_builder import num_new_messages_since, get_raw_msg_before_timestamp_with_chat
from src.chat.utils.timer_calculator import Timer  # <--- Import Timer
from .heartFC_sender import HeartFCSender
from src.plugins.group_nickname.nickname_manager import nickname_manager

install(extra_lines=3)


WAITING_TIME_THRESHOLD = 300  # 等待新消息时间阈值，单位秒

EMOJI_SEND_PRO = 0.3  # 设置一个概率，比如 30% 才真的发

CONSECUTIVE_NO_REPLY_THRESHOLD = 3  # 连续不回复的阈值


logger = get_logger("hfc")  # Logger Name Changed


# 默认动作定义
DEFAULT_ACTIONS = {"no_reply": "不回复", "text_reply": "文本回复, 可选附带表情", "emoji_reply": "仅表情回复"}


class ActionManager:
    """动作管理器：控制每次决策可以使用的动作"""

    def __init__(self):
        # 初始化为默认动作集
        self._available_actions: Dict[str, str] = DEFAULT_ACTIONS.copy()
        self._original_actions_backup: Optional[Dict[str, str]] = None  # 用于临时移除时的备份

    def get_available_actions(self) -> Dict[str, str]:
        """获取当前可用的动作集"""
        return self._available_actions.copy()  # 返回副本以防外部修改

    def add_action(self, action_name: str, description: str) -> bool:
        """
        添加新的动作

        参数:
            action_name: 动作名称
            description: 动作描述

        返回:
            bool: 是否添加成功
        """
        if action_name in self._available_actions:
            return False
        self._available_actions[action_name] = description
        return True

    def remove_action(self, action_name: str) -> bool:
        """
        移除指定动作

        参数:
            action_name: 动作名称

        返回:
            bool: 是否移除成功
        """
        if action_name not in self._available_actions:
            return False
        del self._available_actions[action_name]
        return True

    def temporarily_remove_actions(self, actions_to_remove: List[str]):
        """
        临时移除指定的动作，备份原始动作集。
        如果已经有备份，则不重复备份。
        """
        if self._original_actions_backup is None:
            self._original_actions_backup = self._available_actions.copy()

        actions_actually_removed = []
        for action_name in actions_to_remove:
            if action_name in self._available_actions:
                del self._available_actions[action_name]
                actions_actually_removed.append(action_name)
        # logger.debug(f"临时移除了动作: {actions_actually_removed}") # 可选日志

    def restore_actions(self):
        """
        恢复之前备份的原始动作集。
        """
        if self._original_actions_backup is not None:
            self._available_actions = self._original_actions_backup.copy()
            self._original_actions_backup = None
            # logger.debug("恢复了原始动作集") # 可选日志

    def clear_actions(self):
        """清空所有动作"""
        self._available_actions.clear()

    def reset_to_default(self):
        """重置为默认动作集"""
        self._available_actions = DEFAULT_ACTIONS.copy()


# 在文件开头添加自定义异常类
class HeartFCError(Exception):
    """枫聊天系统基础异常类"""

    pass


class PlannerError(HeartFCError):
    """规划器异常"""

    pass


class ReplierError(HeartFCError):
    """回复器异常"""

    pass


class SenderError(HeartFCError):
    """发送器异常"""

    pass


async def _handle_cycle_delay(action_taken_this_cycle: bool, cycle_start_time: float, log_prefix: str):
    """处理循环延迟"""
    cycle_duration = time.monotonic() - cycle_start_time

    try:
        sleep_duration = 0.0
        if not action_taken_this_cycle and cycle_duration < 1:
            sleep_duration = 1 - cycle_duration
        elif cycle_duration < 0.2:
            sleep_duration = 0.2

        if sleep_duration > 0:
            await asyncio.sleep(sleep_duration)

    except asyncio.CancelledError:
        logger.info(f"{log_prefix} Sleep interrupted, loop likely cancelling.")
        raise


class HeartFChatting:
    """
    管理一个连续的Plan-Replier-Sender循环
    用于在特定聊天流中生成回复。
    其生命周期现在由其关联的 SubHeartflow 的 FOCUSED 状态控制。
    """

    def __init__(
        self,
        chat_id: str,
        sub_mind: SubMind,
        observations: list[Observation],
        on_consecutive_no_reply_callback: Callable[[], Coroutine[None, None, None]],
    ):
        """
        HeartFChatting 初始化函数

        参数:
            chat_id: 聊天流唯一标识符(如stream_id)
            sub_mind: 关联的子思维
            observations: 关联的观察列表
            on_consecutive_no_reply_callback: 连续不回复达到阈值时调用的异步回调函数
        """
        # 基础属性
        self.stream_id: str = chat_id  # 聊天流ID
        self.chat_stream: Optional[ChatStream] = None  # 关联的聊天流
        self.sub_mind: SubMind = sub_mind  # 关联的子思维
        self.observations: List[Observation] = observations  # 关联的观察列表，用于监控聊天流状态
        self.on_consecutive_no_reply_callback = on_consecutive_no_reply_callback

        # 日志前缀
        self.log_prefix: str = str(chat_id)  # Initial default, will be updated

        # --- Initialize attributes (defaults) ---
        self.is_group_chat: bool = False
        self.chat_target_info: Optional[dict] = None
        # --- End Initialization ---

        # 动作管理器
        self.action_manager = ActionManager()

        # 初始化状态控制
        self._initialized = False
        self._processing_lock = asyncio.Lock()

        # --- 移除 gpt_instance, 直接初始化 LLM 模型 ---
        # self.gpt_instance = HeartFCGenerator() # <-- 移除
        self.model_normal = LLMRequest(  # <-- 新增 LLM 初始化
            model=global_config.llm_normal,
            temperature=global_config.llm_normal["temp"],
            max_tokens=256,
            request_type="response_heartflow",
        )
        self.heart_fc_sender = HeartFCSender()

        # LLM规划器配置
        self.planner_llm = LLMRequest(
            model=global_config.llm_plan,
            max_tokens=1000,
            request_type="action_planning",  # 用于动作规划
        )

        # 循环控制内部状态
        self._loop_active: bool = False  # 循环是否正在运行
        self._loop_task: Optional[asyncio.Task] = None  # 主循环任务

        # 添加循环信息管理相关的属性
        self._cycle_counter = 0
        self._cycle_history: Deque[CycleInfo] = deque(maxlen=10)  # 保留最近10个循环的信息
        self._current_cycle: Optional[CycleInfo] = None
        self._lian_xu_bu_hui_fu_ci_shu: int = 0  # <--- 新增：连续不回复计数器
        self._shutting_down: bool = False  # <--- 新增：关闭标志位
        self._lian_xu_deng_dai_shi_jian: float = 0.0  # <--- 新增：累计等待时间

    async def _initialize(self) -> bool:
        """
        懒初始化，解析chat_stream, 获取聊天类型和目标信息。
        """
        if self._initialized:
            return True

        # --- Use utility function to determine chat type and fetch info ---
        # Note: get_chat_type_and_target_info handles getting the chat_stream internally
        self.is_group_chat, self.chat_target_info = await get_chat_type_and_target_info(self.stream_id)

        # Update log prefix based on potential stream name (if needed, or get it from chat_stream if util doesn't return it)
        # Assuming get_chat_type_and_target_info focuses only on type/target
        # We still need the chat_stream object itself for other operations
        try:
            self.chat_stream = await asyncio.to_thread(chat_manager.get_stream, self.stream_id)
            if not self.chat_stream:
                logger.error(
                    f"[HFC:{self.stream_id}] 获取ChatStream失败 during _initialize, though util func might have succeeded earlier."
                )
                return False  # Cannot proceed without chat_stream object
            # Update log prefix using the fetched stream object
            self.log_prefix = f"[{chat_manager.get_stream_name(self.stream_id) or self.stream_id}]"
        except Exception as e:
            logger.error(f"[HFC:{self.stream_id}] 获取ChatStream时出错 in _initialize: {e}")
            return False

        # --- End using utility function ---

        self._initialized = True
        logger.debug(f"{self.log_prefix} 枫感觉到了，可以开始认真水群 ")
        return True

    async def start(self):
        """
        启动 HeartFChatting 的主循环。
        注意：调用此方法前必须确保已经成功初始化。
        """
        logger.info(f"{self.log_prefix} 开始认真水群(HFC)...")
        await self._start_loop_if_needed()

    async def _start_loop_if_needed(self):
        """检查是否需要启动主循环，如果未激活则启动。"""
        # 如果循环已经激活，直接返回
        if self._loop_active:
            return

        # 标记为活动状态，防止重复启动
        self._loop_active = True

        # 检查是否已有任务在运行（理论上不应该，因为 _loop_active=False）
        if self._loop_task and not self._loop_task.done():
            logger.warning(f"{self.log_prefix} 发现之前的循环任务仍在运行（不符合预期）。取消旧任务。")
            self._loop_task.cancel()
            try:
                # 等待旧任务确实被取消
                await asyncio.wait_for(self._loop_task, timeout=0.5)
            except (asyncio.CancelledError, asyncio.TimeoutError):
                pass  # 忽略取消或超时错误
            self._loop_task = None  # 清理旧任务引用

        logger.debug(f"{self.log_prefix} 启动认真水群(HFC)主循环...")
        # 创建新的循环任务
        self._loop_task = asyncio.create_task(self._hfc_loop())
        # 添加完成回调
        self._loop_task.add_done_callback(self._handle_loop_completion)

    def _handle_loop_completion(self, task: asyncio.Task):
        """当 _hfc_loop 任务完成时执行的回调。"""
        try:
            exception = task.exception()
            if exception:
                logger.error(f"{self.log_prefix} HeartFChatting: 枫脱离了聊天(异常): {exception}")
                logger.error(traceback.format_exc())  # Log full traceback for exceptions
            else:
                # Loop completing normally now means it was cancelled/shutdown externally
                logger.info(f"{self.log_prefix} HeartFChatting: 枫脱离了聊天 (外部停止)")
        except asyncio.CancelledError:
            logger.info(f"{self.log_prefix} HeartFChatting: 枫脱离了聊天(任务取消)")
        finally:
            self._loop_active = False
            self._loop_task = None
            if self._processing_lock.locked():
                logger.warning(f"{self.log_prefix} HeartFChatting: 处理锁在循环结束时仍被锁定，强制释放。")
                self._processing_lock.release()

    async def _hfc_loop(self):
        """主循环，持续进行计划并可能回复消息，直到被外部取消。"""
        try:
            while True:  # 主循环
                logger.debug(f"{self.log_prefix} 开始第{self._cycle_counter}次循环")
                # --- 在循环开始处检查关闭标志 ---
                if self._shutting_down:
                    logger.info(f"{self.log_prefix} 检测到关闭标志，退出 HFC 循环。")
                    break
                # --------------------------------

                # 创建新的循环信息
                self._cycle_counter += 1
                self._current_cycle = CycleInfo(self._cycle_counter)

                # 初始化周期状态
                cycle_timers = {}
                loop_cycle_start_time = time.monotonic()

                # 执行规划和处理阶段
                async with self._get_cycle_context() as acquired_lock:
                    if not acquired_lock:
                        # 如果未能获取锁（理论上不太可能，除非 shutdown 过程中释放了但又被抢了？）
                        # 或者也可以在这里再次检查 self._shutting_down
                        if self._shutting_down:
                            break  # 再次检查，确保退出
                        logger.warning(f"{self.log_prefix} 未能获取循环处理锁，跳过本次循环。")
                        await asyncio.sleep(0.1)  # 短暂等待避免空转
                        continue

                    # 记录规划开始时间点
                    planner_start_db_time = time.time()

                    # 主循环：思考->决策->执行
                    action_taken, thinking_id = await self._think_plan_execute_loop(cycle_timers, planner_start_db_time)

                    # 更新循环信息
                    self._current_cycle.set_thinking_id(thinking_id)
                    self._current_cycle.timers = cycle_timers

                    # 防止循环过快消耗资源
                    await _handle_cycle_delay(action_taken, loop_cycle_start_time, self.log_prefix)

                # 完成当前循环并保存历史
                self._current_cycle.complete_cycle()
                self._cycle_history.append(self._current_cycle)

                # 记录循环信息和计时器结果
                timer_strings = []
                for name, elapsed in cycle_timers.items():
                    formatted_time = f"{elapsed * 1000:.2f}毫秒" if elapsed < 1 else f"{elapsed:.2f}秒"
                    timer_strings.append(f"{name}: {formatted_time}")

                logger.debug(
                    f"{self.log_prefix}  第 #{self._current_cycle.cycle_id}次思考完成,"
                    f"耗时: {self._current_cycle.end_time - self._current_cycle.start_time:.2f}秒, "
                    f"动作: {self._current_cycle.action_type}"
                    + (f"\n计时器详情: {'; '.join(timer_strings)}" if timer_strings else "")
                )

        except asyncio.CancelledError:
            # 设置了关闭标志位后被取消是正常流程
            if not self._shutting_down:
                logger.warning(f"{self.log_prefix} HeartFChatting: 枫的认真水群(HFC)循环意外被取消")
            else:
                logger.info(f"{self.log_prefix} HeartFChatting: 枫的认真水群(HFC)循环已取消 (正常关闭)")
        except Exception as e:
            logger.error(f"{self.log_prefix} HeartFChatting: 意外错误: {e}")
            logger.error(traceback.format_exc())

    @contextlib.asynccontextmanager
    async def _get_cycle_context(self):
        """
        循环周期的上下文管理器

        用于确保资源的正确获取和释放：
        1. 获取处理锁
        2. 执行操作
        3. 释放锁
        """
        acquired = False
        try:
            await self._processing_lock.acquire()
            acquired = True
            yield acquired
        finally:
            if acquired and self._processing_lock.locked():
                self._processing_lock.release()

    async def _check_new_messages(self, start_time: float) -> bool:
        """
        检查从指定时间点后是否有新消息

        参数:
            start_time: 开始检查的时间点

        返回:
            bool: 是否有新消息
        """
        try:
            new_msg_count = num_new_messages_since(self.stream_id, start_time)
            if new_msg_count > 0:
                logger.info(f"{self.log_prefix} 检测到{new_msg_count}条新消息")
                return True
            return False
        except Exception as e:
            logger.error(f"{self.log_prefix} 检查新消息时出错: {e}")
            return False

    async def _think_plan_execute_loop(self, cycle_timers: dict, planner_start_db_time: float) -> tuple[bool, str]:
        """执行规划阶段"""
        try:
            # think:思考
            current_mind = await self._get_submind_thinking(cycle_timers)
            # 记录子思维思考内容
            if self._current_cycle:
                self._current_cycle.set_response_info(sub_mind_thinking=current_mind)

            # plan:决策
            with Timer("决策", cycle_timers):
                planner_result = await self._planner(current_mind, cycle_timers)

            # 效果不太好，还没处理replan导致观察时间点改变的问题

            # action = planner_result.get("action", "error")
            # reasoning = planner_result.get("reasoning", "未提供理由")

<<<<<<< HEAD
            if self._planner_active and self._planner_input_queue.empty() and can_signal_planner:
                logger.debug(f"{self.log_prefix} 向异步Planner发送规划请求 (ID: {current_planner_request_id})...")
                # --- 修改：在上下文中加入请求ID ---
                planner_input_context = {
                    "current_mind": current_mind,
                    "request_id": current_planner_request_id # <<< 新增
                }
                try:
                    self._planner_input_queue.put_nowait(planner_input_context)
                    self._last_planner_signal_time = time.time()
                    signaled_planner_this_cycle = True
                except asyncio.QueueFull:
                    logger.warning(f"{self.log_prefix} Planner输入队列已满，本次规划跳过。")
                    # 不再直接设定 planner_result，让后续逻辑决定默认行为
            # 其他条件导致未发送信号的日志 (保持或根据需要调整)
            elif not self._planner_active:
                logger.warning(f"{self.log_prefix} Planner未激活，无法发送规划请求。")
            elif not can_signal_planner:
                logger.debug(f"{self.log_prefix} Planner请求过于频繁，本次跳过。")
            else: # Planner激活但输入队列非空
                logger.warning(f"{self.log_prefix} Planner输入队列仍有任务，本次跳过。")


            # --- 尝试在短时间内获取Planner的决策结果 ---
            quick_wait_timeout = 15.0

            if signaled_planner_this_cycle:
                logger.debug(f"{self.log_prefix} 短时等待 ({quick_wait_timeout}s) Planner结果 (ID: {current_planner_request_id})...")
                try:
                    # --- 从队列获取的结果现在应该也包含 request_id ---
                    raw_planner_output = await asyncio.wait_for(self._planner_output_queue.get(), timeout=quick_wait_timeout)
                    self._planner_output_queue.task_done() # 提到前面，获取后就标记完成

                    # --- 校验 request_id ---
                    if isinstance(raw_planner_output, dict) and raw_planner_output.get("request_id") == current_planner_request_id:
                        planner_result = raw_planner_output
                        logger.info(f"{self.log_prefix} 短时等待内收到匹配的Planner结果 (ID: {current_planner_request_id}): {planner_result.get('action')}")
                    elif isinstance(raw_planner_output, dict):
                        logger.warning(f"{self.log_prefix} 短时等待内收到不匹配的Planner结果。预期ID: {current_planner_request_id}, 收到ID: {raw_planner_output.get('request_id')}。丢弃此结果。")
                        # planner_result 保持为 None，将执行默认动作
                    else:
                        logger.error(f"{self.log_prefix} Planner输出格式不正确（非字典或无request_id），丢弃。内容: {raw_planner_output}")
                        # planner_result 保持为 None

                except asyncio.TimeoutError:
                    logger.info(f"{self.log_prefix} 短时等待Planner决策结果超时 (ID: {current_planner_request_id})。主循环将先执行默认动作。")
                except asyncio.CancelledError:
                    logger.info(f"{self.log_prefix} 主循环在短时等待Planner结果时被取消 (ID: {current_planner_request_id})。")
                    raise
                except Exception as e:
                    logger.error(f"{self.log_prefix} 从Planner输出队列短时获取结果时出错 (ID: {current_planner_request_id}): {e}")


            # 如果在短时等待后 planner_result 仍然是 None (无论是未发信号、超时还是获取出错)
            # 则执行一个预定义的快速/默认动作
            if planner_result is None:
                if signaled_planner_this_cycle:
                    logger.info(f"{self.log_prefix} Planner未在 {quick_wait_timeout}s 内响应，执行预定义快速动作 (no_reply)。")
                else:
                    logger.info(f"{self.log_prefix} 未触发Planner或Planner繁忙/未激活，执行预定义快速动作 (no_reply)。")

                # 预定义快速/默认动作
                planner_result = {"action": "no_reply", 
                                  "reasoning": f"Planner未在{quick_wait_timeout}s内快速响应或未触发，默认不回复", 
                                  "emoji_query": "", 
                                  "llm_error": False # 这不是一个LLM错误，是流程控制
                                 }
                # 注意：此时异步的Planner可能仍在后台运行。如果它稍后产生了结果，
                # 在这个简化版本中，那个结果会被放入输出队列，并可能在下一个主循环周期
                # （如果那个周期也短时超时或未触发新规划）被错误地当作新结果取出。
                # 更完善的系统需要关联请求和响应，例如使用唯一的ID。

            # --- 后续处理 planner_result ---
            action = planner_result.get("action", "error") 
            reasoning = planner_result.get("reasoning", "未提供理由")
            emoji_query = planner_result.get("emoji_query", "")
            llm_error_from_planner = planner_result.get("llm_error", False)
            current_action_thinking_id = "" 
=======
            # self._current_cycle.set_action_info(action, reasoning, False)
>>>>>>> 436148f9

            # 在获取规划结果后检查新消息

            # if await self._check_new_messages(planner_start_db_time):
            #     if random.random() < 0.2:
            #         logger.info(f"{self.log_prefix} 看到了新消息，麦麦决定重新观察和规划...")
            #         # 重新规划
            #         with Timer("重新决策", cycle_timers):
            #             self._current_cycle.replanned = True
            #             planner_result = await self._planner(current_mind, cycle_timers, is_re_planned=True)
            #         logger.info(f"{self.log_prefix} 重新规划完成.")

            # 解析规划结果
            action = planner_result.get("action", "error")
            reasoning = planner_result.get("reasoning", "未提供理由")
            # 更新循环信息
            self._current_cycle.set_action_info(action, reasoning, True)

            # 处理LLM错误
            if planner_result.get("llm_error"):
                logger.error(f"{self.log_prefix} LLM失败: {reasoning}")
                return False, ""

<<<<<<< HEAD
            action_str_log = {"text_reply": "回复", "emoji_reply": "回复表情", "no_reply": "不回复"}.get(action, "未知或错误动作")
            logger.info(f"{self.log_prefix} (Planner ID: {planner_result.get('request_id', 'N/A')}) 枫最终决定'{action_str_log}', 原因'{reasoning}'")
=======
            # execute:执行
>>>>>>> 436148f9

            # 在此处添加日志记录
            if action == "text_reply":
                action_str = "回复"
            elif action == "emoji_reply":
                action_str = "回复表情"
            else:
                action_str = "不回复"

            logger.info(f"{self.log_prefix} 麦麦决定'{action_str}', 原因'{reasoning}'")

            return await self._handle_action(
                action, reasoning, planner_result.get("emoji_query", ""), cycle_timers, planner_start_db_time
            )

        except PlannerError as e:
            logger.error(f"{self.log_prefix} 规划错误: {e}")
            # 更新循环信息
            self._current_cycle.set_action_info("error", str(e), False)
            return False, ""

    async def _handle_action(
        self, action: str, reasoning: str, emoji_query: str, cycle_timers: dict, planner_start_db_time: float
    ) -> tuple[bool, str]:
        """
        处理规划动作

        参数:
            action: 动作类型
            reasoning: 决策理由
            emoji_query: 表情查询
            cycle_timers: 计时器字典
            planner_start_db_time: 规划开始时间

        返回:
            tuple[bool, str]: (是否执行了动作, 思考消息ID)
        """
        action_handlers = {
            "text_reply": self._handle_text_reply,
            "emoji_reply": self._handle_emoji_reply,
            "no_reply": self._handle_no_reply,
        }

        handler = action_handlers.get(action)
        if not handler:
            logger.warning(f"{self.log_prefix} 未知动作: {action}, 原因: {reasoning}")
            return False, ""

        try:
            if action == "text_reply":
                # 调用文本回复处理，它会返回 (bool, thinking_id)
                success, thinking_id = await handler(reasoning, emoji_query, cycle_timers)
                return success, thinking_id  # 直接返回结果
            elif action == "emoji_reply":
                # 调用表情回复处理，它只返回 bool
                success = await handler(reasoning, emoji_query)
                return success, ""  # thinking_id 为空字符串
            else:  # no_reply
                # 调用不回复处理，它只返回 bool
                success = await handler(reasoning, planner_start_db_time, cycle_timers)
                return success, ""  # thinking_id 为空字符串
        except HeartFCError as e:
            logger.error(f"{self.log_prefix} 处理{action}时出错: {e}")
            # 出错时也重置计数器
            self._lian_xu_bu_hui_fu_ci_shu = 0
            self._lian_xu_deng_dai_shi_jian = 0.0  # 重置累计等待时间
            return False, ""

    async def _handle_text_reply(self, reasoning: str, emoji_query: str, cycle_timers: dict) -> tuple[bool, str]:
        """
        处理文本回复

        工作流程：
        1. 获取锚点消息
        2. 创建思考消息
        3. 生成回复
        4. 发送消息
        5. [新增] 触发绰号分析

        参数:
            reasoning: 回复原因
            emoji_query: 表情查询
            cycle_timers: 计时器字典

        返回:
            tuple[bool, str]: (是否回复成功, 思考消息ID)
        """
        # 重置连续不回复计数器
        self._lian_xu_bu_hui_fu_ci_shu = 0
        self._lian_xu_deng_dai_shi_jian = 0.0  # 重置累计等待时间

        # 获取锚点消息
        anchor_message = await self._get_anchor_message()
        if not anchor_message:
            raise PlannerError("无法获取锚点消息")

        # 创建思考消息
        thinking_id = await self._create_thinking_message(anchor_message)
        if not thinking_id:
            raise PlannerError("无法创建思考消息")

        reply = None  # 初始化 reply
        try:
            # 生成回复
            with Timer("生成回复", cycle_timers):
                reply = await self._replier_work(
                    anchor_message=anchor_message,
                    thinking_id=thinking_id,
                    reason=reasoning,
                )

            if not reply:
                raise ReplierError("回复生成失败")

            # 发送消息
            with Timer("发送消息", cycle_timers):
                await self._sender(
                    thinking_id=thinking_id,
                    anchor_message=anchor_message,
                    response_set=reply,
                    send_emoji=emoji_query,
                )

            # 调用工具函数触发绰号分析
            await nickname_manager.trigger_nickname_analysis(anchor_message, reply, self.chat_stream)

            return True, thinking_id

        except (ReplierError, SenderError) as e:
            logger.error(f"{self.log_prefix} 回复失败: {e}")
            return True, thinking_id  # 仍然返回thinking_id以便跟踪

    async def _handle_emoji_reply(self, reasoning: str, emoji_query: str) -> bool:
        """
        处理表情回复

        工作流程：
        1. 获取锚点消息
        2. 发送表情

        参数:
            reasoning: 回复原因
            emoji_query: 表情查询

        返回:
            bool: 是否发送成功
        """
        logger.info(f"{self.log_prefix} 决定回复表情({emoji_query}): {reasoning}")
        self._lian_xu_deng_dai_shi_jian = 0.0  # 重置累计等待时间（即使不计数也保持一致性）

        try:
            anchor = await self._get_anchor_message()
            if not anchor:
                raise PlannerError("无法获取锚点消息")

            await self._handle_emoji(anchor, [], emoji_query)
            return True

        except Exception as e:
            logger.error(f"{self.log_prefix} 表情发送失败: {e}")
            return False

    async def _handle_no_reply(self, reasoning: str, planner_start_db_time: float, cycle_timers: dict) -> bool:
        """
        处理不回复的情况

        工作流程：
        1. 等待新消息、超时或关闭信号
        2. 根据等待结果更新连续不回复计数
        3. 如果达到阈值，触发回调

        参数:
            reasoning: 不回复的原因
            planner_start_db_time: 规划开始时间
            cycle_timers: 计时器字典

        返回:
            bool: 是否成功处理
        """
        logger.info(f"{self.log_prefix} 决定不回复: {reasoning}")

        observation = self.observations[0] if self.observations else None

        try:
            with Timer("等待新消息", cycle_timers):
                # 等待新消息、超时或关闭信号，并获取结果
                await self._wait_for_new_message(observation, planner_start_db_time, self.log_prefix)
            # 从计时器获取实际等待时间
            current_waiting = cycle_timers.get("等待新消息", 0.0)

            if not self._shutting_down:
                self._lian_xu_bu_hui_fu_ci_shu += 1
                self._lian_xu_deng_dai_shi_jian += current_waiting  # 累加等待时间
                logger.debug(
                    f"{self.log_prefix} 连续不回复计数增加: {self._lian_xu_bu_hui_fu_ci_shu}/{CONSECUTIVE_NO_REPLY_THRESHOLD}, "
                    f"本次等待: {current_waiting:.2f}秒, 累计等待: {self._lian_xu_deng_dai_shi_jian:.2f}秒"
                )

                # 检查是否同时达到次数和时间阈值
                time_threshold = 0.66 * WAITING_TIME_THRESHOLD * CONSECUTIVE_NO_REPLY_THRESHOLD
                if (
                    self._lian_xu_bu_hui_fu_ci_shu >= CONSECUTIVE_NO_REPLY_THRESHOLD
                    and self._lian_xu_deng_dai_shi_jian >= time_threshold
                ):
                    logger.info(
                        f"{self.log_prefix} 连续不回复达到阈值 ({self._lian_xu_bu_hui_fu_ci_shu}次) "
                        f"且累计等待时间达到 {self._lian_xu_deng_dai_shi_jian:.2f}秒 (阈值 {time_threshold}秒)，"
                        f"调用回调请求状态转换"
                    )
                    # 调用回调。注意：这里不重置计数器和时间，依赖回调函数成功改变状态来隐式重置上下文。
                    await self.on_consecutive_no_reply_callback()
                elif self._lian_xu_bu_hui_fu_ci_shu >= CONSECUTIVE_NO_REPLY_THRESHOLD:
                    # 仅次数达到阈值，但时间未达到
                    logger.debug(
                        f"{self.log_prefix} 连续不回复次数达到阈值 ({self._lian_xu_bu_hui_fu_ci_shu}次) "
                        f"但累计等待时间 {self._lian_xu_deng_dai_shi_jian:.2f}秒 未达到时间阈值 ({time_threshold}秒)，暂不调用回调"
                    )
                # else: 次数和时间都未达到阈值，不做处理

            return True

        except asyncio.CancelledError:
            # 如果在等待过程中任务被取消（可能是因为 shutdown）
            logger.info(f"{self.log_prefix} 处理 'no_reply' 时等待被中断 (CancelledError)")
            # 让异常向上传播，由 _hfc_loop 的异常处理逻辑接管
            raise
        except Exception as e:  # 捕获调用管理器或其他地方可能发生的错误
            logger.error(f"{self.log_prefix} 处理 'no_reply' 时发生错误: {e}")
            logger.error(traceback.format_exc())
            # 发生意外错误时，可以选择是否重置计数器，这里选择不重置
            return False  # 表示动作未成功

    async def _wait_for_new_message(self, observation, planner_start_db_time: float, log_prefix: str) -> bool:
        """
        等待新消息 或 检测到关闭信号

        参数:
            observation: 观察实例
            planner_start_db_time: 开始等待的时间
            log_prefix: 日志前缀

        返回:
            bool: 是否检测到新消息 (如果因关闭信号退出则返回 False)
        """
        wait_start_time = time.monotonic()
        while True:
            # --- 在每次循环开始时检查关闭标志 ---
            if self._shutting_down:
                logger.info(f"{log_prefix} 等待新消息时检测到关闭信号，中断等待。")
                return False  # 表示因为关闭而退出
            # -----------------------------------

            # 检查新消息
            if await observation.has_new_messages_since(planner_start_db_time):
                logger.info(f"{log_prefix} 检测到新消息")
                return True

            # 检查超时 (放在检查新消息和关闭之后)
            if time.monotonic() - wait_start_time > WAITING_TIME_THRESHOLD:
                logger.warning(f"{log_prefix} 等待新消息超时({WAITING_TIME_THRESHOLD}秒)")
                return False

            try:
                # 短暂休眠，让其他任务有机会运行，并能更快响应取消或关闭
                await asyncio.sleep(0.5)  # 缩短休眠时间
            except asyncio.CancelledError:
                # 如果在休眠时被取消，再次检查关闭标志
                # 如果是正常关闭，则不需要警告
                if not self._shutting_down:
                    logger.warning(f"{log_prefix} _wait_for_new_message 的休眠被意外取消")
                # 无论如何，重新抛出异常，让上层处理
                raise

    async def _log_cycle_timers(self, cycle_timers: dict, log_prefix: str):
        """记录循环周期的计时器结果"""
        if cycle_timers:
            timer_strings = []
            for name, elapsed in cycle_timers.items():
                formatted_time = f"{elapsed * 1000:.2f}毫秒" if elapsed < 1 else f"{elapsed:.2f}秒"
                timer_strings.append(f"{name}: {formatted_time}")

            if timer_strings:
                # 在记录前检查关闭标志
                if not self._shutting_down:
                    logger.debug(f"{log_prefix} 该次决策耗时: {'; '.join(timer_strings)}")

    async def _get_submind_thinking(self, cycle_timers: dict) -> str:
        """
        获取子思维的思考结果

        返回:
            str: 思考结果，如果思考失败则返回错误信息
        """
        try:
            with Timer("观察", cycle_timers):
                observation = self.observations[0]
                await observation.observe()

            # 获取上一个循环的信息
            # last_cycle = self._cycle_history[-1] if self._cycle_history else None

            with Timer("思考", cycle_timers):
                # 获取上一个循环的动作
                # 传递上一个循环的信息给 do_thinking_before_reply
                current_mind, _past_mind = await self.sub_mind.do_thinking_before_reply(
                    history_cycle=self._cycle_history
                )
                return current_mind
        except Exception as e:
            logger.error(f"{self.log_prefix}子心流 思考失败: {e}")
            logger.error(traceback.format_exc())
            return "[思考时出错]"

    async def _planner(self, current_mind: str, cycle_timers: dict, is_re_planned: bool = False) -> Dict[str, Any]:
        """
        规划器 (Planner): 使用LLM根据上下文决定是否和如何回复。
        重构为：让LLM返回结构化JSON文本，然后在代码中解析。

        参数:
            current_mind: 子思维的当前思考结果
            cycle_timers: 计时器字典
            is_re_planned: 是否为重新规划 (此重构中暂时简化，不处理 is_re_planned 的特殊逻辑)
        """
        logger.info(f"{self.log_prefix}开始想要做什么")

        actions_to_remove_temporarily = []
        # --- 检查历史动作并决定临时移除动作 (逻辑保持不变) ---
        # lian_xu_wen_ben_hui_fu = 0
        # probability_roll = random.random()
        # for cycle in reversed(self._cycle_history):
        #     if cycle.action_taken:
        #         if cycle.action_type == "text_reply":
        #             lian_xu_wen_ben_hui_fu += 1
        #         else:
        #             break
        #     if len(self._cycle_history) > 0 and cycle.cycle_id <= self._cycle_history[0].cycle_id + (
        #         len(self._cycle_history) - 4
        #     ):
        #         break
        # logger.debug(f"{self.log_prefix}[Planner] 检测到连续文本回复次数: {lian_xu_wen_ben_hui_fu}")

        # if lian_xu_wen_ben_hui_fu >= 3:
        #     logger.info(f"{self.log_prefix}[Planner] 连续回复 >= 3 次，强制移除 text_reply 和 emoji_reply")
        #     actions_to_remove_temporarily.extend(["text_reply", "emoji_reply"])
        # elif lian_xu_wen_ben_hui_fu == 2:
        #     if probability_roll < 0.8:
        #         logger.info(f"{self.log_prefix}[Planner] 连续回复 2 次，80% 概率移除 text_reply 和 emoji_reply (触发)")
        #         actions_to_remove_temporarily.extend(["text_reply", "emoji_reply"])
        #     else:
        #         logger.info(
        #             f"{self.log_prefix}[Planner] 连续回复 2 次，80% 概率移除 text_reply 和 emoji_reply (未触发)"
        #         )
        # elif lian_xu_wen_ben_hui_fu == 1:
        #     if probability_roll < 0.4:
        #         logger.info(f"{self.log_prefix}[Planner] 连续回复 1 次，40% 概率移除 text_reply (触发)")
        #         actions_to_remove_temporarily.append("text_reply")
        #     else:
        #         logger.info(f"{self.log_prefix}[Planner] 连续回复 1 次，40% 概率移除 text_reply (未触发)")
        # --- 结束检查历史动作 ---

        # 获取观察信息
        observation = self.observations[0]
        # if is_re_planned: # 暂时简化，不处理重新规划
        #     await observation.observe()
        observed_messages = observation.talking_message
        observed_messages_str = observation.talking_message_str_truncate

        # --- 使用 LLM 进行决策 (JSON 输出模式) --- #
        action = "no_reply"  # 默认动作
        reasoning = "规划器初始化默认"
        emoji_query = ""
        llm_error = False  # LLM 请求或解析错误标志

        # 获取我们将传递给 prompt 构建器和用于验证的当前可用动作
        current_available_actions = self.action_manager.get_available_actions()

        try:
            # --- 应用临时动作移除 ---
            if actions_to_remove_temporarily:
                self.action_manager.temporarily_remove_actions(actions_to_remove_temporarily)
                # 更新 current_available_actions 以反映移除后的状态
                current_available_actions = self.action_manager.get_available_actions()
                logger.debug(
                    f"{self.log_prefix}[Planner] 临时移除的动作: {actions_to_remove_temporarily}, 当前可用: {list(current_available_actions.keys())}"
                )

            # 需要获取用于上下文的历史消息
            message_list_before_now = get_raw_msg_before_timestamp_with_chat(
                chat_id=self.stream_id,
                timestamp=time.time(),  # 使用当前时间作为参考点
                limit=global_config.observation_context_size,  # 使用与 prompt 构建一致的 limit
            )
            # 调用工具函数获取格式化后的绰号字符串
            nickname_injection_str = await nickname_manager.get_nickname_prompt_injection(
                self.chat_stream, message_list_before_now
            )

            # --- 构建提示词 (调用修改后的 PromptBuilder 方法) ---
            prompt = await prompt_builder.build_planner_prompt(
                is_group_chat=self.is_group_chat,  # <-- Pass HFC state
                chat_target_info=self.chat_target_info,  # <-- Pass HFC state
                cycle_history=self._cycle_history,  # <-- Pass HFC state
                observed_messages_str=observed_messages_str,  # <-- Pass local variable
                current_mind=current_mind,  # <-- Pass argument
                structured_info=self.sub_mind.structured_info_str,  # <-- Pass SubMind info
                current_available_actions=current_available_actions,  # <-- Pass determined actions
                nickname_info=nickname_injection_str,
            )

            # --- 调用 LLM (普通文本生成) ---
            llm_content = None
            try:
                # 假设 LLMRequest 有 generate_response 方法返回 (content, reasoning, model_name)
                # 我们只需要 content
                # !! 注意：这里假设 self.planner_llm 有 generate_response 方法
                # !! 如果你的 LLMRequest 类使用的是其他方法名，请相应修改
                llm_content, _, _ = await self.planner_llm.generate_response(prompt=prompt)
                logger.debug(f"{self.log_prefix}[Planner] LLM 原始 JSON 响应 (预期): {llm_content}")
            except Exception as req_e:
                logger.error(f"{self.log_prefix}[Planner] LLM 请求执行失败: {req_e}")
                reasoning = f"LLM 请求失败: {req_e}"
                llm_error = True
                # 直接使用默认动作返回错误结果
                action = "no_reply"  # 明确设置为默认值
                emoji_query = ""  # 明确设置为空
                # 不再立即返回，而是继续执行 finally 块以恢复动作
                # return { ... }

            # --- 解析 LLM 返回的 JSON (仅当 LLM 请求未出错时进行) ---
            if not llm_error and llm_content:
                try:
                    # 尝试去除可能的 markdown 代码块标记
                    response_content = llm_content
                    markdown_code_regex = re.compile(r"^```(?:\w+)?\s*\n(.*?)\n\s*```$", re.DOTALL | re.IGNORECASE)
                    match = markdown_code_regex.match(response_content)
                    if match:
                        response_content = match.group(1).strip()
                    elif response_content.startswith("{") and response_content.endswith("}"):
                        pass  # 可能是纯 JSON
                    else:
                        json_match = re.search(r"\{.*\}", response_content, re.DOTALL)
                        if json_match:
                            response_content = json_match.group(0)
                        else:
                            logger.warning(f"LLM 响应似乎不包含有效的 JSON 对象。响应: {response_content}")

                    cleaned_content = response_content
                    if not cleaned_content:
                        raise json.JSONDecodeError("Cleaned content is empty", cleaned_content, 0)
                    parsed_json = json.loads(cleaned_content)

                    # 提取决策，提供默认值
                    extracted_action = parsed_json.get("action", "no_reply")
                    extracted_reasoning = parsed_json.get("reasoning", "LLM未提供理由")
                    extracted_emoji_query = parsed_json.get("emoji_query", "")

                    # 验证动作是否在当前可用列表中
                    # !! 使用调用 prompt 时实际可用的动作列表进行验证
                    if extracted_action not in current_available_actions:
                        logger.warning(
                            f"{self.log_prefix}[Planner] LLM 返回了当前不可用或无效的动作: '{extracted_action}' (可用: {list(current_available_actions.keys())})，将强制使用 'no_reply'"
                        )
                        action = "no_reply"
                        reasoning = f"LLM 返回了当前不可用的动作 '{extracted_action}' (可用: {list(current_available_actions.keys())})。原始理由: {extracted_reasoning}"
                        emoji_query = ""
                        # 检查 no_reply 是否也恰好被移除了 (极端情况)
                        if "no_reply" not in current_available_actions:
                            logger.error(
                                f"{self.log_prefix}[Planner] 严重错误：'no_reply' 动作也不可用！无法执行任何动作。"
                            )
                            action = "error"  # 回退到错误状态
                            reasoning = "无法执行任何有效动作，包括 no_reply"
                            llm_error = True  # 标记为严重错误
                        else:
                            llm_error = False  # 视为逻辑修正而非 LLM 错误
                    else:
                        # 动作有效且可用
                        action = extracted_action
                        reasoning = extracted_reasoning
                        emoji_query = extracted_emoji_query
                        llm_error = False  # 解析成功
                        logger.debug(
                            f"{self.log_prefix}[要做什么]\nPrompt:\n{prompt}\n\n决策结果 (来自JSON): {action}, 理由: {reasoning}, 表情查询: '{emoji_query}'"
                        )

                except json.JSONDecodeError as json_e:
                    logger.warning(
                        f"{self.log_prefix}[Planner] 解析LLM响应JSON失败: {json_e}. LLM原始输出: '{llm_content}'"
                    )
                    reasoning = f"解析LLM响应JSON失败: {json_e}. 将使用默认动作 'no_reply'."
                    action = "no_reply"  # 解析失败则默认不回复
                    emoji_query = ""
                    llm_error = True  # 标记解析错误
                except Exception as parse_e:
                    logger.error(f"{self.log_prefix}[Planner] 处理LLM响应时发生意外错误: {parse_e}")
                    reasoning = f"处理LLM响应时发生意外错误: {parse_e}. 将使用默认动作 'no_reply'."
                    action = "no_reply"
                    emoji_query = ""
                    llm_error = True
            elif not llm_error and not llm_content:
                # LLM 请求成功但返回空内容
                logger.warning(f"{self.log_prefix}[Planner] LLM 返回了空内容。")
                reasoning = "LLM 返回了空内容，使用默认动作 'no_reply'."
                action = "no_reply"
                emoji_query = ""
                llm_error = True  # 标记为空响应错误

            # 如果 llm_error 在此阶段为 True，意味着请求成功但解析失败或返回空
            # 如果 llm_error 在请求阶段就为 True，则跳过了此解析块

        except Exception as outer_e:
            logger.error(f"{self.log_prefix}[Planner] Planner 处理过程中发生意外错误: {outer_e}")
            logger.error(traceback.format_exc())
            action = "error"  # 发生未知错误，标记为 error 动作
            reasoning = f"Planner 内部处理错误: {outer_e}"
            emoji_query = ""
            llm_error = True
        finally:
            # --- 确保动作恢复 ---
            # 检查 self._original_actions_backup 是否有值来判断是否需要恢复
            if self.action_manager._original_actions_backup is not None:
                self.action_manager.restore_actions()
                logger.debug(
                    f"{self.log_prefix}[Planner] 恢复了原始动作集, 当前可用: {list(self.action_manager.get_available_actions().keys())}"
                )
        # --- 结束确保动作恢复 ---

        # --- 概率性忽略文本回复附带的表情 (逻辑保持不变) ---
        if action == "text_reply" and emoji_query:
            logger.debug(f"{self.log_prefix}[Planner] 大模型建议文字回复带表情: '{emoji_query}'")
            if random.random() > EMOJI_SEND_PRO:
                logger.info(
                    f"{self.log_prefix}但是枫这次不想加表情 ({1 - EMOJI_SEND_PRO:.0%})，忽略表情 '{emoji_query}'"
                )
                emoji_query = ""  # 清空表情请求
            else:
                logger.info(f"{self.log_prefix}好吧，加上表情 '{emoji_query}'")
        # --- 结束概率性忽略 ---

        # 返回结果字典
        return {
            "action": action,
            "reasoning": reasoning,
            "emoji_query": emoji_query,
            "current_mind": current_mind,
            "observed_messages": observed_messages,
            "llm_error": llm_error,  # 返回错误状态
        }

    async def _get_anchor_message(self) -> Optional[MessageRecv]:
        """
        重构观察到的最后一条消息作为回复的锚点，
        如果重构失败或观察为空，则创建一个占位符。
        """

        try:
            placeholder_id = f"mid_pf_{int(time.time() * 1000)}"
            placeholder_user = UserInfo(
                user_id="system_trigger", user_nickname="System Trigger", platform=self.chat_stream.platform
            )
            placeholder_msg_info = BaseMessageInfo(
                message_id=placeholder_id,
                platform=self.chat_stream.platform,
                group_info=self.chat_stream.group_info,
                user_info=placeholder_user,
                time=time.time(),
            )
            placeholder_msg_dict = {
                "message_info": placeholder_msg_info.to_dict(),
                "processed_plain_text": "[System Trigger Context]",
                "raw_message": "",
                "time": placeholder_msg_info.time,
            }
            anchor_message = MessageRecv(placeholder_msg_dict)
            anchor_message.update_chat_stream(self.chat_stream)
            logger.debug(f"{self.log_prefix} 创建占位符锚点消息: ID={anchor_message.message_info.message_id}")
            return anchor_message

        except Exception as e:
            logger.error(f"{self.log_prefix} Error getting/creating anchor message: {e}")
            logger.error(traceback.format_exc())
            return None

    # --- 发送器 (Sender) --- #
    async def _sender(
        self,
        thinking_id: str,
        anchor_message: MessageRecv,
        response_set: List[str],
        send_emoji: str,  # Emoji query decided by planner or tools
    ):
        """
        发送器 (Sender): 使用 HeartFCSender 实例发送生成的回复。
        处理相关的操作，如发送表情和更新关系。
        """
        logger.info(f"{self.log_prefix}开始发送回复 (使用 HeartFCSender)")

        first_bot_msg: Optional[MessageSending] = None
        try:
            # _send_response_messages 现在将使用 self.sender 内部处理注册和发送
            # 它需要负责创建 MessageThinking 和 MessageSending 对象
            # 并调用 self.sender.register_thinking 和 self.sender.type_and_send_message
            first_bot_msg = await self._send_response_messages(
                anchor_message=anchor_message, response_set=response_set, thinking_id=thinking_id
            )

            if first_bot_msg:
                # --- 处理关联表情(如果指定) --- #
                if send_emoji:
                    logger.info(f"{self.log_prefix}正在发送关联表情: '{send_emoji}'")
                    # 优先使用 first_bot_msg 作为锚点，否则回退到原始锚点
                    emoji_anchor = first_bot_msg
                    await self._handle_emoji(emoji_anchor, response_set, send_emoji)
            else:
                # 如果 _send_response_messages 返回 None，表示在发送前就失败或没有消息可发送
                logger.warning(
                    f"{self.log_prefix}[Sender-{thinking_id}] 未能发送任何回复消息 (_send_response_messages 返回 None)。"
                )
                # 这里可能不需要抛出异常，取决于 _send_response_messages 的具体实现

        except Exception as e:
            # 异常现在由 type_and_send_message 内部处理日志，这里只记录发送流程失败
            logger.error(f"{self.log_prefix}[Sender-{thinking_id}] 发送回复过程中遇到错误: {e}")
            # 思考状态应已在 type_and_send_message 的 finally 块中清理
            # 可以选择重新抛出或根据业务逻辑处理
            # raise RuntimeError(f"发送回复失败: {e}") from e

    async def shutdown(self):
        """优雅关闭HeartFChatting实例，取消活动循环任务"""
        logger.info(f"{self.log_prefix} 正在关闭HeartFChatting...")
        self._shutting_down = True  # <-- 在开始关闭时设置标志位

        # 取消循环任务
        if self._loop_task and not self._loop_task.done():
            logger.info(f"{self.log_prefix} 正在取消HeartFChatting循环任务")
            self._loop_task.cancel()
            try:
                await asyncio.wait_for(self._loop_task, timeout=1.0)
                logger.info(f"{self.log_prefix} HeartFChatting循环任务已取消")
            except (asyncio.CancelledError, asyncio.TimeoutError):
                pass
            except Exception as e:
                logger.error(f"{self.log_prefix} 取消循环任务出错: {e}")
        else:
            logger.info(f"{self.log_prefix} 没有活动的HeartFChatting循环任务")

        # 清理状态
        self._loop_active = False
        self._loop_task = None
        if self._processing_lock.locked():
            self._processing_lock.release()
            logger.warning(f"{self.log_prefix} 已释放处理锁")

        logger.info(f"{self.log_prefix} HeartFChatting关闭完成")

    async def _build_replan_prompt(self, action: str, reasoning: str) -> str:
        """构建 Replanner LLM 的提示词"""
        prompt = (await global_prompt_manager.get_prompt_async("replan_prompt")).format(
            action=action,
            reasoning=reasoning,
        )

        # 在记录循环日志前检查关闭标志
        if not self._shutting_down:
            self._current_cycle.complete_cycle()
            self._cycle_history.append(self._current_cycle)

            # 记录循环信息和计时器结果
            timer_strings = []
            for name, elapsed in self._current_cycle.timers.items():
                formatted_time = f"{elapsed * 1000:.2f}毫秒" if elapsed < 1 else f"{elapsed:.2f}秒"
                timer_strings.append(f"{name}: {formatted_time}")

            logger.debug(
                f"{self.log_prefix}  第 #{self._current_cycle.cycle_id}次思考完成,"
                f"耗时: {self._current_cycle.end_time - self._current_cycle.start_time:.2f}秒, "
                f"动作: {self._current_cycle.action_type}"
                + (f"\n计时器详情: {'; '.join(timer_strings)}" if timer_strings else "")
            )

        return prompt

    async def _send_response_messages(
        self, anchor_message: Optional[MessageRecv], response_set: List[str], thinking_id: str
    ) -> Optional[MessageSending]:
        """发送回复消息 (尝试锚定到 anchor_message)，使用 HeartFCSender"""
        if not anchor_message or not anchor_message.chat_stream:
            logger.error(f"{self.log_prefix} 无法发送回复，缺少有效的锚点消息或聊天流。")
            return None

        chat = anchor_message.chat_stream
        chat_id = chat.stream_id
        stream_name = chat_manager.get_stream_name(chat_id) or chat_id  # 获取流名称用于日志

        # 检查思考过程是否仍在进行，并获取开始时间
        thinking_start_time = await self.heart_fc_sender.get_thinking_start_time(chat_id, thinking_id)

        if thinking_start_time is None:
            logger.warning(f"[{stream_name}] {thinking_id} 思考过程未找到或已结束，无法发送回复。")
            return None

        # 记录锚点消息ID和回复文本（在发送前记录）
        self._current_cycle.set_response_info(
            response_text=response_set, anchor_message_id=anchor_message.message_info.message_id
        )

        mark_head = False
        first_bot_msg: Optional[MessageSending] = None
        reply_message_ids = []  # 记录实际发送的消息ID
        bot_user_info = UserInfo(
            user_id=global_config.BOT_QQ,
            user_nickname=global_config.BOT_NICKNAME,
            platform=anchor_message.message_info.platform,
        )

        for i, msg_text in enumerate(response_set):
            # 为每个消息片段生成唯一ID
            part_message_id = f"{thinking_id}_{i}"
            message_segment = Seg(type="text", data=msg_text)
            bot_message = MessageSending(
                message_id=part_message_id,  # 使用片段的唯一ID
                chat_stream=chat,
                bot_user_info=bot_user_info,
                sender_info=anchor_message.message_info.user_info,
                message_segment=message_segment,
                reply=anchor_message,  # 回复原始锚点
                is_head=not mark_head,
                is_emoji=False,
                thinking_start_time=thinking_start_time,  # 传递原始思考开始时间
            )
            try:
                if not mark_head:
                    mark_head = True
                    first_bot_msg = bot_message  # 保存第一个成功发送的消息对象
                    await self.heart_fc_sender.type_and_send_message(bot_message, typing=False)
                else:
                    await self.heart_fc_sender.type_and_send_message(bot_message, typing=True)

                reply_message_ids.append(part_message_id)  # 记录我们生成的ID

            except Exception as e:
                logger.error(
                    f"{self.log_prefix}[Sender-{thinking_id}] 发送回复片段 {i} ({part_message_id}) 时失败: {e}"
                )
                # 这里可以选择是继续发送下一个片段还是中止

        # 在尝试发送完所有片段后，完成原始的 thinking_id 状态
        try:
            await self.heart_fc_sender.complete_thinking(chat_id, thinking_id)
        except Exception as e:
            logger.error(f"{self.log_prefix}[Sender-{thinking_id}] 完成思考状态 {thinking_id} 时出错: {e}")

        self._current_cycle.set_response_info(
            response_text=response_set,  # 保留原始文本
            anchor_message_id=anchor_message.message_info.message_id,  # 保留锚点ID
            reply_message_ids=reply_message_ids,  # 添加实际发送的ID列表
        )

        return first_bot_msg  # 返回第一个成功发送的消息对象

    async def _handle_emoji(self, anchor_message: Optional[MessageRecv], response_set: List[str], send_emoji: str = ""):
        """处理表情包 (尝试锚定到 anchor_message)，使用 HeartFCSender"""
        if not anchor_message or not anchor_message.chat_stream:
            logger.error(f"{self.log_prefix} 无法处理表情包，缺少有效的锚点消息或聊天流。")
            return

        chat = anchor_message.chat_stream

        emoji_raw = await emoji_manager.get_emoji_for_text(send_emoji)

        if emoji_raw:
            emoji_path, description = emoji_raw

            emoji_cq = image_path_to_base64(emoji_path)
            thinking_time_point = round(time.time(), 2)  # 用于唯一ID
            message_segment = Seg(type="emoji", data=emoji_cq)
            bot_user_info = UserInfo(
                user_id=global_config.BOT_QQ,
                user_nickname=global_config.BOT_NICKNAME,
                platform=anchor_message.message_info.platform,
            )
            bot_message = MessageSending(
                message_id="me" + str(thinking_time_point),  # 表情消息的唯一ID
                chat_stream=chat,
                bot_user_info=bot_user_info,
                sender_info=anchor_message.message_info.user_info,
                message_segment=message_segment,
                reply=anchor_message,  # 回复原始锚点
                is_head=False,  # 表情通常不是头部消息
                is_emoji=True,
                # 不需要 thinking_start_time
            )

            try:
                await self.heart_fc_sender.send_and_store(bot_message)
            except Exception as e:
                logger.error(f"{self.log_prefix} 发送表情包 {bot_message.message_info.message_id} 时失败: {e}")

    def get_cycle_history(self, last_n: Optional[int] = None) -> List[Dict[str, Any]]:
        """获取循环历史记录

        参数:
            last_n: 获取最近n个循环的信息，如果为None则获取所有历史记录

        返回:
            List[Dict[str, Any]]: 循环历史记录列表
        """
        history = list(self._cycle_history)
        if last_n is not None:
            history = history[-last_n:]
        return [cycle.to_dict() for cycle in history]

    def get_last_cycle_info(self) -> Optional[Dict[str, Any]]:
        """获取最近一个循环的信息"""
        if self._cycle_history:
            return self._cycle_history[-1].to_dict()
        return None

    # --- 回复器 (Replier) 的定义 --- #
    async def _replier_work(
        self,
        reason: str,
        anchor_message: MessageRecv,
        thinking_id: str,
    ) -> Optional[List[str]]:
        """
        回复器 (Replier): 核心逻辑，负责生成回复文本。
        (已整合原 HeartFCGenerator 的功能)
        """
        try:
            # 1. 获取情绪影响因子并调整模型温度
            arousal_multiplier = mood_manager.get_arousal_multiplier()
            current_temp = global_config.llm_normal["temp"] * arousal_multiplier
            self.model_normal.temperature = current_temp  # 动态调整温度

            # 2. 获取信息捕捉器
            info_catcher = info_catcher_manager.get_info_catcher(thinking_id)

            # --- Determine sender_name for private chat ---
            sender_name_for_prompt = "某人"  # Default for group or if info unavailable
            if not self.is_group_chat and self.chat_target_info:
                # Prioritize person_name, then nickname
                sender_name_for_prompt = (
                    self.chat_target_info.get("person_name")
                    or self.chat_target_info.get("user_nickname")
                    or sender_name_for_prompt
                )
            # --- End determining sender_name ---

            # 3. 构建 Prompt
            with Timer("构建Prompt", {}):  # 内部计时器，可选保留
                prompt = await prompt_builder.build_prompt(
                    build_mode="focus",
                    chat_stream=self.chat_stream,  # Pass the stream object
                    # Focus specific args:
                    reason=reason,
                    current_mind_info=self.sub_mind.current_mind,
                    structured_info=self.sub_mind.structured_info_str,
                    sender_name=sender_name_for_prompt,  # Pass determined name
                    # Normal specific args (not used in focus mode):
                    # message_txt="",
                )

            # 4. 调用 LLM 生成回复
            content = None
            reasoning_content = None
            model_name = "unknown_model"
            if not prompt:
                logger.error(f"{self.log_prefix}[Replier-{thinking_id}] Prompt 构建失败，无法生成回复。")
                return None

            try:
                with Timer("LLM生成", {}):  # 内部计时器，可选保留
                    content, reasoning_content, model_name = await self.model_normal.generate_response(prompt)
                # logger.info(f"{self.log_prefix}[Replier-{thinking_id}]\nPrompt:\n{prompt}\n生成回复: {content}\n")
                # 捕捉 LLM 输出信息
                info_catcher.catch_after_llm_generated(
                    prompt=prompt, response=content, reasoning_content=reasoning_content, model_name=model_name
                )

            except Exception as llm_e:
                # 精简报错信息
                logger.error(f"{self.log_prefix}[Replier-{thinking_id}] LLM 生成失败: {llm_e}")
                return None  # LLM 调用失败则无法生成回复

            # 5. 处理 LLM 响应
            if not content:
                logger.warning(f"{self.log_prefix}[Replier-{thinking_id}] LLM 生成了空内容。")
                return None

            with Timer("处理响应", {}):  # 内部计时器，可选保留
                processed_response = process_llm_response(content)

            if not processed_response:
                logger.warning(f"{self.log_prefix}[Replier-{thinking_id}] 处理后的回复为空。")
                return None

            return processed_response

        except Exception as e:
            # 更通用的错误处理，精简信息
            logger.error(f"{self.log_prefix}[Replier-{thinking_id}] 回复生成意外失败: {e}")
            # logger.error(traceback.format_exc()) # 可以取消注释这行以在调试时查看完整堆栈
            return None

    # --- Methods moved from HeartFCController start ---
    async def _create_thinking_message(self, anchor_message: Optional[MessageRecv]) -> Optional[str]:
        """创建思考消息 (尝试锚定到 anchor_message)"""
        if not anchor_message or not anchor_message.chat_stream:
            logger.error(f"{self.log_prefix} 无法创建思考消息，缺少有效的锚点消息或聊天流。")
            return None

        chat = anchor_message.chat_stream
        messageinfo = anchor_message.message_info
        bot_user_info = UserInfo(
            user_id=global_config.BOT_QQ,
            user_nickname=global_config.BOT_NICKNAME,
            platform=messageinfo.platform,
        )

        thinking_time_point = round(time.time(), 2)
        thinking_id = "mt" + str(thinking_time_point)
        thinking_message = MessageThinking(
            message_id=thinking_id,
            chat_stream=chat,
            bot_user_info=bot_user_info,
            reply=anchor_message,  # 回复的是锚点消息
            thinking_start_time=thinking_time_point,
        )
        # Access MessageManager directly (using heart_fc_sender)
        await self.heart_fc_sender.register_thinking(thinking_message)
        return thinking_id<|MERGE_RESOLUTION|>--- conflicted
+++ resolved
@@ -461,88 +461,7 @@
             # action = planner_result.get("action", "error")
             # reasoning = planner_result.get("reasoning", "未提供理由")
 
-<<<<<<< HEAD
-            if self._planner_active and self._planner_input_queue.empty() and can_signal_planner:
-                logger.debug(f"{self.log_prefix} 向异步Planner发送规划请求 (ID: {current_planner_request_id})...")
-                # --- 修改：在上下文中加入请求ID ---
-                planner_input_context = {
-                    "current_mind": current_mind,
-                    "request_id": current_planner_request_id # <<< 新增
-                }
-                try:
-                    self._planner_input_queue.put_nowait(planner_input_context)
-                    self._last_planner_signal_time = time.time()
-                    signaled_planner_this_cycle = True
-                except asyncio.QueueFull:
-                    logger.warning(f"{self.log_prefix} Planner输入队列已满，本次规划跳过。")
-                    # 不再直接设定 planner_result，让后续逻辑决定默认行为
-            # 其他条件导致未发送信号的日志 (保持或根据需要调整)
-            elif not self._planner_active:
-                logger.warning(f"{self.log_prefix} Planner未激活，无法发送规划请求。")
-            elif not can_signal_planner:
-                logger.debug(f"{self.log_prefix} Planner请求过于频繁，本次跳过。")
-            else: # Planner激活但输入队列非空
-                logger.warning(f"{self.log_prefix} Planner输入队列仍有任务，本次跳过。")
-
-
-            # --- 尝试在短时间内获取Planner的决策结果 ---
-            quick_wait_timeout = 15.0
-
-            if signaled_planner_this_cycle:
-                logger.debug(f"{self.log_prefix} 短时等待 ({quick_wait_timeout}s) Planner结果 (ID: {current_planner_request_id})...")
-                try:
-                    # --- 从队列获取的结果现在应该也包含 request_id ---
-                    raw_planner_output = await asyncio.wait_for(self._planner_output_queue.get(), timeout=quick_wait_timeout)
-                    self._planner_output_queue.task_done() # 提到前面，获取后就标记完成
-
-                    # --- 校验 request_id ---
-                    if isinstance(raw_planner_output, dict) and raw_planner_output.get("request_id") == current_planner_request_id:
-                        planner_result = raw_planner_output
-                        logger.info(f"{self.log_prefix} 短时等待内收到匹配的Planner结果 (ID: {current_planner_request_id}): {planner_result.get('action')}")
-                    elif isinstance(raw_planner_output, dict):
-                        logger.warning(f"{self.log_prefix} 短时等待内收到不匹配的Planner结果。预期ID: {current_planner_request_id}, 收到ID: {raw_planner_output.get('request_id')}。丢弃此结果。")
-                        # planner_result 保持为 None，将执行默认动作
-                    else:
-                        logger.error(f"{self.log_prefix} Planner输出格式不正确（非字典或无request_id），丢弃。内容: {raw_planner_output}")
-                        # planner_result 保持为 None
-
-                except asyncio.TimeoutError:
-                    logger.info(f"{self.log_prefix} 短时等待Planner决策结果超时 (ID: {current_planner_request_id})。主循环将先执行默认动作。")
-                except asyncio.CancelledError:
-                    logger.info(f"{self.log_prefix} 主循环在短时等待Planner结果时被取消 (ID: {current_planner_request_id})。")
-                    raise
-                except Exception as e:
-                    logger.error(f"{self.log_prefix} 从Planner输出队列短时获取结果时出错 (ID: {current_planner_request_id}): {e}")
-
-
-            # 如果在短时等待后 planner_result 仍然是 None (无论是未发信号、超时还是获取出错)
-            # 则执行一个预定义的快速/默认动作
-            if planner_result is None:
-                if signaled_planner_this_cycle:
-                    logger.info(f"{self.log_prefix} Planner未在 {quick_wait_timeout}s 内响应，执行预定义快速动作 (no_reply)。")
-                else:
-                    logger.info(f"{self.log_prefix} 未触发Planner或Planner繁忙/未激活，执行预定义快速动作 (no_reply)。")
-
-                # 预定义快速/默认动作
-                planner_result = {"action": "no_reply", 
-                                  "reasoning": f"Planner未在{quick_wait_timeout}s内快速响应或未触发，默认不回复", 
-                                  "emoji_query": "", 
-                                  "llm_error": False # 这不是一个LLM错误，是流程控制
-                                 }
-                # 注意：此时异步的Planner可能仍在后台运行。如果它稍后产生了结果，
-                # 在这个简化版本中，那个结果会被放入输出队列，并可能在下一个主循环周期
-                # （如果那个周期也短时超时或未触发新规划）被错误地当作新结果取出。
-                # 更完善的系统需要关联请求和响应，例如使用唯一的ID。
-
-            # --- 后续处理 planner_result ---
-            action = planner_result.get("action", "error") 
-            reasoning = planner_result.get("reasoning", "未提供理由")
-            emoji_query = planner_result.get("emoji_query", "")
-            llm_error_from_planner = planner_result.get("llm_error", False)
-            current_action_thinking_id = "" 
-=======
             # self._current_cycle.set_action_info(action, reasoning, False)
->>>>>>> 436148f9
 
             # 在获取规划结果后检查新消息
 
@@ -566,12 +485,7 @@
                 logger.error(f"{self.log_prefix} LLM失败: {reasoning}")
                 return False, ""
 
-<<<<<<< HEAD
-            action_str_log = {"text_reply": "回复", "emoji_reply": "回复表情", "no_reply": "不回复"}.get(action, "未知或错误动作")
-            logger.info(f"{self.log_prefix} (Planner ID: {planner_result.get('request_id', 'N/A')}) 枫最终决定'{action_str_log}', 原因'{reasoning}'")
-=======
             # execute:执行
->>>>>>> 436148f9
 
             # 在此处添加日志记录
             if action == "text_reply":
