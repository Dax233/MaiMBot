--- conflicted
+++ resolved
@@ -135,11 +135,7 @@
 
 # 在文件开头添加自定义异常类
 class HeartFCError(Exception):
-<<<<<<< HEAD
-    """枫聊天系统基础异常类"""
-=======
     """{global_config.bot.nickname}聊天系统基础异常类"""
->>>>>>> 547bea2a
 
     pass
 
@@ -285,11 +281,7 @@
         # --- End using utility function ---
 
         self._initialized = True
-<<<<<<< HEAD
-        logger.debug(f"{self.log_prefix} 枫感觉到了，可以开始认真水群 ")
-=======
         logger.debug(f"{self.log_prefix} {global_config.bot.nickname}感觉到了，可以开始认真水群 ")
->>>>>>> 547bea2a
         return True
 
     async def start(self):
@@ -331,15 +323,6 @@
         try:
             exception = task.exception()
             if exception:
-<<<<<<< HEAD
-                logger.error(f"{self.log_prefix} HeartFChatting: 枫脱离了聊天(异常): {exception}")
-                logger.error(traceback.format_exc())  # Log full traceback for exceptions
-            else:
-                # Loop completing normally now means it was cancelled/shutdown externally
-                logger.info(f"{self.log_prefix} HeartFChatting: 枫脱离了聊天 (外部停止)")
-        except asyncio.CancelledError:
-            logger.info(f"{self.log_prefix} HeartFChatting: 枫脱离了聊天(任务取消)")
-=======
                 logger.error(f"{self.log_prefix} HeartFChatting: {global_config.bot.nickname}脱离了聊天(异常): {exception}")
                 logger.error(traceback.format_exc())  # Log full traceback for exceptions
             else:
@@ -347,7 +330,6 @@
                 logger.info(f"{self.log_prefix} HeartFChatting: {global_config.bot.nickname}脱离了聊天 (外部停止)")
         except asyncio.CancelledError:
             logger.info(f"{self.log_prefix} HeartFChatting: {global_config.bot.nickname}脱离了聊天(任务取消)")
->>>>>>> 547bea2a
         finally:
             self._loop_active = False
             self._loop_task = None
@@ -448,15 +430,9 @@
         except asyncio.CancelledError:
             # 设置了关闭标志位后被取消是正常流程
             if not self._shutting_down:
-<<<<<<< HEAD
-                logger.warning(f"{self.log_prefix} HeartFChatting: 枫的认真水群(HFC)循环意外被取消")
-            else:
-                logger.info(f"{self.log_prefix} HeartFChatting: 枫的认真水群(HFC)循环已取消 (正常关闭)")
-=======
                 logger.warning(f"{self.log_prefix} HeartFChatting: {global_config.bot.nickname}的认真水群(HFC)循环意外被取消")
             else:
                 logger.info(f"{self.log_prefix} HeartFChatting: {global_config.bot.nickname}的认真水群(HFC)循环已取消 (正常关闭)")
->>>>>>> 547bea2a
         except Exception as e:
             logger.error(f"{self.log_prefix} HeartFChatting: 意外错误: {e}")
             logger.error(traceback.format_exc())
@@ -1080,11 +1056,7 @@
             logger.debug(f"{self.log_prefix}[Planner] 大模型建议文字回复带表情: '{emoji_query}'")
             if random.random() > EMOJI_SEND_PRO:
                 logger.info(
-<<<<<<< HEAD
-                    f"{self.log_prefix}但是枫这次不想加表情 ({1 - EMOJI_SEND_PRO:.0%})，忽略表情 '{emoji_query}'"
-=======
                     f"{self.log_prefix}但是{global_config.bot.nickname}这次不想加表情 ({1 - EMOJI_SEND_PRO:.0%})，忽略表情 '{emoji_query}'"
->>>>>>> 547bea2a
                 )
                 emoji_query = ""  # 清空表情请求
             else:
