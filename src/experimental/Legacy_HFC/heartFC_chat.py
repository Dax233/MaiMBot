--- conflicted
+++ resolved
@@ -485,11 +485,7 @@
         执行思考，异步触发Planner，尝试短时等待Planner结果，
         若无则执行默认动作，同时允许Planner后台完成。
         """
-<<<<<<< HEAD
-        thinking_id_for_cycle = ""
-=======
         _thinking_id_for_cycle = ""
->>>>>>> a56e931e
         try:
             current_mind = await self._get_submind_thinking(cycle_timers)
             if self._current_cycle:
@@ -528,11 +524,7 @@
 
 
             # --- 尝试在短时间内获取Planner的决策结果 ---
-<<<<<<< HEAD
             quick_wait_timeout = 15.0
-=======
-            quick_wait_timeout = 3.0
->>>>>>> a56e931e
 
             if signaled_planner_this_cycle:
                 logger.debug(f"{self.log_prefix} 短时等待 ({quick_wait_timeout}s) Planner结果 (ID: {current_planner_request_id})...")
@@ -594,19 +586,12 @@
             if llm_error_from_planner and action != "error":
                 logger.warning(f"{self.log_prefix} Planner (ID: {planner_result.get('request_id', 'N/A')}) 返回LLM或解析错误: {reasoning}。强制执行 'no_reply'。")
                 action = "no_reply"
-<<<<<<< HEAD
-                if self._current_cycle: self._current_cycle.action_type = "no_reply"
-            elif action == "error":
-                logger.error(f"{self.log_prefix} Planner (ID: {planner_result.get('request_id', 'N/A')}) 决策返回错误状态: {reasoning}")
-                if self._current_cycle: self._current_cycle.action_taken = False
-=======
                 if self._current_cycle:
                     self._current_cycle.action_type = "no_reply"
             elif action == "error":
                 logger.error(f"{self.log_prefix} Planner (ID: {planner_result.get('request_id', 'N/A')}) 决策返回错误状态: {reasoning}")
                 if self._current_cycle:
                     self._current_cycle.action_taken = False
->>>>>>> a56e931e
                 return False, ""
 
             action_str_log = {"text_reply": "回复", "emoji_reply": "回复表情", "no_reply": "不回复"}.get(action, "未知或错误动作")
