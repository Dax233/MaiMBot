--- conflicted
+++ resolved
@@ -284,11 +284,7 @@
     nickname_probability_smoothing: int = 1  # 绰号加权随机选择的平滑因子
     nickname_queue_max_size: int = 100  # 绰号处理队列最大容量
     nickname_process_sleep_interval: float = 60  # 绰号处理进程休眠间隔（秒）
-<<<<<<< HEAD
-    nickname_observation_context_size: int = 30 # 绰号处理选中上下文长度
-=======
     nickname_analysis_history_limit: int = 30  # 绰号处理可见最大上下文
->>>>>>> 11a73d61
 
     # 模型配置
     llm_reasoning: dict[str, str] = field(default_factory=lambda: {})
@@ -424,11 +420,7 @@
                 config.steal_emoji = emoji_config.get("steal_emoji", config.steal_emoji)
 
         def group_nickname(parent: dict):
-<<<<<<< HEAD
             if config.INNER_VERSION in SpecifierSet(">=1.6.1.1"):
-=======
-            if config.INNER_VERSION in SpecifierSet(">=1.6.2"):
->>>>>>> 11a73d61
                 group_nickname_config = parent.get("group_nickname", {})
                 config.enable_nickname_mapping = group_nickname_config.get(
                     "enable_nickname_mapping", config.enable_nickname_mapping
@@ -444,17 +436,10 @@
                 )
                 config.nickname_process_sleep_interval = group_nickname_config.get(
                     "nickname_process_sleep_interval", config.nickname_process_sleep_interval
-<<<<<<< HEAD
-=======
                 )
                 config.nickname_analysis_history_limit = group_nickname_config.get(
                     "nickname_analysis_history_limit", config.nickname_analysis_history_limit
->>>>>>> 11a73d61
-                )
-                if config.INNER_VERSION in SpecifierSet(">=1.6.1.3"):
-                    config.nickname_observation_context_size = group_nickname_config.get(
-                        "nickname_observation_context_size", config.nickname_observation_context_size
-                    )
+                )
 
         def bot(parent: dict):
             # 机器人基础配置
