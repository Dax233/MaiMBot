import os
import re
from dataclasses import dataclass, field
from typing import Dict, List, Optional, Any
from dateutil import tz

import tomli
import tomlkit
import shutil
from datetime import datetime
from pathlib import Path
from packaging import version
from packaging.version import Version, InvalidVersion
from packaging.specifiers import SpecifierSet, InvalidSpecifier

from src.common.logger_manager import get_logger
from rich.traceback import install

install(extra_lines=3)


# 配置主程序日志格式
logger = get_logger("config")

# 考虑到，实际上配置文件中的mai_version是不会自动更新的,所以采用硬编码
is_test = False
mai_version_main = "0.6.3"
mai_version_fix = "fix-2"

if mai_version_fix:
    if is_test:
        mai_version = f"test-{mai_version_main}-{mai_version_fix}"
    else:
        mai_version = f"{mai_version_main}-{mai_version_fix}"
else:
    if is_test:
        mai_version = f"test-{mai_version_main}"
    else:
        mai_version = mai_version_main


def update_config():
    # 获取根目录路径
    root_dir = Path(__file__).parent.parent.parent
    template_dir = root_dir / "template"
    config_dir = root_dir / "config"
    old_config_dir = config_dir / "old"

    # 定义文件路径
    template_path = template_dir / "bot_config_template.toml"
    old_config_path = config_dir / "bot_config.toml"
    new_config_path = config_dir / "bot_config.toml"

    # 检查配置文件是否存在
    if not old_config_path.exists():
        logger.info("配置文件不存在，从模板创建新配置")
        # 创建文件夹
        old_config_dir.mkdir(parents=True, exist_ok=True)
        shutil.copy2(template_path, old_config_path)
        logger.info(f"已创建新配置文件，请填写后重新运行: {old_config_path}")
        # 如果是新创建的配置文件,直接返回
        return quit()

    # 读取旧配置文件和模板文件
    with open(old_config_path, "r", encoding="utf-8") as f:
        old_config = tomlkit.load(f)
    with open(template_path, "r", encoding="utf-8") as f:
        new_config = tomlkit.load(f)

    # 检查version是否相同
    if old_config and "inner" in old_config and "inner" in new_config:
        old_version = old_config["inner"].get("version")
        new_version = new_config["inner"].get("version")
        if old_version and new_version and old_version == new_version:
            logger.info(f"检测到配置文件版本号相同 (v{old_version})，跳过更新")
            return
        else:
            logger.info(f"检测到版本号不同: 旧版本 v{old_version} -> 新版本 v{new_version}")

    # 创建old目录（如果不存在）
    old_config_dir.mkdir(exist_ok=True)

    # 生成带时间戳的新文件名
    timestamp = datetime.now().strftime("%Y%m%d_%H%M%S")
    old_backup_path = old_config_dir / f"bot_config_{timestamp}.toml"

    # 移动旧配置文件到old目录
    shutil.move(old_config_path, old_backup_path)
    logger.info(f"已备份旧配置文件到: {old_backup_path}")

    # 复制模板文件到配置目录
    shutil.copy2(template_path, new_config_path)
    logger.info(f"已创建新配置文件: {new_config_path}")

    # 递归更新配置
    def update_dict(target, source):
        for key, value in source.items():
            # 跳过version字段的更新
            if key == "version":
                continue
            if key in target:
                if isinstance(value, dict) and isinstance(target[key], (dict, tomlkit.items.Table)):
                    update_dict(target[key], value)
                else:
                    try:
                        # 对数组类型进行特殊处理
                        if isinstance(value, list):
                            # 如果是空数组，确保它保持为空数组
                            if not value:
                                target[key] = tomlkit.array()
                            else:
                                target[key] = tomlkit.array(value)
                        else:
                            # 其他类型使用item方法创建新值
                            target[key] = tomlkit.item(value)
                    except (TypeError, ValueError):
                        # 如果转换失败，直接赋值
                        target[key] = value

    # 将旧配置的值更新到新配置中
    logger.info("开始合并新旧配置...")
    update_dict(new_config, old_config)

    # 保存更新后的配置（保留注释和格式）
    with open(new_config_path, "w", encoding="utf-8") as f:
        f.write(tomlkit.dumps(new_config))
    logger.info("配置文件更新完成")


@dataclass
class BotConfig:
    """机器人配置类"""

    INNER_VERSION: Version = None
    MAI_VERSION: str = mai_version  # 硬编码的版本信息

    # bot
    BOT_QQ: Optional[str] = "114514"
    BOT_NICKNAME: Optional[str] = None
    BOT_ALIAS_NAMES: List[str] = field(default_factory=list)  # 别名，可以通过这个叫它

    # group
    talk_allowed_groups = set()
    talk_frequency_down_groups = set()
    ban_user_id = set()

    # personality
    personality_core = "用一句话或几句话描述人格的核心特点"  # 建议20字以内，谁再写3000字小作文敲谁脑袋
    personality_sides: List[str] = field(
        default_factory=lambda: [
            "用一句话或几句话描述人格的一些侧面",
            "用一句话或几句话描述人格的一些侧面",
            "用一句话或几句话描述人格的一些侧面",
        ]
    )
    personality_detail_level: int = 0 # 人设消息注入 prompt 详细等级 (0: 采用默认配置, 1: 核心/随机细节, 2: 核心+随机侧面/全部细节, 3: 全部)
    # identity
    identity_detail: List[str] = field(
        default_factory=lambda: [
            "身份特点",
            "身份特点",
        ]
    )
    height: int = 170  # 身高 单位厘米
    weight: int = 50  # 体重 单位千克
    age: int = 20  # 年龄 单位岁
    gender: str = "男"  # 性别
    appearance: str = "用几句话描述外貌特征"  # 外貌特征

    # schedule
    ENABLE_SCHEDULE_GEN: bool = False  # 是否启用日程生成
    PROMPT_SCHEDULE_GEN = "无日程"
    SCHEDULE_DOING_UPDATE_INTERVAL: int = 300  # 日程表更新间隔 单位秒
    SCHEDULE_TEMPERATURE: float = 0.5  # 日程表温度，建议0.5-1.0
    TIME_ZONE: str = "Asia/Shanghai"  # 时区

    # chat
    allow_focus_mode: bool = True  # 是否允许专注聊天状态

    base_normal_chat_num: int = 3  # 最多允许多少个群进行普通聊天
    base_focused_chat_num: int = 2  # 最多允许多少个群进行专注聊天
    allow_remove_duplicates: bool = True # 是否开启心流去重（如果发现心流截断问题严重可尝试关闭）

    observation_context_size: int = 12  # 心流观察到的最长上下文大小，超过这个值的上下文会被压缩

    message_buffer: bool = True  # 消息缓冲器

    ban_words = set()
    ban_msgs_regex = set()

    # focus_chat
    reply_trigger_threshold: float = 3.0  # 心流聊天触发阈值，越低越容易触发
    default_decay_rate_per_second: float = 0.98  # 默认衰减率，越大衰减越慢
    consecutive_no_reply_threshold = 3

    compressed_length: int = 5  # 不能大于observation_context_size,心流上下文压缩的最短压缩长度，超过心流观察到的上下文长度，会压缩，最短压缩长度为5
    compress_length_limit: int = 5  # 最多压缩份数，超过该数值的压缩上下文会被删除

    # normal_chat
    model_reasoning_probability: float = 0.7  # 麦麦回答时选择推理模型(主要)模型概率
    model_normal_probability: float = 0.3  # 麦麦回答时选择一般模型(次要)模型概率

    emoji_chance: float = 0.2  # 发送表情包的基础概率
    thinking_timeout: int = 120  # 思考时间

    willing_mode: str = "classical"  # 意愿模式
    response_willing_amplifier: float = 1.0  # 回复意愿放大系数
    response_interested_rate_amplifier: float = 1.0  # 回复兴趣度放大系数
    down_frequency_rate: float = 3  # 降低回复频率的群组回复意愿降低系数
    emoji_response_penalty: float = 0.0  # 表情包回复惩罚
    mentioned_bot_inevitable_reply: bool = False  # 提及 bot 必然回复
    at_bot_inevitable_reply: bool = False  # @bot 必然回复

    # emoji
    max_emoji_num: int = 200  # 表情包最大数量
    max_reach_deletion: bool = True  # 开启则在达到最大数量时删除表情包，关闭则不会继续收集表情包
    EMOJI_CHECK_INTERVAL: int = 120  # 表情包检查间隔（分钟）

    save_pic: bool = False  # 是否保存图片
    save_emoji: bool = False  # 是否保存表情包
    steal_emoji: bool = True  # 是否偷取表情包，让麦麦可以发送她保存的这些表情包

    EMOJI_CHECK: bool = False  # 是否开启过滤
    EMOJI_CHECK_PROMPT: str = "符合公序良俗"  # 表情包过滤要求

    # memory
    build_memory_interval: int = 600  # 记忆构建间隔（秒）
    memory_build_distribution: list = field(
        default_factory=lambda: [4, 2, 0.6, 24, 8, 0.4]
    )  # 记忆构建分布，参数：分布1均值，标准差，权重，分布2均值，标准差，权重
    build_memory_sample_num: int = 10  # 记忆构建采样数量
    build_memory_sample_length: int = 20  # 记忆构建采样长度
    memory_compress_rate: float = 0.1  # 记忆压缩率

    forget_memory_interval: int = 600  # 记忆遗忘间隔（秒）
    memory_forget_time: int = 24  # 记忆遗忘时间（小时）
    memory_forget_percentage: float = 0.01  # 记忆遗忘比例

    consolidate_memory_interval: int = 1000  # 记忆整合间隔（秒）
    consolidation_similarity_threshold: float = 0.7  # 相似度阈值
    consolidate_memory_percentage: float = 0.01  # 检查节点比例

    memory_ban_words: list = field(
        default_factory=lambda: ["表情包", "图片", "回复", "聊天记录"]
    )  # 添加新的配置项默认值

    long_message_auto_truncate: bool = True # HFC 模式过长消息自动截断，防止他人 prompt 恶意注入，减少token消耗，但可能损失图片/长文信息，按需选择状态（默认开启）

    # mood
    mood_update_interval: float = 1.0  # 情绪更新间隔 单位秒
    mood_decay_rate: float = 0.95  # 情绪衰减率
    mood_intensity_factor: float = 0.7  # 情绪强度因子

    # keywords
    keywords_reaction_rules = []  # 关键词回复规则

    # chinese_typo
    chinese_typo_enable = True  # 是否启用中文错别字生成器
    chinese_typo_error_rate = 0.03  # 单字替换概率
    chinese_typo_min_freq = 7  # 最小字频阈值
    chinese_typo_tone_error_rate = 0.2  # 声调错误概率
    chinese_typo_word_replace_rate = 0.02  # 整词替换概率

    # response_splitter
    enable_kaomoji_protection = False  # 是否启用颜文字保护
    enable_response_splitter = True  # 是否启用回复分割器
    response_max_length = 100  # 回复允许的最大长度
    response_max_sentence_num = 3  # 回复允许的最大句子数

    model_max_output_length: int = 800  # 最大回复长度

    # remote
    remote_enable: bool = True  # 是否启用远程控制

    # experimental
    enable_friend_chat: bool = False  # 是否启用好友聊天
    # enable_think_flow: bool = False  # 是否启用思考流程
    talk_allowed_private = set()
    enable_pfc_chatting: bool = False  # 是否启用PFC聊天
<<<<<<< HEAD
    api_polling_max_retries: int = 3  # 神秘小功能

    # Group Nickname
    enable_nickname_mapping: bool = False  # 绰号映射功能总开关
    max_nicknames_in_prompt: int = 10  # Prompt 中最多注入的绰号数量
    nickname_probability_smoothing: int = 1  # 绰号加权随机选择的平滑因子
    nickname_queue_max_size: int = 100  # 绰号处理队列最大容量
    nickname_process_sleep_interval: float = 60  # 绰号处理进程休眠间隔（秒）
    nickname_analysis_history_limit: int = 30  # 绰号处理可见最大上下文
=======
    enable_pfc_reply_checker: bool = True  # 是否开启PFC回复检查

    # idle_conversation
    enable_idle_conversation: bool = False  # 是否启用 pfc 主动发言
    idle_check_interval: int = 10  # 检查间隔，10分钟检查一次
    min_idle_time: int = 7200  # 最短无活动时间，2小时 (7200秒)
    max_idle_time: int = 18000  # 最长无活动时间，5小时 (18000秒)
>>>>>>> a48d9173

    # 模型配置
    llm_reasoning: dict[str, str] = field(default_factory=lambda: {})
    # llm_reasoning_minor: dict[str, str] = field(default_factory=lambda: {})
    llm_normal: Dict[str, str] = field(default_factory=lambda: {})
    llm_topic_judge: Dict[str, str] = field(default_factory=lambda: {})
    llm_summary: Dict[str, str] = field(default_factory=lambda: {})
    embedding: Dict[str, str] = field(default_factory=lambda: {})
    vlm: Dict[str, str] = field(default_factory=lambda: {})
    moderation: Dict[str, str] = field(default_factory=lambda: {})

    llm_observation: Dict[str, str] = field(default_factory=lambda: {})
    llm_sub_heartflow: Dict[str, str] = field(default_factory=lambda: {})
    llm_heartflow: Dict[str, str] = field(default_factory=lambda: {})
    llm_tool_use: Dict[str, str] = field(default_factory=lambda: {})
    llm_plan: Dict[str, str] = field(default_factory=lambda: {})
    llm_nickname_mapping: Dict[str, str] = field(default_factory=lambda: {})
    llm_scheduler_all: Dict[str, str] = field(default_factory=lambda: {})
    llm_scheduler_doing: Dict[str, str] = field(default_factory=lambda: {})

    api_urls: Dict[str, str] = field(default_factory=lambda: {})

    @staticmethod
    def get_config_dir() -> str:
        """获取配置文件目录"""
        current_dir = os.path.dirname(os.path.abspath(__file__))
        root_dir = os.path.abspath(os.path.join(current_dir, "..", ".."))
        config_dir = os.path.join(root_dir, "config")
        if not os.path.exists(config_dir):
            os.makedirs(config_dir)
        return config_dir

    @classmethod
    def convert_to_specifierset(cls, value: str) -> SpecifierSet:
        """将 字符串 版本表达式转换成 SpecifierSet
        Args:
            value[str]: 版本表达式(字符串)
        Returns:
            SpecifierSet
        """

        try:
            converted = SpecifierSet(value)
        except InvalidSpecifier:
            logger.error(f"{value} 分类使用了错误的版本约束表达式\n", "请阅读 https://semver.org/lang/zh-CN/ 修改代码")
            exit(1)

        return converted

    @classmethod
    def get_config_version(cls, toml: dict) -> Version:
        """提取配置文件的 SpecifierSet 版本数据
        Args:
            toml[dict]: 输入的配置文件字典
        Returns:
            Version
        """

        if "inner" in toml:
            try:
                config_version: str = toml["inner"]["version"]
            except KeyError as e:
                logger.error("配置文件中 inner 段 不存在, 这是错误的配置文件")
                raise KeyError(f"配置文件中 inner 段 不存在 {e}, 这是错误的配置文件") from e
        else:
            toml["inner"] = {"version": "0.0.0"}
            config_version = toml["inner"]["version"]

        try:
            ver = version.parse(config_version)
        except InvalidVersion as e:
            logger.error(
                "配置文件中 inner段 的 version 键是错误的版本描述\n"
                "请阅读 https://semver.org/lang/zh-CN/ 修改配置，并参考本项目指定的模板进行修改\n"
                "本项目在不同的版本下有不同的模板，请注意识别"
            )
            raise InvalidVersion("配置文件中 inner段 的 version 键是错误的版本描述\n") from e

        return ver

    @classmethod
    def load_config(cls, config_path: str = None) -> "BotConfig":
        """从TOML配置文件加载配置"""
        config = cls()

        def personality(parent: dict):
            personality_config = parent["personality"]
            if config.INNER_VERSION in SpecifierSet(">=1.2.4"):
                config.personality_core = personality_config.get("personality_core", config.personality_core)
                config.personality_sides = personality_config.get("personality_sides", config.personality_sides)
            if config.INNER_VERSION in SpecifierSet(">=1.6.1.2"):
                config.personality_detail_level = personality_config.get("personality_detail_level", config.personality_sides)

        def identity(parent: dict):
            identity_config = parent["identity"]
            if config.INNER_VERSION in SpecifierSet(">=1.2.4"):
                config.identity_detail = identity_config.get("identity_detail", config.identity_detail)
                config.height = identity_config.get("height", config.height)
                config.weight = identity_config.get("weight", config.weight)
                config.age = identity_config.get("age", config.age)
                config.gender = identity_config.get("gender", config.gender)
                config.appearance = identity_config.get("appearance", config.appearance)

        def schedule(parent: dict):
            schedule_config = parent["schedule"]
            config.ENABLE_SCHEDULE_GEN = schedule_config.get("enable_schedule_gen", config.ENABLE_SCHEDULE_GEN)
            config.PROMPT_SCHEDULE_GEN = schedule_config.get("prompt_schedule_gen", config.PROMPT_SCHEDULE_GEN)
            config.SCHEDULE_DOING_UPDATE_INTERVAL = schedule_config.get(
                "schedule_doing_update_interval", config.SCHEDULE_DOING_UPDATE_INTERVAL
            )
            logger.info(
                f"载入自定义日程prompt:{schedule_config.get('prompt_schedule_gen', config.PROMPT_SCHEDULE_GEN)}"
            )
            if config.INNER_VERSION in SpecifierSet(">=1.0.2"):
                config.SCHEDULE_TEMPERATURE = schedule_config.get("schedule_temperature", config.SCHEDULE_TEMPERATURE)
                time_zone = schedule_config.get("time_zone", config.TIME_ZONE)
                if tz.gettz(time_zone) is None:
                    logger.error(f"无效的时区: {time_zone}，使用默认值: {config.TIME_ZONE}")
                else:
                    config.TIME_ZONE = time_zone

        def emoji(parent: dict):
            emoji_config = parent["emoji"]
            config.EMOJI_CHECK_INTERVAL = emoji_config.get("check_interval", config.EMOJI_CHECK_INTERVAL)
            config.EMOJI_CHECK_PROMPT = emoji_config.get("check_prompt", config.EMOJI_CHECK_PROMPT)
            config.EMOJI_CHECK = emoji_config.get("enable_check", config.EMOJI_CHECK)
            if config.INNER_VERSION in SpecifierSet(">=1.1.1"):
                config.max_emoji_num = emoji_config.get("max_emoji_num", config.max_emoji_num)
                config.max_reach_deletion = emoji_config.get("max_reach_deletion", config.max_reach_deletion)
            if config.INNER_VERSION in SpecifierSet(">=1.4.2"):
                config.save_pic = emoji_config.get("save_pic", config.save_pic)
                config.save_emoji = emoji_config.get("save_emoji", config.save_emoji)
                config.steal_emoji = emoji_config.get("steal_emoji", config.steal_emoji)

        def group_nickname(parent: dict):
            if config.INNER_VERSION in SpecifierSet(">=1.6.1.4"):
                group_nickname_config = parent.get("group_nickname", {})
                config.enable_nickname_mapping = group_nickname_config.get(
                    "enable_nickname_mapping", config.enable_nickname_mapping
                )
                config.max_nicknames_in_prompt = group_nickname_config.get(
                    "max_nicknames_in_prompt", config.max_nicknames_in_prompt
                )
                config.nickname_probability_smoothing = group_nickname_config.get(
                    "nickname_probability_smoothing", config.nickname_probability_smoothing
                )
                config.nickname_queue_max_size = group_nickname_config.get(
                    "nickname_queue_max_size", config.nickname_queue_max_size
                )
                config.nickname_process_sleep_interval = group_nickname_config.get(
                    "nickname_process_sleep_interval", config.nickname_process_sleep_interval
                )
                config.nickname_analysis_history_limit = group_nickname_config.get(
                    "nickname_analysis_history_limit", config.nickname_analysis_history_limit
                )

        def bot(parent: dict):
            # 机器人基础配置
            bot_config = parent["bot"]
            bot_qq = bot_config.get("qq")
            config.BOT_QQ = str(bot_qq)
            config.BOT_NICKNAME = bot_config.get("nickname", config.BOT_NICKNAME)
            config.BOT_ALIAS_NAMES = bot_config.get("alias_names", config.BOT_ALIAS_NAMES)

        def chat(parent: dict):
            chat_config = parent["chat"]
            config.allow_focus_mode = chat_config.get("allow_focus_mode", config.allow_focus_mode)
            config.base_normal_chat_num = chat_config.get("base_normal_chat_num", config.base_normal_chat_num)
            config.base_focused_chat_num = chat_config.get("base_focused_chat_num", config.base_focused_chat_num)
            config.observation_context_size = chat_config.get(
                "observation_context_size", config.observation_context_size
            )
            config.message_buffer = chat_config.get("message_buffer", config.message_buffer)
            config.ban_words = chat_config.get("ban_words", config.ban_words)
            for r in chat_config.get("ban_msgs_regex", config.ban_msgs_regex):
                config.ban_msgs_regex.add(re.compile(r))
            if config.INNER_VERSION in SpecifierSet(">=1.6.1.2"):
                config.allow_remove_duplicates = chat_config.get("allow_remove_duplicates", config.allow_remove_duplicates)

        def normal_chat(parent: dict):
            normal_chat_config = parent["normal_chat"]
            config.model_reasoning_probability = normal_chat_config.get(
                "model_reasoning_probability", config.model_reasoning_probability
            )
            config.model_normal_probability = normal_chat_config.get(
                "model_normal_probability", config.model_normal_probability
            )
            config.emoji_chance = normal_chat_config.get("emoji_chance", config.emoji_chance)
            config.thinking_timeout = normal_chat_config.get("thinking_timeout", config.thinking_timeout)

            config.willing_mode = normal_chat_config.get("willing_mode", config.willing_mode)
            config.response_willing_amplifier = normal_chat_config.get(
                "response_willing_amplifier", config.response_willing_amplifier
            )
            config.response_interested_rate_amplifier = normal_chat_config.get(
                "response_interested_rate_amplifier", config.response_interested_rate_amplifier
            )
            config.down_frequency_rate = normal_chat_config.get("down_frequency_rate", config.down_frequency_rate)
            config.emoji_response_penalty = normal_chat_config.get(
                "emoji_response_penalty", config.emoji_response_penalty
            )

            config.mentioned_bot_inevitable_reply = normal_chat_config.get(
                "mentioned_bot_inevitable_reply", config.mentioned_bot_inevitable_reply
            )
            config.at_bot_inevitable_reply = normal_chat_config.get(
                "at_bot_inevitable_reply", config.at_bot_inevitable_reply
            )

        def focus_chat(parent: dict):
            focus_chat_config = parent["focus_chat"]
            config.compressed_length = focus_chat_config.get("compressed_length", config.compressed_length)
            config.compress_length_limit = focus_chat_config.get("compress_length_limit", config.compress_length_limit)
            config.reply_trigger_threshold = focus_chat_config.get(
                "reply_trigger_threshold", config.reply_trigger_threshold
            )
            config.default_decay_rate_per_second = focus_chat_config.get(
                "default_decay_rate_per_second", config.default_decay_rate_per_second
            )
            config.consecutive_no_reply_threshold = focus_chat_config.get(
                "consecutive_no_reply_threshold", config.consecutive_no_reply_threshold
            )

        def model(parent: dict):
            # 加载模型配置
            model_config: dict = parent["model"]

            config_list = [
                "llm_reasoning",
                # "llm_reasoning_minor",
                "llm_normal",
                "llm_topic_judge",
                "llm_summary",
                "vlm",
                "embedding",
                "llm_tool_use",
                "llm_observation",
                "llm_sub_heartflow",
                "llm_plan",
                "llm_heartflow",
                "llm_PFC_action_planner",
                "llm_PFC_chat",
<<<<<<< HEAD
                "llm_PFC_reply_checker",
                "llm_nickname_mapping",
                "llm_scheduler_all",
                "llm_scheduler_doing",
=======
                "llm_PFC_relationship_eval",
>>>>>>> a48d9173
            ]

            for item in config_list:
                if item in model_config:
                    cfg_item: dict = model_config[item]

                    # base_url 的例子： SILICONFLOW_BASE_URL
                    # key 的例子： SILICONFLOW_KEY
                    cfg_target = {
                        "name": "",
                        "base_url": "",
                        "key": "",
                        "stream": False,
                        "pri_in": 0,
                        "pri_out": 0,
                        "temp": 0.7,
                    }

                    if config.INNER_VERSION in SpecifierSet("<=0.0.0"):
                        cfg_target = cfg_item

                    elif config.INNER_VERSION in SpecifierSet(">=0.0.1"):
                        stable_item = ["name", "pri_in", "pri_out"]

                        stream_item = ["stream"]
                        if config.INNER_VERSION in SpecifierSet(">=1.0.1"):
                            stable_item.append("stream")

                        pricing_item = ["pri_in", "pri_out"]

                        # 从配置中原始拷贝稳定字段
                        for i in stable_item:
                            # 如果 字段 属于计费项 且获取不到，那默认值是 0
                            if i in pricing_item and i not in cfg_item:
                                cfg_target[i] = 0

                            if i in stream_item and i not in cfg_item:
                                cfg_target[i] = False

                            else:
                                # 没有特殊情况则原样复制
                                try:
                                    cfg_target[i] = cfg_item[i]
                                except KeyError as e:
                                    logger.error(f"{item} 中的必要字段不存在，请检查")
                                    raise KeyError(f"{item} 中的必要字段 {e} 不存在，请检查") from e

                        # 如果配置中有temp参数，就使用配置中的值
                        if "temp" in cfg_item:
                            cfg_target["temp"] = cfg_item["temp"]
                        else:
                            # 如果没有temp参数，就删除默认值
                            cfg_target.pop("temp", None)

                        provider = cfg_item.get("provider")
                        if provider is None:
                            logger.error(f"provider 字段在模型配置 {item} 中不存在，请检查")
                            raise KeyError(f"provider 字段在模型配置 {item} 中不存在，请检查")

                        cfg_target["base_url"] = f"{provider}_BASE_URL"
                        cfg_target["key"] = f"{provider}_KEY"

                    # 如果 列表中的项目在 model_config 中，利用反射来设置对应项目
                    setattr(config, item, cfg_target)
                else:
                    logger.error(f"模型 {item} 在config中不存在，请检查，或尝试更新配置文件")
                    raise KeyError(f"模型 {item} 在config中不存在，请检查，或尝试更新配置文件")

        def memory(parent: dict):
            memory_config = parent["memory"]
            config.build_memory_interval = memory_config.get("build_memory_interval", config.build_memory_interval)
            config.forget_memory_interval = memory_config.get("forget_memory_interval", config.forget_memory_interval)
            config.memory_ban_words = set(memory_config.get("memory_ban_words", []))
            config.memory_forget_time = memory_config.get("memory_forget_time", config.memory_forget_time)
            config.memory_forget_percentage = memory_config.get(
                "memory_forget_percentage", config.memory_forget_percentage
            )
            config.memory_compress_rate = memory_config.get("memory_compress_rate", config.memory_compress_rate)
            if config.INNER_VERSION in SpecifierSet(">=0.0.11"):
                config.memory_build_distribution = memory_config.get(
                    "memory_build_distribution", config.memory_build_distribution
                )
                config.build_memory_sample_num = memory_config.get(
                    "build_memory_sample_num", config.build_memory_sample_num
                )
                config.build_memory_sample_length = memory_config.get(
                    "build_memory_sample_length", config.build_memory_sample_length
                )
            if config.INNER_VERSION in SpecifierSet(">=1.5.1"):
                config.consolidate_memory_interval = memory_config.get(
                    "consolidate_memory_interval", config.consolidate_memory_interval
                )
                config.consolidation_similarity_threshold = memory_config.get(
                    "consolidation_similarity_threshold", config.consolidation_similarity_threshold
                )
                config.consolidate_memory_percentage = memory_config.get(
                    "consolidate_memory_percentage", config.consolidate_memory_percentage
                )
            if config.INNER_VERSION in SpecifierSet(">=1.6.1.3"):
                config.long_message_auto_truncate = memory_config.get(
                    "long_message_auto_truncate", config.long_message_auto_truncate
                )

        def remote(parent: dict):
            remote_config = parent["remote"]
            config.remote_enable = remote_config.get("enable", config.remote_enable)

        def mood(parent: dict):
            mood_config = parent["mood"]
            config.mood_update_interval = mood_config.get("mood_update_interval", config.mood_update_interval)
            config.mood_decay_rate = mood_config.get("mood_decay_rate", config.mood_decay_rate)
            config.mood_intensity_factor = mood_config.get("mood_intensity_factor", config.mood_intensity_factor)

        def keywords_reaction(parent: dict):
            keywords_reaction_config = parent["keywords_reaction"]
            if keywords_reaction_config.get("enable", False):
                config.keywords_reaction_rules = keywords_reaction_config.get("rules", config.keywords_reaction_rules)
                for rule in config.keywords_reaction_rules:
                    if rule.get("enable", False) and "regex" in rule:
                        rule["regex"] = [re.compile(r) for r in rule.get("regex", [])]

        def chinese_typo(parent: dict):
            chinese_typo_config = parent["chinese_typo"]
            config.chinese_typo_enable = chinese_typo_config.get("enable", config.chinese_typo_enable)
            config.chinese_typo_error_rate = chinese_typo_config.get("error_rate", config.chinese_typo_error_rate)
            config.chinese_typo_min_freq = chinese_typo_config.get("min_freq", config.chinese_typo_min_freq)
            config.chinese_typo_tone_error_rate = chinese_typo_config.get(
                "tone_error_rate", config.chinese_typo_tone_error_rate
            )
            config.chinese_typo_word_replace_rate = chinese_typo_config.get(
                "word_replace_rate", config.chinese_typo_word_replace_rate
            )

        def response_splitter(parent: dict):
            response_splitter_config = parent["response_splitter"]
            config.enable_response_splitter = response_splitter_config.get(
                "enable_response_splitter", config.enable_response_splitter
            )
            config.response_max_length = response_splitter_config.get("response_max_length", config.response_max_length)
            config.response_max_sentence_num = response_splitter_config.get(
                "response_max_sentence_num", config.response_max_sentence_num
            )
            if config.INNER_VERSION in SpecifierSet(">=1.4.2"):
                config.enable_kaomoji_protection = response_splitter_config.get(
                    "enable_kaomoji_protection", config.enable_kaomoji_protection
                )
            if config.INNER_VERSION in SpecifierSet(">=1.6.0"):
                config.model_max_output_length = response_splitter_config.get(
                    "model_max_output_length", config.model_max_output_length
                )

        def groups(parent: dict):
            groups_config = parent["groups"]
            # config.talk_allowed_groups = set(groups_config.get("talk_allowed", []))
            config.talk_allowed_groups = set(str(group) for group in groups_config.get("talk_allowed", []))
            # config.talk_frequency_down_groups = set(groups_config.get("talk_frequency_down", []))
            config.talk_frequency_down_groups = set(
                str(group) for group in groups_config.get("talk_frequency_down", [])
            )
            # config.ban_user_id = set(groups_config.get("ban_user_id", []))
            config.ban_user_id = set(str(user) for user in groups_config.get("ban_user_id", []))

        def platforms(parent: dict):
            platforms_config = parent["platforms"]
            if platforms_config and isinstance(platforms_config, dict):
                for k in platforms_config.keys():
                    config.api_urls[k] = platforms_config[k]

        def experimental(parent: dict):
            experimental_config = parent["experimental"]
            config.enable_friend_chat = experimental_config.get("enable_friend_chat", config.enable_friend_chat)
            # config.enable_think_flow = experimental_config.get("enable_think_flow", config.enable_think_flow)
            config.talk_allowed_private = set(str(user) for user in experimental_config.get("talk_allowed_private", []))
            if config.INNER_VERSION in SpecifierSet(">=1.1.0"):
                config.enable_pfc_chatting = experimental_config.get("pfc_chatting", config.enable_pfc_chatting)
<<<<<<< HEAD
            if config.INNER_VERSION in SpecifierSet(">=1.6.1.5"):
                config.api_polling_max_retries = experimental_config.get("api_polling_max_retries", config.api_polling_max_retries)
=======
            if config.INNER_VERSION in SpecifierSet(">=1.6.2"):
                config.enable_pfc_reply_checker = experimental_config.get(
                    "enable_pfc_reply_checker", config.enable_pfc_reply_checker
                )
                logger.info(f"PFC Reply Checker 状态: {'启用' if config.enable_pfc_reply_checker else '关闭'}")
>>>>>>> a48d9173

        def idle_conversation(parent: dict):
            idle_conversation_config = parent["idle_conversation"]
            if config.INNER_VERSION in SpecifierSet(">=1.6.1.6"):
                config.enable_idle_conversation = idle_conversation_config.get(
                    "enable_idle_conversation", config.enable_idle_conversation
                )
                config.idle_check_interval = idle_conversation_config.get(
                    "idle_check_interval", config.idle_check_interval
                )
                config.min_idle_time = idle_conversation_config.get("min_idle_time", config.min_idle_time)
                config.max_idle_time = idle_conversation_config.get("max_idle_time", config.max_idle_time)

        # 版本表达式：>=1.0.0,<2.0.0
        # 允许字段：func: method, support: str, notice: str, necessary: bool
        # 如果使用 notice 字段，在该组配置加载时，会展示该字段对用户的警示
        # 例如："notice": "personality 将在 1.3.2 后被移除"，那么在有效版本中的用户就会虽然可以
        # 正常执行程序，但是会看到这条自定义提示

        # 版本格式：主版本号.次版本号.修订号，版本号递增规则如下：
        #     主版本号：当你做了不兼容的 API 修改，
        #     次版本号：当你做了向下兼容的功能性新增，
        #     修订号：当你做了向下兼容的问题修正。
        # 先行版本号及版本编译信息可以加到"主版本号.次版本号.修订号"的后面，作为延伸。

        # 如果你做了break的修改，就应该改动主版本号
        # 如果做了一个兼容修改，就不应该要求这个选项是必须的！
        include_configs = {
            "bot": {"func": bot, "support": ">=0.0.0"},
            "groups": {"func": groups, "support": ">=0.0.0"},
            "personality": {"func": personality, "support": ">=0.0.0"},
            "identity": {"func": identity, "support": ">=1.2.4"},
            "schedule": {"func": schedule, "support": ">=0.0.11", "necessary": False},
            "emoji": {"func": emoji, "support": ">=0.0.0"},
            "model": {"func": model, "support": ">=0.0.0"},
            "memory": {"func": memory, "support": ">=0.0.0", "necessary": False},
            "mood": {"func": mood, "support": ">=0.0.0"},
            "remote": {"func": remote, "support": ">=0.0.10", "necessary": False},
            "keywords_reaction": {"func": keywords_reaction, "support": ">=0.0.2", "necessary": False},
            "chinese_typo": {"func": chinese_typo, "support": ">=0.0.3", "necessary": False},
            "platforms": {"func": platforms, "support": ">=1.0.0"},
            "response_splitter": {"func": response_splitter, "support": ">=0.0.11", "necessary": False},
            "experimental": {"func": experimental, "support": ">=0.0.11", "necessary": False},
            "chat": {"func": chat, "support": ">=1.6.0", "necessary": False},
            "normal_chat": {"func": normal_chat, "support": ">=1.6.0", "necessary": False},
            "focus_chat": {"func": focus_chat, "support": ">=1.6.0", "necessary": False},
            "group_nickname": {"func": group_nickname, "support": ">=1.6.1.1", "necessary": False},
            "idle_conversation": {"func": idle_conversation, "support": ">=1.6.1.6", "necessary": False},
        }

        # 原地修改，将 字符串版本表达式 转换成 版本对象
        for key in include_configs:
            item_support = include_configs[key]["support"]
            include_configs[key]["support"] = cls.convert_to_specifierset(item_support)

        if os.path.exists(config_path):
            with open(config_path, "rb") as f:
                try:
                    toml_dict = tomli.load(f)
                except tomli.TOMLDecodeError as e:
                    logger.critical(f"配置文件bot_config.toml填写有误，请检查第{e.lineno}行第{e.colno}处：{e.msg}")
                    exit(1)

                # 获取配置文件版本
                config.INNER_VERSION = cls.get_config_version(toml_dict)

                # 如果在配置中找到了需要的项，调用对应项的闭包函数处理
                for key in include_configs:
                    if key in toml_dict:
                        group_specifierset: SpecifierSet = include_configs[key]["support"]

                        # 检查配置文件版本是否在支持范围内
                        if config.INNER_VERSION in group_specifierset:
                            # 如果版本在支持范围内，检查是否存在通知
                            if "notice" in include_configs[key]:
                                logger.warning(include_configs[key]["notice"])

                            include_configs[key]["func"](toml_dict)

                        else:
                            # 如果版本不在支持范围内，崩溃并提示用户
                            logger.error(
                                f"配置文件中的 '{key}' 字段的版本 ({config.INNER_VERSION}) 不在支持范围内。\n"
                                f"当前程序仅支持以下版本范围: {group_specifierset}"
                            )
                            raise InvalidVersion(f"当前程序仅支持以下版本范围: {group_specifierset}")

                    # 如果 necessary 项目存在，而且显式声明是 False，进入特殊处理
                    elif "necessary" in include_configs[key] and include_configs[key].get("necessary") is False:
                        # 通过 pass 处理的项虽然直接忽略也是可以的，但是为了不增加理解困难，依然需要在这里显式处理
                        if key == "keywords_reaction":
                            pass

                    else:
                        # 如果用户根本没有需要的配置项，提示缺少配置
                        logger.error(f"配置文件中缺少必需的字段: '{key}'")
                        raise KeyError(f"配置文件中缺少必需的字段: '{key}'")

                # identity_detail字段非空检查
                if not config.identity_detail:
                    logger.error("配置文件错误：[identity] 部分的 identity_detail 不能为空字符串")
                    raise ValueError("配置文件错误：[identity] 部分的 identity_detail 不能为空字符串")

                logger.success(f"成功加载配置文件: {config_path}")

        return config


# 获取配置文件路径
logger.info(f"MaiCore当前版本: {mai_version}")
update_config()

bot_config_floder_path = BotConfig.get_config_dir()
logger.info(f"正在品鉴配置文件目录: {bot_config_floder_path}")

bot_config_path = os.path.join(bot_config_floder_path, "bot_config.toml")

if os.path.exists(bot_config_path):
    # 如果开发环境配置文件不存在，则使用默认配置文件
    logger.info(f"异常的新鲜，异常的美味: {bot_config_path}")
else:
    # 配置文件不存在
    logger.error("配置文件不存在，请检查路径: {bot_config_path}")
    raise FileNotFoundError(f"配置文件不存在: {bot_config_path}")

global_config = BotConfig.load_config(config_path=bot_config_path)<|MERGE_RESOLUTION|>--- conflicted
+++ resolved
@@ -277,7 +277,13 @@
     # enable_think_flow: bool = False  # 是否启用思考流程
     talk_allowed_private = set()
     enable_pfc_chatting: bool = False  # 是否启用PFC聊天
-<<<<<<< HEAD
+    enable_pfc_reply_checker: bool = True  # 是否开启PFC回复检查
+
+    # idle_conversation
+    enable_idle_conversation: bool = False  # 是否启用 pfc 主动发言
+    idle_check_interval: int = 10  # 检查间隔，10分钟检查一次
+    min_idle_time: int = 7200  # 最短无活动时间，2小时 (7200秒)
+    max_idle_time: int = 18000  # 最长无活动时间，5小时 (18000秒)
     api_polling_max_retries: int = 3  # 神秘小功能
 
     # Group Nickname
@@ -287,15 +293,6 @@
     nickname_queue_max_size: int = 100  # 绰号处理队列最大容量
     nickname_process_sleep_interval: float = 60  # 绰号处理进程休眠间隔（秒）
     nickname_analysis_history_limit: int = 30  # 绰号处理可见最大上下文
-=======
-    enable_pfc_reply_checker: bool = True  # 是否开启PFC回复检查
-
-    # idle_conversation
-    enable_idle_conversation: bool = False  # 是否启用 pfc 主动发言
-    idle_check_interval: int = 10  # 检查间隔，10分钟检查一次
-    min_idle_time: int = 7200  # 最短无活动时间，2小时 (7200秒)
-    max_idle_time: int = 18000  # 最长无活动时间，5小时 (18000秒)
->>>>>>> a48d9173
 
     # 模型配置
     llm_reasoning: dict[str, str] = field(default_factory=lambda: {})
@@ -538,14 +535,10 @@
                 "llm_heartflow",
                 "llm_PFC_action_planner",
                 "llm_PFC_chat",
-<<<<<<< HEAD
-                "llm_PFC_reply_checker",
+                "llm_PFC_relationship_eval",
                 "llm_nickname_mapping",
                 "llm_scheduler_all",
                 "llm_scheduler_doing",
-=======
-                "llm_PFC_relationship_eval",
->>>>>>> a48d9173
             ]
 
             for item in config_list:
@@ -721,16 +714,13 @@
             config.talk_allowed_private = set(str(user) for user in experimental_config.get("talk_allowed_private", []))
             if config.INNER_VERSION in SpecifierSet(">=1.1.0"):
                 config.enable_pfc_chatting = experimental_config.get("pfc_chatting", config.enable_pfc_chatting)
-<<<<<<< HEAD
             if config.INNER_VERSION in SpecifierSet(">=1.6.1.5"):
                 config.api_polling_max_retries = experimental_config.get("api_polling_max_retries", config.api_polling_max_retries)
-=======
             if config.INNER_VERSION in SpecifierSet(">=1.6.2"):
                 config.enable_pfc_reply_checker = experimental_config.get(
                     "enable_pfc_reply_checker", config.enable_pfc_reply_checker
                 )
                 logger.info(f"PFC Reply Checker 状态: {'启用' if config.enable_pfc_reply_checker else '关闭'}")
->>>>>>> a48d9173
 
         def idle_conversation(parent: dict):
             idle_conversation_config = parent["idle_conversation"]
