import os
import re
from dataclasses import dataclass, field
from typing import Dict, List, Optional, Any
from dateutil import tz

import tomli
import tomlkit
import shutil
from datetime import datetime
from pathlib import Path
from packaging import version
from packaging.version import Version, InvalidVersion
from packaging.specifiers import SpecifierSet, InvalidSpecifier

from src.common.logger_manager import get_logger
from rich.traceback import install

install(extra_lines=3)


# 配置主程序日志格式
logger = get_logger("config")

# 考虑到，实际上配置文件中的mai_version是不会自动更新的,所以采用硬编码
is_test = False
mai_version_main = "0.6.3"
mai_version_fix = "fix-2"

if mai_version_fix:
    if is_test:
        mai_version = f"test-{mai_version_main}-{mai_version_fix}"
    else:
        mai_version = f"{mai_version_main}-{mai_version_fix}"
else:
    if is_test:
        mai_version = f"test-{mai_version_main}"
    else:
        mai_version = mai_version_main


def update_config():
    # 获取根目录路径
    root_dir = Path(__file__).parent.parent.parent
    template_dir = root_dir / "template"
    config_dir = root_dir / "config"
    old_config_dir = config_dir / "old"

    # 定义文件路径
    template_path = template_dir / "bot_config_template.toml"
    old_config_path = config_dir / "bot_config.toml"
    new_config_path = config_dir / "bot_config.toml"

    # 检查配置文件是否存在
    if not old_config_path.exists():
        logger.info("配置文件不存在，从模板创建新配置")
        # 创建文件夹
        old_config_dir.mkdir(parents=True, exist_ok=True)
        shutil.copy2(template_path, old_config_path)
        logger.info(f"已创建新配置文件，请填写后重新运行: {old_config_path}")
        # 如果是新创建的配置文件,直接返回
        return quit()

    # 读取旧配置文件和模板文件
    with open(old_config_path, "r", encoding="utf-8") as f:
        old_config = tomlkit.load(f)
    with open(template_path, "r", encoding="utf-8") as f:
        new_config = tomlkit.load(f)

    # 检查version是否相同
    if old_config and "inner" in old_config and "inner" in new_config:
        old_version = old_config["inner"].get("version")
        new_version = new_config["inner"].get("version")
        if old_version and new_version and old_version == new_version:
            logger.info(f"检测到配置文件版本号相同 (v{old_version})，跳过更新")
            return
        else:
            logger.info(f"检测到版本号不同: 旧版本 v{old_version} -> 新版本 v{new_version}")

    # 创建old目录（如果不存在）
    old_config_dir.mkdir(exist_ok=True)

    # 生成带时间戳的新文件名
    timestamp = datetime.now().strftime("%Y%m%d_%H%M%S")
    old_backup_path = old_config_dir / f"bot_config_{timestamp}.toml"

    # 移动旧配置文件到old目录
    shutil.move(old_config_path, old_backup_path)
    logger.info(f"已备份旧配置文件到: {old_backup_path}")

    # 复制模板文件到配置目录
    shutil.copy2(template_path, new_config_path)
    logger.info(f"已创建新配置文件: {new_config_path}")

    # 递归更新配置
    def update_dict(target, source):
        for key, value in source.items():
            # 跳过version字段的更新
            if key == "version":
                continue
            if key in target:
                if isinstance(value, dict) and isinstance(target[key], (dict, tomlkit.items.Table)):
                    update_dict(target[key], value)
                else:
                    try:
                        # 对数组类型进行特殊处理
                        if isinstance(value, list):
                            # 如果是空数组，确保它保持为空数组
                            if not value:
                                target[key] = tomlkit.array()
                            else:
                                target[key] = tomlkit.array(value)
                        else:
                            # 其他类型使用item方法创建新值
                            target[key] = tomlkit.item(value)
                    except (TypeError, ValueError):
                        # 如果转换失败，直接赋值
                        target[key] = value

    # 将旧配置的值更新到新配置中
    logger.info("开始合并新旧配置...")
    update_dict(new_config, old_config)

    # 保存更新后的配置（保留注释和格式）
    with open(new_config_path, "w", encoding="utf-8") as f:
        f.write(tomlkit.dumps(new_config))
    logger.info("配置文件更新完成")


@dataclass
class BotConfig:
    """机器人配置类"""

    INNER_VERSION: Version = None
    MAI_VERSION: str = mai_version  # 硬编码的版本信息

    # bot
    BOT_QQ: Optional[str] = "114514"
    BOT_NICKNAME: Optional[str] = None
    BOT_ALIAS_NAMES: List[str] = field(default_factory=list)  # 别名，可以通过这个叫它

    # group
    talk_allowed_groups = set()
    talk_frequency_down_groups = set()
    ban_user_id = set()

    # personality
    personality_core = "用一句话或几句话描述人格的核心特点"  # 建议20字以内，谁再写3000字小作文敲谁脑袋
    personality_sides: List[str] = field(
        default_factory=lambda: [
            "用一句话或几句话描述人格的一些侧面",
            "用一句话或几句话描述人格的一些侧面",
            "用一句话或几句话描述人格的一些侧面",
        ]
    )
    personality_detail_level: int = 0 # 人设消息注入 prompt 详细等级 (0: 采用默认配置, 1: 核心/随机细节, 2: 核心+随机侧面/全部细节, 3: 全部)
    # identity
    identity_detail: List[str] = field(
        default_factory=lambda: [
            "身份特点",
            "身份特点",
        ]
    )
    height: int = 170  # 身高 单位厘米
    weight: int = 50  # 体重 单位千克
    age: int = 20  # 年龄 单位岁
    gender: str = "男"  # 性别
    appearance: str = "用几句话描述外貌特征"  # 外貌特征

    # schedule
    ENABLE_SCHEDULE_GEN: bool = False  # 是否启用日程生成
    PROMPT_SCHEDULE_GEN = "无日程"
    SCHEDULE_DOING_UPDATE_INTERVAL: int = 300  # 日程表更新间隔 单位秒
    SCHEDULE_TEMPERATURE: float = 0.5  # 日程表温度，建议0.5-1.0
    TIME_ZONE: str = "Asia/Shanghai"  # 时区

    # chat
    allow_focus_mode: bool = True  # 是否允许专注聊天状态

    base_normal_chat_num: int = 3  # 最多允许多少个群进行普通聊天
    base_focused_chat_num: int = 2  # 最多允许多少个群进行专注聊天
    allow_remove_duplicates: bool = True # 是否开启心流去重（如果发现心流截断问题严重可尝试关闭）

    observation_context_size: int = 12  # 心流观察到的最长上下文大小，超过这个值的上下文会被压缩

    message_buffer: bool = True  # 消息缓冲器

    ban_words = set()
    ban_msgs_regex = set()

    # focus_chat
    reply_trigger_threshold: float = 3.0  # 心流聊天触发阈值，越低越容易触发
    default_decay_rate_per_second: float = 0.98  # 默认衰减率，越大衰减越慢
    consecutive_no_reply_threshold = 3

    compressed_length: int = 5  # 不能大于observation_context_size,心流上下文压缩的最短压缩长度，超过心流观察到的上下文长度，会压缩，最短压缩长度为5
    compress_length_limit: int = 5  # 最多压缩份数，超过该数值的压缩上下文会被删除

    # normal_chat
    model_reasoning_probability: float = 0.7  # 麦麦回答时选择推理模型(主要)模型概率
    model_normal_probability: float = 0.3  # 麦麦回答时选择一般模型(次要)模型概率

    emoji_chance: float = 0.2  # 发送表情包的基础概率
    thinking_timeout: int = 120  # 思考时间

    willing_mode: str = "classical"  # 意愿模式
    response_willing_amplifier: float = 1.0  # 回复意愿放大系数
    response_interested_rate_amplifier: float = 1.0  # 回复兴趣度放大系数
    down_frequency_rate: float = 3  # 降低回复频率的群组回复意愿降低系数
    emoji_response_penalty: float = 0.0  # 表情包回复惩罚
    mentioned_bot_inevitable_reply: bool = False  # 提及 bot 必然回复
    at_bot_inevitable_reply: bool = False  # @bot 必然回复

    # emoji
    max_emoji_num: int = 200  # 表情包最大数量
    max_reach_deletion: bool = True  # 开启则在达到最大数量时删除表情包，关闭则不会继续收集表情包
    EMOJI_CHECK_INTERVAL: int = 120  # 表情包检查间隔（分钟）

    save_pic: bool = False  # 是否保存图片
    save_emoji: bool = False  # 是否保存表情包
    steal_emoji: bool = True  # 是否偷取表情包，让麦麦可以发送她保存的这些表情包

    EMOJI_CHECK: bool = False  # 是否开启过滤
    EMOJI_CHECK_PROMPT: str = "符合公序良俗"  # 表情包过滤要求

    # memory
    build_memory_interval: int = 600  # 记忆构建间隔（秒）
    memory_build_distribution: list = field(
        default_factory=lambda: [4, 2, 0.6, 24, 8, 0.4]
    )  # 记忆构建分布，参数：分布1均值，标准差，权重，分布2均值，标准差，权重
    build_memory_sample_num: int = 10  # 记忆构建采样数量
    build_memory_sample_length: int = 20  # 记忆构建采样长度
    memory_compress_rate: float = 0.1  # 记忆压缩率

    forget_memory_interval: int = 600  # 记忆遗忘间隔（秒）
    memory_forget_time: int = 24  # 记忆遗忘时间（小时）
    memory_forget_percentage: float = 0.01  # 记忆遗忘比例

    consolidate_memory_interval: int = 1000  # 记忆整合间隔（秒）
    consolidation_similarity_threshold: float = 0.7  # 相似度阈值
    consolidate_memory_percentage: float = 0.01  # 检查节点比例

    memory_ban_words: list = field(
        default_factory=lambda: ["表情包", "图片", "回复", "聊天记录"]
    )  # 添加新的配置项默认值

    long_message_auto_truncate: bool = True # HFC 模式过长消息自动截断，防止他人 prompt 恶意注入，减少token消耗，但可能损失图片/长文信息，按需选择状态（默认开启）

    # mood
    mood_update_interval: float = 1.0  # 情绪更新间隔 单位秒
    mood_decay_rate: float = 0.95  # 情绪衰减率
    mood_intensity_factor: float = 0.7  # 情绪强度因子

    # keywords
    keywords_reaction_rules = []  # 关键词回复规则

    # chinese_typo
    chinese_typo_enable = True  # 是否启用中文错别字生成器
    chinese_typo_error_rate = 0.03  # 单字替换概率
    chinese_typo_min_freq = 7  # 最小字频阈值
    chinese_typo_tone_error_rate = 0.2  # 声调错误概率
    chinese_typo_word_replace_rate = 0.02  # 整词替换概率

    # response_splitter
    enable_kaomoji_protection = False  # 是否启用颜文字保护
    enable_response_splitter = True  # 是否启用回复分割器
    response_max_length = 100  # 回复允许的最大长度
    response_max_sentence_num = 3  # 回复允许的最大句子数

    model_max_output_length: int = 800  # 最大回复长度

    # remote
    remote_enable: bool = True  # 是否启用远程控制

    # experimental
    enable_friend_chat: bool = False  # 是否启用好友聊天
    # enable_think_flow: bool = False  # 是否启用思考流程
    talk_allowed_private = set()
    enable_pfc_chatting: bool = False  # 是否启用PFC聊天
<<<<<<< HEAD
    api_polling_max_retries: int = 3  # 神秘小功能

    # Group Nickname
    enable_nickname_mapping: bool = False  # 绰号映射功能总开关
    max_nicknames_in_prompt: int = 10  # Prompt 中最多注入的绰号数量
    nickname_probability_smoothing: int = 1  # 绰号加权随机选择的平滑因子
    nickname_queue_max_size: int = 100  # 绰号处理队列最大容量
    nickname_process_sleep_interval: float = 60  # 绰号处理进程休眠间隔（秒）
    nickname_analysis_history_limit: int = 30  # 绰号处理可见最大上下文
=======
    enable_pfc_reply_checker: bool = True # 是否开启PFC回复检查
>>>>>>> aff38b4f

    # idle_conversation
    enable_idle_conversation: bool = False  # 是否开启 PFC 空闲主动聊天
    idle_check_interval: int = 10  # 检查间隔，10分钟检查一次
    min_idle_time: int = 7200      # 最短无活动时间，2小时 (7200秒)
    max_idle_time: int = 18000     # 最长无活动时间，5小时 (18000秒)

    # 模型配置
    llm_reasoning: dict[str, str] = field(default_factory=lambda: {})
    # llm_reasoning_minor: dict[str, str] = field(default_factory=lambda: {})
    llm_normal: Dict[str, str] = field(default_factory=lambda: {})
    llm_topic_judge: Dict[str, str] = field(default_factory=lambda: {})
    llm_summary: Dict[str, str] = field(default_factory=lambda: {})
    embedding: Dict[str, str] = field(default_factory=lambda: {})
    vlm: Dict[str, str] = field(default_factory=lambda: {})
    moderation: Dict[str, str] = field(default_factory=lambda: {})

    llm_observation: Dict[str, str] = field(default_factory=lambda: {})
    llm_sub_heartflow: Dict[str, str] = field(default_factory=lambda: {})
    llm_heartflow: Dict[str, str] = field(default_factory=lambda: {})
    llm_tool_use: Dict[str, str] = field(default_factory=lambda: {})
    llm_plan: Dict[str, str] = field(default_factory=lambda: {})
    llm_nickname_mapping: Dict[str, str] = field(default_factory=lambda: {})
    llm_scheduler_all: Dict[str, str] = field(default_factory=lambda: {})
    llm_scheduler_doing: Dict[str, str] = field(default_factory=lambda: {})

    api_urls: Dict[str, str] = field(default_factory=lambda: {})

    @staticmethod
    def get_config_dir() -> str:
        """获取配置文件目录"""
        current_dir = os.path.dirname(os.path.abspath(__file__))
        root_dir = os.path.abspath(os.path.join(current_dir, "..", ".."))
        config_dir = os.path.join(root_dir, "config")
        if not os.path.exists(config_dir):
            os.makedirs(config_dir)
        return config_dir

    @classmethod
    def convert_to_specifierset(cls, value: str) -> SpecifierSet:
        """将 字符串 版本表达式转换成 SpecifierSet
        Args:
            value[str]: 版本表达式(字符串)
        Returns:
            SpecifierSet
        """

        try:
            converted = SpecifierSet(value)
        except InvalidSpecifier:
            logger.error(f"{value} 分类使用了错误的版本约束表达式\n", "请阅读 https://semver.org/lang/zh-CN/ 修改代码")
            exit(1)

        return converted

    @classmethod
    def get_config_version(cls, toml: dict) -> Version:
        """提取配置文件的 SpecifierSet 版本数据
        Args:
            toml[dict]: 输入的配置文件字典
        Returns:
            Version
        """

        if "inner" in toml:
            try:
                config_version: str = toml["inner"]["version"]
            except KeyError as e:
                logger.error("配置文件中 inner 段 不存在, 这是错误的配置文件")
                raise KeyError(f"配置文件中 inner 段 不存在 {e}, 这是错误的配置文件") from e
        else:
            toml["inner"] = {"version": "0.0.0"}
            config_version = toml["inner"]["version"]

        try:
            ver = version.parse(config_version)
        except InvalidVersion as e:
            logger.error(
                "配置文件中 inner段 的 version 键是错误的版本描述\n"
                "请阅读 https://semver.org/lang/zh-CN/ 修改配置，并参考本项目指定的模板进行修改\n"
                "本项目在不同的版本下有不同的模板，请注意识别"
            )
            raise InvalidVersion("配置文件中 inner段 的 version 键是错误的版本描述\n") from e

        return ver

    @classmethod
    def load_config(cls, config_path: str = None) -> "BotConfig":
        """从TOML配置文件加载配置"""
        config = cls()

        def personality(parent: dict):
            personality_config = parent["personality"]
            if config.INNER_VERSION in SpecifierSet(">=1.2.4"):
                config.personality_core = personality_config.get("personality_core", config.personality_core)
                config.personality_sides = personality_config.get("personality_sides", config.personality_sides)
            if config.INNER_VERSION in SpecifierSet(">=1.6.1.2"):
                config.personality_detail_level = personality_config.get("personality_detail_level", config.personality_sides)

        def identity(parent: dict):
            identity_config = parent["identity"]
            if config.INNER_VERSION in SpecifierSet(">=1.2.4"):
                config.identity_detail = identity_config.get("identity_detail", config.identity_detail)
                config.height = identity_config.get("height", config.height)
                config.weight = identity_config.get("weight", config.weight)
                config.age = identity_config.get("age", config.age)
                config.gender = identity_config.get("gender", config.gender)
                config.appearance = identity_config.get("appearance", config.appearance)

        def schedule(parent: dict):
            schedule_config = parent["schedule"]
            config.ENABLE_SCHEDULE_GEN = schedule_config.get("enable_schedule_gen", config.ENABLE_SCHEDULE_GEN)
            config.PROMPT_SCHEDULE_GEN = schedule_config.get("prompt_schedule_gen", config.PROMPT_SCHEDULE_GEN)
            config.SCHEDULE_DOING_UPDATE_INTERVAL = schedule_config.get(
                "schedule_doing_update_interval", config.SCHEDULE_DOING_UPDATE_INTERVAL
            )
            logger.info(
                f"载入自定义日程prompt:{schedule_config.get('prompt_schedule_gen', config.PROMPT_SCHEDULE_GEN)}"
            )
            if config.INNER_VERSION in SpecifierSet(">=1.0.2"):
                config.SCHEDULE_TEMPERATURE = schedule_config.get("schedule_temperature", config.SCHEDULE_TEMPERATURE)
                time_zone = schedule_config.get("time_zone", config.TIME_ZONE)
                if tz.gettz(time_zone) is None:
                    logger.error(f"无效的时区: {time_zone}，使用默认值: {config.TIME_ZONE}")
                else:
                    config.TIME_ZONE = time_zone

        def emoji(parent: dict):
            emoji_config = parent["emoji"]
            config.EMOJI_CHECK_INTERVAL = emoji_config.get("check_interval", config.EMOJI_CHECK_INTERVAL)
            config.EMOJI_CHECK_PROMPT = emoji_config.get("check_prompt", config.EMOJI_CHECK_PROMPT)
            config.EMOJI_CHECK = emoji_config.get("enable_check", config.EMOJI_CHECK)
            if config.INNER_VERSION in SpecifierSet(">=1.1.1"):
                config.max_emoji_num = emoji_config.get("max_emoji_num", config.max_emoji_num)
                config.max_reach_deletion = emoji_config.get("max_reach_deletion", config.max_reach_deletion)
            if config.INNER_VERSION in SpecifierSet(">=1.4.2"):
                config.save_pic = emoji_config.get("save_pic", config.save_pic)
                config.save_emoji = emoji_config.get("save_emoji", config.save_emoji)
                config.steal_emoji = emoji_config.get("steal_emoji", config.steal_emoji)

        def group_nickname(parent: dict):
            if config.INNER_VERSION in SpecifierSet(">=1.6.1.4"):
                group_nickname_config = parent.get("group_nickname", {})
                config.enable_nickname_mapping = group_nickname_config.get(
                    "enable_nickname_mapping", config.enable_nickname_mapping
                )
                config.max_nicknames_in_prompt = group_nickname_config.get(
                    "max_nicknames_in_prompt", config.max_nicknames_in_prompt
                )
                config.nickname_probability_smoothing = group_nickname_config.get(
                    "nickname_probability_smoothing", config.nickname_probability_smoothing
                )
                config.nickname_queue_max_size = group_nickname_config.get(
                    "nickname_queue_max_size", config.nickname_queue_max_size
                )
                config.nickname_process_sleep_interval = group_nickname_config.get(
                    "nickname_process_sleep_interval", config.nickname_process_sleep_interval
                )
                config.nickname_analysis_history_limit = group_nickname_config.get(
                    "nickname_analysis_history_limit", config.nickname_analysis_history_limit
                )

        def bot(parent: dict):
            # 机器人基础配置
            bot_config = parent["bot"]
            bot_qq = bot_config.get("qq")
            config.BOT_QQ = str(bot_qq)
            config.BOT_NICKNAME = bot_config.get("nickname", config.BOT_NICKNAME)
            config.BOT_ALIAS_NAMES = bot_config.get("alias_names", config.BOT_ALIAS_NAMES)

        def chat(parent: dict):
            chat_config = parent["chat"]
            config.allow_focus_mode = chat_config.get("allow_focus_mode", config.allow_focus_mode)
            config.base_normal_chat_num = chat_config.get("base_normal_chat_num", config.base_normal_chat_num)
            config.base_focused_chat_num = chat_config.get("base_focused_chat_num", config.base_focused_chat_num)
            config.observation_context_size = chat_config.get(
                "observation_context_size", config.observation_context_size
            )
            config.message_buffer = chat_config.get("message_buffer", config.message_buffer)
            config.ban_words = chat_config.get("ban_words", config.ban_words)
            for r in chat_config.get("ban_msgs_regex", config.ban_msgs_regex):
                config.ban_msgs_regex.add(re.compile(r))
            if config.INNER_VERSION in SpecifierSet(">=1.6.1.2"):
                config.allow_remove_duplicates = chat_config.get("allow_remove_duplicates", config.allow_remove_duplicates)

        def normal_chat(parent: dict):
            normal_chat_config = parent["normal_chat"]
            config.model_reasoning_probability = normal_chat_config.get(
                "model_reasoning_probability", config.model_reasoning_probability
            )
            config.model_normal_probability = normal_chat_config.get(
                "model_normal_probability", config.model_normal_probability
            )
            config.emoji_chance = normal_chat_config.get("emoji_chance", config.emoji_chance)
            config.thinking_timeout = normal_chat_config.get("thinking_timeout", config.thinking_timeout)

            config.willing_mode = normal_chat_config.get("willing_mode", config.willing_mode)
            config.response_willing_amplifier = normal_chat_config.get(
                "response_willing_amplifier", config.response_willing_amplifier
            )
            config.response_interested_rate_amplifier = normal_chat_config.get(
                "response_interested_rate_amplifier", config.response_interested_rate_amplifier
            )
            config.down_frequency_rate = normal_chat_config.get("down_frequency_rate", config.down_frequency_rate)
            config.emoji_response_penalty = normal_chat_config.get(
                "emoji_response_penalty", config.emoji_response_penalty
            )

            config.mentioned_bot_inevitable_reply = normal_chat_config.get(
                "mentioned_bot_inevitable_reply", config.mentioned_bot_inevitable_reply
            )
            config.at_bot_inevitable_reply = normal_chat_config.get(
                "at_bot_inevitable_reply", config.at_bot_inevitable_reply
            )

        def focus_chat(parent: dict):
            focus_chat_config = parent["focus_chat"]
            config.compressed_length = focus_chat_config.get("compressed_length", config.compressed_length)
            config.compress_length_limit = focus_chat_config.get("compress_length_limit", config.compress_length_limit)
            config.reply_trigger_threshold = focus_chat_config.get(
                "reply_trigger_threshold", config.reply_trigger_threshold
            )
            config.default_decay_rate_per_second = focus_chat_config.get(
                "default_decay_rate_per_second", config.default_decay_rate_per_second
            )
            config.consecutive_no_reply_threshold = focus_chat_config.get(
                "consecutive_no_reply_threshold", config.consecutive_no_reply_threshold
            )

        def model(parent: dict):
            # 加载模型配置
            model_config: dict = parent["model"]

            config_list = [
                "llm_reasoning",
                # "llm_reasoning_minor",
                "llm_normal",
                "llm_topic_judge",
                "llm_summary",
                "vlm",
                "embedding",
                "llm_tool_use",
                "llm_observation",
                "llm_sub_heartflow",
                "llm_plan",
                "llm_heartflow",
                "llm_PFC_action_planner",
                "llm_PFC_chat",
                "llm_PFC_reply_checker",
<<<<<<< HEAD
                "llm_nickname_mapping",
                "llm_scheduler_all",
                "llm_scheduler_doing",
=======
                "llm_PFC_relationship_eval",
>>>>>>> aff38b4f
            ]

            for item in config_list:
                if item in model_config:
                    cfg_item: dict = model_config[item]

                    # base_url 的例子： SILICONFLOW_BASE_URL
                    # key 的例子： SILICONFLOW_KEY
                    cfg_target = {
                        "name": "",
                        "base_url": "",
                        "key": "",
                        "stream": False,
                        "pri_in": 0,
                        "pri_out": 0,
                        "temp": 0.7,
                    }

                    if config.INNER_VERSION in SpecifierSet("<=0.0.0"):
                        cfg_target = cfg_item

                    elif config.INNER_VERSION in SpecifierSet(">=0.0.1"):
                        stable_item = ["name", "pri_in", "pri_out"]

                        stream_item = ["stream"]
                        if config.INNER_VERSION in SpecifierSet(">=1.0.1"):
                            stable_item.append("stream")

                        pricing_item = ["pri_in", "pri_out"]

                        # 从配置中原始拷贝稳定字段
                        for i in stable_item:
                            # 如果 字段 属于计费项 且获取不到，那默认值是 0
                            if i in pricing_item and i not in cfg_item:
                                cfg_target[i] = 0

                            if i in stream_item and i not in cfg_item:
                                cfg_target[i] = False

                            else:
                                # 没有特殊情况则原样复制
                                try:
                                    cfg_target[i] = cfg_item[i]
                                except KeyError as e:
                                    logger.error(f"{item} 中的必要字段不存在，请检查")
                                    raise KeyError(f"{item} 中的必要字段 {e} 不存在，请检查") from e

                        # 如果配置中有temp参数，就使用配置中的值
                        if "temp" in cfg_item:
                            cfg_target["temp"] = cfg_item["temp"]
                        else:
                            # 如果没有temp参数，就删除默认值
                            cfg_target.pop("temp", None)

                        provider = cfg_item.get("provider")
                        if provider is None:
                            logger.error(f"provider 字段在模型配置 {item} 中不存在，请检查")
                            raise KeyError(f"provider 字段在模型配置 {item} 中不存在，请检查")

                        cfg_target["base_url"] = f"{provider}_BASE_URL"
                        cfg_target["key"] = f"{provider}_KEY"

                    # 如果 列表中的项目在 model_config 中，利用反射来设置对应项目
                    setattr(config, item, cfg_target)
                else:
                    logger.error(f"模型 {item} 在config中不存在，请检查，或尝试更新配置文件")
                    raise KeyError(f"模型 {item} 在config中不存在，请检查，或尝试更新配置文件")

        def memory(parent: dict):
            memory_config = parent["memory"]
            config.build_memory_interval = memory_config.get("build_memory_interval", config.build_memory_interval)
            config.forget_memory_interval = memory_config.get("forget_memory_interval", config.forget_memory_interval)
            config.memory_ban_words = set(memory_config.get("memory_ban_words", []))
            config.memory_forget_time = memory_config.get("memory_forget_time", config.memory_forget_time)
            config.memory_forget_percentage = memory_config.get(
                "memory_forget_percentage", config.memory_forget_percentage
            )
            config.memory_compress_rate = memory_config.get("memory_compress_rate", config.memory_compress_rate)
            if config.INNER_VERSION in SpecifierSet(">=0.0.11"):
                config.memory_build_distribution = memory_config.get(
                    "memory_build_distribution", config.memory_build_distribution
                )
                config.build_memory_sample_num = memory_config.get(
                    "build_memory_sample_num", config.build_memory_sample_num
                )
                config.build_memory_sample_length = memory_config.get(
                    "build_memory_sample_length", config.build_memory_sample_length
                )
            if config.INNER_VERSION in SpecifierSet(">=1.5.1"):
                config.consolidate_memory_interval = memory_config.get(
                    "consolidate_memory_interval", config.consolidate_memory_interval
                )
                config.consolidation_similarity_threshold = memory_config.get(
                    "consolidation_similarity_threshold", config.consolidation_similarity_threshold
                )
                config.consolidate_memory_percentage = memory_config.get(
                    "consolidate_memory_percentage", config.consolidate_memory_percentage
                )
            if config.INNER_VERSION in SpecifierSet(">=1.6.1.3"):
                config.long_message_auto_truncate = memory_config.get(
                    "long_message_auto_truncate", config.long_message_auto_truncate
                )

        def remote(parent: dict):
            remote_config = parent["remote"]
            config.remote_enable = remote_config.get("enable", config.remote_enable)

        def mood(parent: dict):
            mood_config = parent["mood"]
            config.mood_update_interval = mood_config.get("mood_update_interval", config.mood_update_interval)
            config.mood_decay_rate = mood_config.get("mood_decay_rate", config.mood_decay_rate)
            config.mood_intensity_factor = mood_config.get("mood_intensity_factor", config.mood_intensity_factor)

        def keywords_reaction(parent: dict):
            keywords_reaction_config = parent["keywords_reaction"]
            if keywords_reaction_config.get("enable", False):
                config.keywords_reaction_rules = keywords_reaction_config.get("rules", config.keywords_reaction_rules)
                for rule in config.keywords_reaction_rules:
                    if rule.get("enable", False) and "regex" in rule:
                        rule["regex"] = [re.compile(r) for r in rule.get("regex", [])]

        def chinese_typo(parent: dict):
            chinese_typo_config = parent["chinese_typo"]
            config.chinese_typo_enable = chinese_typo_config.get("enable", config.chinese_typo_enable)
            config.chinese_typo_error_rate = chinese_typo_config.get("error_rate", config.chinese_typo_error_rate)
            config.chinese_typo_min_freq = chinese_typo_config.get("min_freq", config.chinese_typo_min_freq)
            config.chinese_typo_tone_error_rate = chinese_typo_config.get(
                "tone_error_rate", config.chinese_typo_tone_error_rate
            )
            config.chinese_typo_word_replace_rate = chinese_typo_config.get(
                "word_replace_rate", config.chinese_typo_word_replace_rate
            )

        def response_splitter(parent: dict):
            response_splitter_config = parent["response_splitter"]
            config.enable_response_splitter = response_splitter_config.get(
                "enable_response_splitter", config.enable_response_splitter
            )
            config.response_max_length = response_splitter_config.get("response_max_length", config.response_max_length)
            config.response_max_sentence_num = response_splitter_config.get(
                "response_max_sentence_num", config.response_max_sentence_num
            )
            if config.INNER_VERSION in SpecifierSet(">=1.4.2"):
                config.enable_kaomoji_protection = response_splitter_config.get(
                    "enable_kaomoji_protection", config.enable_kaomoji_protection
                )
            if config.INNER_VERSION in SpecifierSet(">=1.6.0"):
                config.model_max_output_length = response_splitter_config.get(
                    "model_max_output_length", config.model_max_output_length
                )

        def groups(parent: dict):
            groups_config = parent["groups"]
            # config.talk_allowed_groups = set(groups_config.get("talk_allowed", []))
            config.talk_allowed_groups = set(str(group) for group in groups_config.get("talk_allowed", []))
            # config.talk_frequency_down_groups = set(groups_config.get("talk_frequency_down", []))
            config.talk_frequency_down_groups = set(
                str(group) for group in groups_config.get("talk_frequency_down", [])
            )
            # config.ban_user_id = set(groups_config.get("ban_user_id", []))
            config.ban_user_id = set(str(user) for user in groups_config.get("ban_user_id", []))

        def platforms(parent: dict):
            platforms_config = parent["platforms"]
            if platforms_config and isinstance(platforms_config, dict):
                for k in platforms_config.keys():
                    config.api_urls[k] = platforms_config[k]

        def experimental(parent: dict):
            experimental_config = parent["experimental"]
            config.enable_friend_chat = experimental_config.get("enable_friend_chat", config.enable_friend_chat)
            # config.enable_think_flow = experimental_config.get("enable_think_flow", config.enable_think_flow)
            config.talk_allowed_private = set(str(user) for user in experimental_config.get("talk_allowed_private", []))
            if config.INNER_VERSION in SpecifierSet(">=1.1.0"):
                config.enable_pfc_chatting = experimental_config.get("pfc_chatting", config.enable_pfc_chatting)
<<<<<<< HEAD
            if config.INNER_VERSION in SpecifierSet(">=1.6.1.5"):
                config.api_polling_max_retries = experimental_config.get("api_polling_max_retries", config.api_polling_max_retries)
=======
            if config.INNER_VERSION in SpecifierSet(">=1.1.0"): 
                config.enable_pfc_reply_checker = experimental_config.get("enable_pfc_reply_checker", config.enable_pfc_reply_checker)
                logger.info(f"PFC Reply Checker 状态: {'启用' if config.enable_pfc_reply_checker else '关闭'}")
>>>>>>> aff38b4f

        def idle_conversation(parent: dict):
            idle_conversation_config = parent["idle_conversation"]
            if config.INNER_VERSION in SpecifierSet(">=1.6.1.6"):
                config.enable_idle_conversation = idle_conversation_config.get("enable_idle_conversation", config.enable_idle_conversation)
                config.idle_check_interval = idle_conversation_config.get("idle_check_interval", config.idle_check_interval)
                config.min_idle_time = idle_conversation_config.get("min_idle_time", config.min_idle_time)
                config.max_idle_time = idle_conversation_config.get("max_idle_time", config.max_idle_time)

        # 版本表达式：>=1.0.0,<2.0.0
        # 允许字段：func: method, support: str, notice: str, necessary: bool
        # 如果使用 notice 字段，在该组配置加载时，会展示该字段对用户的警示
        # 例如："notice": "personality 将在 1.3.2 后被移除"，那么在有效版本中的用户就会虽然可以
        # 正常执行程序，但是会看到这条自定义提示

        # 版本格式：主版本号.次版本号.修订号，版本号递增规则如下：
        #     主版本号：当你做了不兼容的 API 修改，
        #     次版本号：当你做了向下兼容的功能性新增，
        #     修订号：当你做了向下兼容的问题修正。
        # 先行版本号及版本编译信息可以加到"主版本号.次版本号.修订号"的后面，作为延伸。

        # 如果你做了break的修改，就应该改动主版本号
        # 如果做了一个兼容修改，就不应该要求这个选项是必须的！
        include_configs = {
            "bot": {"func": bot, "support": ">=0.0.0"},
            "groups": {"func": groups, "support": ">=0.0.0"},
            "personality": {"func": personality, "support": ">=0.0.0"},
            "identity": {"func": identity, "support": ">=1.2.4"},
            "schedule": {"func": schedule, "support": ">=0.0.11", "necessary": False},
            "emoji": {"func": emoji, "support": ">=0.0.0"},
            "model": {"func": model, "support": ">=0.0.0"},
            "memory": {"func": memory, "support": ">=0.0.0", "necessary": False},
            "mood": {"func": mood, "support": ">=0.0.0"},
            "remote": {"func": remote, "support": ">=0.0.10", "necessary": False},
            "keywords_reaction": {"func": keywords_reaction, "support": ">=0.0.2", "necessary": False},
            "chinese_typo": {"func": chinese_typo, "support": ">=0.0.3", "necessary": False},
            "platforms": {"func": platforms, "support": ">=1.0.0"},
            "response_splitter": {"func": response_splitter, "support": ">=0.0.11", "necessary": False},
            "experimental": {"func": experimental, "support": ">=0.0.11", "necessary": False},
            "chat": {"func": chat, "support": ">=1.6.0", "necessary": False},
            "normal_chat": {"func": normal_chat, "support": ">=1.6.0", "necessary": False},
            "focus_chat": {"func": focus_chat, "support": ">=1.6.0", "necessary": False},
            "group_nickname": {"func": group_nickname, "support": ">=1.6.1.1", "necessary": False},
            "idle_conversation": {"func": idle_conversation, "support": ">=1.6.1.6", "necessary": False},
        }

        # 原地修改，将 字符串版本表达式 转换成 版本对象
        for key in include_configs:
            item_support = include_configs[key]["support"]
            include_configs[key]["support"] = cls.convert_to_specifierset(item_support)

        if os.path.exists(config_path):
            with open(config_path, "rb") as f:
                try:
                    toml_dict = tomli.load(f)
                except tomli.TOMLDecodeError as e:
                    logger.critical(f"配置文件bot_config.toml填写有误，请检查第{e.lineno}行第{e.colno}处：{e.msg}")
                    exit(1)

                # 获取配置文件版本
                config.INNER_VERSION = cls.get_config_version(toml_dict)

                # 如果在配置中找到了需要的项，调用对应项的闭包函数处理
                for key in include_configs:
                    if key in toml_dict:
                        group_specifierset: SpecifierSet = include_configs[key]["support"]

                        # 检查配置文件版本是否在支持范围内
                        if config.INNER_VERSION in group_specifierset:
                            # 如果版本在支持范围内，检查是否存在通知
                            if "notice" in include_configs[key]:
                                logger.warning(include_configs[key]["notice"])

                            include_configs[key]["func"](toml_dict)

                        else:
                            # 如果版本不在支持范围内，崩溃并提示用户
                            logger.error(
                                f"配置文件中的 '{key}' 字段的版本 ({config.INNER_VERSION}) 不在支持范围内。\n"
                                f"当前程序仅支持以下版本范围: {group_specifierset}"
                            )
                            raise InvalidVersion(f"当前程序仅支持以下版本范围: {group_specifierset}")

                    # 如果 necessary 项目存在，而且显式声明是 False，进入特殊处理
                    elif "necessary" in include_configs[key] and include_configs[key].get("necessary") is False:
                        # 通过 pass 处理的项虽然直接忽略也是可以的，但是为了不增加理解困难，依然需要在这里显式处理
                        if key == "keywords_reaction":
                            pass

                    else:
                        # 如果用户根本没有需要的配置项，提示缺少配置
                        logger.error(f"配置文件中缺少必需的字段: '{key}'")
                        raise KeyError(f"配置文件中缺少必需的字段: '{key}'")

                # identity_detail字段非空检查
                if not config.identity_detail:
                    logger.error("配置文件错误：[identity] 部分的 identity_detail 不能为空字符串")
                    raise ValueError("配置文件错误：[identity] 部分的 identity_detail 不能为空字符串")

                logger.success(f"成功加载配置文件: {config_path}")

        return config


# 获取配置文件路径
logger.info(f"MaiCore当前版本: {mai_version}")
update_config()

bot_config_floder_path = BotConfig.get_config_dir()
logger.info(f"正在品鉴配置文件目录: {bot_config_floder_path}")

bot_config_path = os.path.join(bot_config_floder_path, "bot_config.toml")

if os.path.exists(bot_config_path):
    # 如果开发环境配置文件不存在，则使用默认配置文件
    logger.info(f"异常的新鲜，异常的美味: {bot_config_path}")
else:
    # 配置文件不存在
    logger.error("配置文件不存在，请检查路径: {bot_config_path}")
    raise FileNotFoundError(f"配置文件不存在: {bot_config_path}")

global_config = BotConfig.load_config(config_path=bot_config_path)<|MERGE_RESOLUTION|>--- conflicted
+++ resolved
@@ -277,8 +277,8 @@
     # enable_think_flow: bool = False  # 是否启用思考流程
     talk_allowed_private = set()
     enable_pfc_chatting: bool = False  # 是否启用PFC聊天
-<<<<<<< HEAD
     api_polling_max_retries: int = 3  # 神秘小功能
+    enable_pfc_reply_checker: bool = True # 是否开启PFC回复检查
 
     # Group Nickname
     enable_nickname_mapping: bool = False  # 绰号映射功能总开关
@@ -287,9 +287,6 @@
     nickname_queue_max_size: int = 100  # 绰号处理队列最大容量
     nickname_process_sleep_interval: float = 60  # 绰号处理进程休眠间隔（秒）
     nickname_analysis_history_limit: int = 30  # 绰号处理可见最大上下文
-=======
-    enable_pfc_reply_checker: bool = True # 是否开启PFC回复检查
->>>>>>> aff38b4f
 
     # idle_conversation
     enable_idle_conversation: bool = False  # 是否开启 PFC 空闲主动聊天
@@ -539,13 +536,10 @@
                 "llm_PFC_action_planner",
                 "llm_PFC_chat",
                 "llm_PFC_reply_checker",
-<<<<<<< HEAD
                 "llm_nickname_mapping",
                 "llm_scheduler_all",
                 "llm_scheduler_doing",
-=======
                 "llm_PFC_relationship_eval",
->>>>>>> aff38b4f
             ]
 
             for item in config_list:
@@ -721,14 +715,11 @@
             config.talk_allowed_private = set(str(user) for user in experimental_config.get("talk_allowed_private", []))
             if config.INNER_VERSION in SpecifierSet(">=1.1.0"):
                 config.enable_pfc_chatting = experimental_config.get("pfc_chatting", config.enable_pfc_chatting)
-<<<<<<< HEAD
             if config.INNER_VERSION in SpecifierSet(">=1.6.1.5"):
                 config.api_polling_max_retries = experimental_config.get("api_polling_max_retries", config.api_polling_max_retries)
-=======
-            if config.INNER_VERSION in SpecifierSet(">=1.1.0"): 
+            if config.INNER_VERSION in SpecifierSet(">=1.6.2.1"): 
                 config.enable_pfc_reply_checker = experimental_config.get("enable_pfc_reply_checker", config.enable_pfc_reply_checker)
                 logger.info(f"PFC Reply Checker 状态: {'启用' if config.enable_pfc_reply_checker else '关闭'}")
->>>>>>> aff38b4f
 
         def idle_conversation(parent: dict):
             idle_conversation_config = parent["idle_conversation"]
