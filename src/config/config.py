# TODO: 更多的可配置项
# TODO: 所有模型单独分离，温度可配置
# TODO: 原生多模态支持
from importlib.util import spec_from_file_location
import os
import re
from dataclasses import dataclass, field
from typing import Dict, List, Optional
from dateutil import tz

import tomli
import tomlkit
import shutil
from datetime import datetime
from pathlib import Path
from packaging import version
from packaging.version import Version, InvalidVersion
from packaging.specifiers import SpecifierSet, InvalidSpecifier

from src.common.logger_manager import get_logger
from rich.traceback import install

install(extra_lines=3)


# 配置主程序日志格式
logger = get_logger("config")

# 考虑到，实际上配置文件中的mai_version是不会自动更新的,所以采用硬编码
is_test = True
mai_version_main = "0.6.4"
mai_version_fix = "snapshot-1"

if mai_version_fix:
    if is_test:
        mai_version = f"test-{mai_version_main}-{mai_version_fix}"
    else:
        mai_version = f"{mai_version_main}-{mai_version_fix}"
else:
    if is_test:
        mai_version = f"test-{mai_version_main}"
    else:
        mai_version = mai_version_main


def update_config():
    # 获取根目录路径
    root_dir = Path(__file__).parent.parent.parent
    template_dir = root_dir / "template"
    config_dir = root_dir / "config"
    old_config_dir = config_dir / "old"

    # 定义文件路径
    template_path = template_dir / "bot_config_template.toml"
    old_config_path = config_dir / "bot_config.toml"
    new_config_path = config_dir / "bot_config.toml"

    # 检查配置文件是否存在
    if not old_config_path.exists():
        logger.info("配置文件不存在，从模板创建新配置")
        # 创建文件夹
        old_config_dir.mkdir(parents=True, exist_ok=True)
        shutil.copy2(template_path, old_config_path)
        logger.info(f"已创建新配置文件，请填写后重新运行: {old_config_path}")
        # 如果是新创建的配置文件,直接返回
        return quit()

    # 读取旧配置文件和模板文件
    with open(old_config_path, "r", encoding="utf-8") as f:
        old_config = tomlkit.load(f)
    with open(template_path, "r", encoding="utf-8") as f:
        new_config = tomlkit.load(f)

    # 检查version是否相同
    if old_config and "inner" in old_config and "inner" in new_config:
        old_version = old_config["inner"].get("version")
        new_version = new_config["inner"].get("version")
        if old_version and new_version and old_version == new_version:
            logger.info(f"检测到配置文件版本号相同 (v{old_version})，跳过更新")
            return
        else:
            logger.info(f"检测到版本号不同: 旧版本 v{old_version} -> 新版本 v{new_version}")

    # 创建old目录（如果不存在）
    old_config_dir.mkdir(exist_ok=True)

    # 生成带时间戳的新文件名
    timestamp = datetime.now().strftime("%Y%m%d_%H%M%S")
    old_backup_path = old_config_dir / f"bot_config_{timestamp}.toml"

    # 移动旧配置文件到old目录
    shutil.move(old_config_path, old_backup_path)
    logger.info(f"已备份旧配置文件到: {old_backup_path}")

    # 复制模板文件到配置目录
    shutil.copy2(template_path, new_config_path)
    logger.info(f"已创建新配置文件: {new_config_path}")

    # 递归更新配置
    def update_dict(target, source):
        for key, value in source.items():
            # 跳过version字段的更新
            if key == "version":
                continue
            if key in target:
                if isinstance(value, dict) and isinstance(target[key], (dict, tomlkit.items.Table)):
                    update_dict(target[key], value)
                else:
                    try:
                        # 对数组类型进行特殊处理
                        if isinstance(value, list):
                            # 如果是空数组，确保它保持为空数组
                            if not value:
                                target[key] = tomlkit.array()
                            else:
                                target[key] = tomlkit.array(value)
                        else:
                            # 其他类型使用item方法创建新值
                            target[key] = tomlkit.item(value)
                    except (TypeError, ValueError):
                        # 如果转换失败，直接赋值
                        target[key] = value

    # 将旧配置的值更新到新配置中
    logger.info("开始合并新旧配置...")
    update_dict(new_config, old_config)

    # 保存更新后的配置（保留注释和格式）
    with open(new_config_path, "w", encoding="utf-8") as f:
        f.write(tomlkit.dumps(new_config))
    logger.info("配置文件更新完成")


@dataclass
class BotConfig:
    """机器人配置类"""

    INNER_VERSION: Version = None
    MAI_VERSION: str = mai_version  # 硬编码的版本信息

    # bot
    BOT_QQ: Optional[str] = "114514"
    BOT_NICKNAME: Optional[str] = None
    BOT_ALIAS_NAMES: List[str] = field(default_factory=list)  # 别名，可以通过这个叫它

    # group
    talk_allowed_groups = set()
    talk_frequency_down_groups = set()
    ban_user_id = set()

    # personality
    personality_core = "用一句话或几句话描述人格的核心特点"  # 建议20字以内，谁再写3000字小作文敲谁脑袋
    personality_sides: List[str] = field(
        default_factory=lambda: [
            "用一句话或几句话描述人格的一些侧面",
            "用一句话或几句话描述人格的一些侧面",
            "用一句话或几句话描述人格的一些侧面",
        ]
    )
    personality_detail_level: int = (
        0  # 人设消息注入 prompt 详细等级 (0: 采用默认配置, 1: 核心/随机细节, 2: 核心+随机侧面/全部细节, 3: 全部)
    )
<<<<<<< HEAD
    expression_style = "描述枫说话的表达风格，表达习惯"
=======
    expression_style = "描述麦麦说话的表达风格，表达习惯"
    enable_expression_learner: bool = True  # 是否启用新发言习惯注入，关闭则启用旧方法
>>>>>>> 8d2f71f9
    # identity
    identity_detail: List[str] = field(
        default_factory=lambda: [
            "身份特点",
            "身份特点",
        ]
    )
    height: int = 170  # 身高 单位厘米
    weight: int = 50  # 体重 单位千克
    age: int = 20  # 年龄 单位岁
    gender: str = "男"  # 性别
    appearance: str = "用几句话描述外貌特征"  # 外貌特征

    # schedule
    ENABLE_SCHEDULE_GEN: bool = False  # 是否启用日程生成
    PROMPT_SCHEDULE_GEN = "无日程"
    SCHEDULE_DOING_UPDATE_INTERVAL: int = 300  # 日程表更新间隔 单位秒
    SCHEDULE_TEMPERATURE: float = 0.5  # 日程表温度，建议0.5-1.0
    TIME_ZONE: str = "Asia/Shanghai"  # 时区

    # chat
    allow_focus_mode: bool = True  # 是否允许专注聊天状态

    base_normal_chat_num: int = 3  # 最多允许多少个群进行普通聊天
    base_focused_chat_num: int = 2  # 最多允许多少个群进行专注聊天
    allow_remove_duplicates: bool = True  # 是否开启心流去重（如果发现心流截断问题严重可尝试关闭）

    observation_context_size: int = 12  # 心流观察到的最长上下文大小，超过这个值的上下文会被压缩

    message_buffer: bool = True  # 消息缓冲器

    ban_words = set()
    ban_msgs_regex = set()

    # focus_chat
    reply_trigger_threshold: float = 3.0  # 心流聊天触发阈值，越低越容易触发
    default_decay_rate_per_second: float = 0.98  # 默认衰减率，越大衰减越慢
    consecutive_no_reply_threshold = 3

    compressed_length: int = 5  # 不能大于observation_context_size,心流上下文压缩的最短压缩长度，超过心流观察到的上下文长度，会压缩，最短压缩长度为5
    compress_length_limit: int = 5  # 最多压缩份数，超过该数值的压缩上下文会被删除

    # normal_chat
    model_reasoning_probability: float = 0.7  # 枫回答时选择推理模型(主要)模型概率
    model_normal_probability: float = 0.3  # 枫回答时选择一般模型(次要)模型概率

    emoji_chance: float = 0.2  # 发送表情包的基础概率
    thinking_timeout: int = 120  # 思考时间

    willing_mode: str = "classical"  # 意愿模式
    response_willing_amplifier: float = 1.0  # 回复意愿放大系数
    response_interested_rate_amplifier: float = 1.0  # 回复兴趣度放大系数
    down_frequency_rate: float = 3  # 降低回复频率的群组回复意愿降低系数
    emoji_response_penalty: float = 0.0  # 表情包回复惩罚
    mentioned_bot_inevitable_reply: bool = False  # 提及 bot 必然回复
    at_bot_inevitable_reply: bool = False  # @bot 必然回复

    # emoji
    max_emoji_num: int = 200  # 表情包最大数量
    max_reach_deletion: bool = True  # 开启则在达到最大数量时删除表情包，关闭则不会继续收集表情包
    EMOJI_CHECK_INTERVAL: int = 120  # 表情包检查间隔（分钟）

    save_pic: bool = False  # 是否保存图片
    save_emoji: bool = False  # 是否保存表情包
    steal_emoji: bool = True  # 是否偷取表情包，让枫可以发送她保存的这些表情包

    EMOJI_CHECK: bool = False  # 是否开启过滤
    EMOJI_CHECK_PROMPT: str = "符合公序良俗"  # 表情包过滤要求

    # memory
    build_memory_interval: int = 600  # 记忆构建间隔（秒）
    memory_build_distribution: list = field(
        default_factory=lambda: [4, 2, 0.6, 24, 8, 0.4]
    )  # 记忆构建分布，参数：分布1均值，标准差，权重，分布2均值，标准差，权重
    build_memory_sample_num: int = 10  # 记忆构建采样数量
    build_memory_sample_length: int = 20  # 记忆构建采样长度
    memory_compress_rate: float = 0.1  # 记忆压缩率

    forget_memory_interval: int = 600  # 记忆遗忘间隔（秒）
    memory_forget_time: int = 24  # 记忆遗忘时间（小时）
    memory_forget_percentage: float = 0.01  # 记忆遗忘比例

    consolidate_memory_interval: int = 1000  # 记忆整合间隔（秒）
    consolidation_similarity_threshold: float = 0.7  # 相似度阈值
    consolidate_memory_percentage: float = 0.01  # 检查节点比例

    memory_ban_words: list = field(
        default_factory=lambda: ["表情包", "图片", "回复", "聊天记录"]
    )  # 添加新的配置项默认值

    long_message_auto_truncate: bool = True  # HFC 模式过长消息自动截断，防止他人 prompt 恶意注入，减少token消耗，但可能损失图片/长文信息，按需选择状态（默认开启）

    # mood
    mood_update_interval: float = 1.0  # 情绪更新间隔 单位秒
    mood_decay_rate: float = 0.95  # 情绪衰减率
    mood_intensity_factor: float = 0.7  # 情绪强度因子

    # keywords
    keywords_reaction_rules = []  # 关键词回复规则

    # chinese_typo
    chinese_typo_enable = True  # 是否启用中文错别字生成器
    chinese_typo_error_rate = 0.03  # 单字替换概率
    chinese_typo_min_freq = 7  # 最小字频阈值
    chinese_typo_tone_error_rate = 0.2  # 声调错误概率
    chinese_typo_word_replace_rate = 0.02  # 整词替换概率

    # response_splitter
    enable_kaomoji_protection = False  # 是否启用颜文字保护
    enable_response_splitter = True  # 是否启用回复分割器
    response_max_length = 100  # 回复允许的最大长度
    response_max_sentence_num = 3  # 回复允许的最大句子数

    model_max_output_length: int = 800  # 最大回复长度

    # remote
    remote_enable: bool = True  # 是否启用远程控制

    # experimental
    enable_Legacy_HFC: bool = False  # 是否启用旧 HFC 处理器
    enable_friend_chat: bool = False  # 是否启用好友聊天
    # enable_think_flow: bool = False  # 是否启用思考流程
    enable_friend_whitelist: bool = True  # 是否启用好友白名单
    talk_allowed_private = set()
    api_polling_max_retries: int = 3  # 神秘小功能
    rename_person: bool = (
        True  # 是否启用改名工具，可以让枫对唯一名进行更改，可能可以更拟人地称呼他人，但是也可能导致记忆混淆的问题
    )

    # pfc
    enable_pfc_chatting: bool = False  # 是否启用PFC聊天，该功能仅作用于私聊，与回复模式独立
    pfc_message_buffer_size: int = (
        2  # PFC 聊天消息缓冲数量，有利于使聊天节奏更加紧凑流畅，请根据实际 LLM 响应速度进行调整，默认2条
    )
    pfc_recent_history_display_count: int = 18  # PFC 对话最大可见上下文

    # pfc.checker
    enable_pfc_reply_checker: bool = True  # 是否启用 PFC 的回复检查器
    pfc_max_reply_attempts: int = 3  # 发言最多尝试次数
    pfc_max_chat_history_for_checker: int = 30  # checker聊天记录最大可见上文长度

    # pfc.emotion
    pfc_emotion_update_intensity: float = 0.6  # 情绪更新强度
    pfc_emotion_history_count: int = 5  # 情绪更新最大可见上下文长度

    # pfc.relationship
    pfc_relationship_incremental_interval: int = 10  # 关系值增值强度
    pfc_relationship_incremental_msg_count: int = 10  # 会话中，关系值判断最大可见上下文
    pfc_relationship_incremental_default_change: float = (
        1.0  # 会话中，关系值默认更新值（当 llm 返回错误时默认采用该值）
    )
    pfc_relationship_incremental_max_change: float = 5.0  # 会话中，关系值最大可变值
    pfc_relationship_final_msg_count: int = 30  # 会话结束时，关系值判断最大可见上下文
    pfc_relationship_final_default_change: float = 5.0  # 会话结束时，关系值默认更新值
    pfc_relationship_final_max_change: float = 50.0  # 会话结束时，关系值最大可变值

    # pfc.fallback
    pfc_historical_fallback_exclude_seconds: int = 45  # pfc 翻看聊天记录排除最近时长

    # pfc.idle_chat
    enable_idle_chat: bool = False  # 是否启用 pfc 主动发言
    idle_check_interval: int = 10  # 检查间隔，10分钟检查一次
    min_cooldown: int = 7200  # 最短冷却时间，2小时 (7200秒)
    max_cooldown: int = 18000  # 最长冷却时间，5小时 (18000秒)

    # Group Nickname
    enable_nickname_mapping: bool = False  # 绰号映射功能总开关
    max_nicknames_in_prompt: int = 10  # Prompt 中最多注入的绰号数量
    nickname_probability_smoothing: int = 1  # 绰号加权随机选择的平滑因子
    nickname_queue_max_size: int = 100  # 绰号处理队列最大容量
    nickname_process_sleep_interval: float = 5  # 绰号处理进程休眠间隔（秒）
    nickname_analysis_history_limit: int = 30  # 绰号处理可见最大上下文
    nickname_analysis_probability: float = 0.1  # 绰号随机概率命中，该值越大，绰号分析越频繁

    # 模型配置
    llm_reasoning: dict[str, str] = field(default_factory=lambda: {})
    # llm_reasoning_minor: dict[str, str] = field(default_factory=lambda: {})
    llm_normal: Dict[str, str] = field(default_factory=lambda: {})
    llm_topic_judge: Dict[str, str] = field(default_factory=lambda: {})
    llm_summary: Dict[str, str] = field(default_factory=lambda: {})
    embedding: Dict[str, str] = field(default_factory=lambda: {})
    vlm: Dict[str, str] = field(default_factory=lambda: {})
    moderation: Dict[str, str] = field(default_factory=lambda: {})

    llm_observation: Dict[str, str] = field(default_factory=lambda: {})
    llm_sub_heartflow: Dict[str, str] = field(default_factory=lambda: {})
    llm_heartflow: Dict[str, str] = field(default_factory=lambda: {})
    llm_tool_use: Dict[str, str] = field(default_factory=lambda: {})
    llm_plan: Dict[str, str] = field(default_factory=lambda: {})
    llm_nickname_mapping: Dict[str, str] = field(default_factory=lambda: {})
    llm_scheduler_all: Dict[str, str] = field(default_factory=lambda: {})
    llm_scheduler_doing: Dict[str, str] = field(default_factory=lambda: {})

    api_urls: Dict[str, str] = field(default_factory=lambda: {})

    @staticmethod
    def get_config_dir() -> str:
        """获取配置文件目录"""
        current_dir = os.path.dirname(os.path.abspath(__file__))
        root_dir = os.path.abspath(os.path.join(current_dir, "..", ".."))
        config_dir = os.path.join(root_dir, "config")
        if not os.path.exists(config_dir):
            os.makedirs(config_dir)
        return config_dir

    @classmethod
    def convert_to_specifierset(cls, value: str) -> SpecifierSet:
        """将 字符串 版本表达式转换成 SpecifierSet
        Args:
            value[str]: 版本表达式(字符串)
        Returns:
            SpecifierSet
        """

        try:
            converted = SpecifierSet(value)
        except InvalidSpecifier:
            logger.error(f"{value} 分类使用了错误的版本约束表达式\n", "请阅读 https://semver.org/lang/zh-CN/ 修改代码")
            exit(1)

        return converted

    @classmethod
    def get_config_version(cls, toml: dict) -> Version:
        """提取配置文件的 SpecifierSet 版本数据
        Args:
            toml[dict]: 输入的配置文件字典
        Returns:
            Version
        """

        if "inner" in toml:
            try:
                config_version: str = toml["inner"]["version"]
            except KeyError as e:
                logger.error("配置文件中 inner 段 不存在, 这是错误的配置文件")
                raise KeyError(f"配置文件中 inner 段 不存在 {e}, 这是错误的配置文件") from e
        else:
            toml["inner"] = {"version": "0.0.0"}
            config_version = toml["inner"]["version"]

        try:
            ver = version.parse(config_version)
        except InvalidVersion as e:
            logger.error(
                "配置文件中 inner段 的 version 键是错误的版本描述\n"
                "请阅读 https://semver.org/lang/zh-CN/ 修改配置，并参考本项目指定的模板进行修改\n"
                "本项目在不同的版本下有不同的模板，请注意识别"
            )
            raise InvalidVersion("配置文件中 inner段 的 version 键是错误的版本描述\n") from e

        return ver

    @classmethod
    def load_config(cls, config_path: str = None) -> "BotConfig":
        """从TOML配置文件加载配置"""
        config = cls()

        def personality(parent: dict):
            personality_config = parent["personality"]
            if config.INNER_VERSION in SpecifierSet(">=1.2.4"):
                config.personality_core = personality_config.get("personality_core", config.personality_core)
                config.personality_sides = personality_config.get("personality_sides", config.personality_sides)
            if config.INNER_VERSION in SpecifierSet(">=1.6.1.2"):
                config.personality_detail_level = personality_config.get(
                    "personality_detail_level", config.personality_sides
                )
            if config.INNER_VERSION in SpecifierSet(">=1.7.0"):
                config.expression_style = personality_config.get("expression_style", config.expression_style)
            if config.INNER_VERSION in SpecifierSet(">=1.7.0.3"):
                config.enable_expression_learner = personality_config.get(
                    "enable_expression_learner", config.enable_expression_learner
                )

        def identity(parent: dict):
            identity_config = parent["identity"]
            if config.INNER_VERSION in SpecifierSet(">=1.2.4"):
                config.identity_detail = identity_config.get("identity_detail", config.identity_detail)
                config.height = identity_config.get("height", config.height)
                config.weight = identity_config.get("weight", config.weight)
                config.age = identity_config.get("age", config.age)
                config.gender = identity_config.get("gender", config.gender)
                config.appearance = identity_config.get("appearance", config.appearance)

        def schedule(parent: dict):
            schedule_config = parent["schedule"]
            config.ENABLE_SCHEDULE_GEN = schedule_config.get("enable_schedule_gen", config.ENABLE_SCHEDULE_GEN)
            config.PROMPT_SCHEDULE_GEN = schedule_config.get("prompt_schedule_gen", config.PROMPT_SCHEDULE_GEN)
            config.SCHEDULE_DOING_UPDATE_INTERVAL = schedule_config.get(
                "schedule_doing_update_interval", config.SCHEDULE_DOING_UPDATE_INTERVAL
            )
            logger.info(
                f"载入自定义日程prompt:{schedule_config.get('prompt_schedule_gen', config.PROMPT_SCHEDULE_GEN)}"
            )
            if config.INNER_VERSION in SpecifierSet(">=1.0.2"):
                config.SCHEDULE_TEMPERATURE = schedule_config.get("schedule_temperature", config.SCHEDULE_TEMPERATURE)
                time_zone = schedule_config.get("time_zone", config.TIME_ZONE)
                if tz.gettz(time_zone) is None:
                    logger.error(f"无效的时区: {time_zone}，使用默认值: {config.TIME_ZONE}")
                else:
                    config.TIME_ZONE = time_zone

        def emoji(parent: dict):
            emoji_config = parent["emoji"]
            config.EMOJI_CHECK_INTERVAL = emoji_config.get("check_interval", config.EMOJI_CHECK_INTERVAL)
            config.EMOJI_CHECK_PROMPT = emoji_config.get("check_prompt", config.EMOJI_CHECK_PROMPT)
            config.EMOJI_CHECK = emoji_config.get("enable_check", config.EMOJI_CHECK)
            if config.INNER_VERSION in SpecifierSet(">=1.1.1"):
                config.max_emoji_num = emoji_config.get("max_emoji_num", config.max_emoji_num)
                config.max_reach_deletion = emoji_config.get("max_reach_deletion", config.max_reach_deletion)
            if config.INNER_VERSION in SpecifierSet(">=1.4.2"):
                config.save_pic = emoji_config.get("save_pic", config.save_pic)
                config.save_emoji = emoji_config.get("save_emoji", config.save_emoji)
                config.steal_emoji = emoji_config.get("steal_emoji", config.steal_emoji)

        def group_nickname(parent: dict):
            if config.INNER_VERSION in SpecifierSet(">=1.6.1.4"):
                group_nickname_config = parent.get("group_nickname", {})
                config.enable_nickname_mapping = group_nickname_config.get(
                    "enable_nickname_mapping", config.enable_nickname_mapping
                )
                config.max_nicknames_in_prompt = group_nickname_config.get(
                    "max_nicknames_in_prompt", config.max_nicknames_in_prompt
                )
                config.nickname_probability_smoothing = group_nickname_config.get(
                    "nickname_probability_smoothing", config.nickname_probability_smoothing
                )
                config.nickname_queue_max_size = group_nickname_config.get(
                    "nickname_queue_max_size", config.nickname_queue_max_size
                )
                config.nickname_process_sleep_interval = group_nickname_config.get(
                    "nickname_process_sleep_interval", config.nickname_process_sleep_interval
                )
                config.nickname_analysis_history_limit = group_nickname_config.get(
                    "nickname_analysis_history_limit", config.nickname_analysis_history_limit
                )
                config.nickname_analysis_probability = group_nickname_config.get(
                    "nickname_analysis_probability", config.nickname_analysis_probability
                )

        def bot(parent: dict):
            # 机器人基础配置
            bot_config = parent["bot"]
            bot_qq = bot_config.get("qq")
            config.BOT_QQ = str(bot_qq)
            config.BOT_NICKNAME = bot_config.get("nickname", config.BOT_NICKNAME)
            config.BOT_ALIAS_NAMES = bot_config.get("alias_names", config.BOT_ALIAS_NAMES)

        def chat(parent: dict):
            chat_config = parent["chat"]
            config.allow_focus_mode = chat_config.get("allow_focus_mode", config.allow_focus_mode)
            config.base_normal_chat_num = chat_config.get("base_normal_chat_num", config.base_normal_chat_num)
            config.base_focused_chat_num = chat_config.get("base_focused_chat_num", config.base_focused_chat_num)
            config.observation_context_size = chat_config.get(
                "observation_context_size", config.observation_context_size
            )
            config.message_buffer = chat_config.get("message_buffer", config.message_buffer)
            config.ban_words = chat_config.get("ban_words", config.ban_words)
            for r in chat_config.get("ban_msgs_regex", config.ban_msgs_regex):
                config.ban_msgs_regex.add(re.compile(r))
            if config.INNER_VERSION in SpecifierSet(">=1.6.1.2"):
                config.allow_remove_duplicates = chat_config.get(
                    "allow_remove_duplicates", config.allow_remove_duplicates
                )

        def normal_chat(parent: dict):
            normal_chat_config = parent["normal_chat"]
            config.model_reasoning_probability = normal_chat_config.get(
                "model_reasoning_probability", config.model_reasoning_probability
            )
            config.model_normal_probability = normal_chat_config.get(
                "model_normal_probability", config.model_normal_probability
            )
            config.emoji_chance = normal_chat_config.get("emoji_chance", config.emoji_chance)
            config.thinking_timeout = normal_chat_config.get("thinking_timeout", config.thinking_timeout)

            config.willing_mode = normal_chat_config.get("willing_mode", config.willing_mode)
            config.response_willing_amplifier = normal_chat_config.get(
                "response_willing_amplifier", config.response_willing_amplifier
            )
            config.response_interested_rate_amplifier = normal_chat_config.get(
                "response_interested_rate_amplifier", config.response_interested_rate_amplifier
            )
            config.down_frequency_rate = normal_chat_config.get("down_frequency_rate", config.down_frequency_rate)
            config.emoji_response_penalty = normal_chat_config.get(
                "emoji_response_penalty", config.emoji_response_penalty
            )

            config.mentioned_bot_inevitable_reply = normal_chat_config.get(
                "mentioned_bot_inevitable_reply", config.mentioned_bot_inevitable_reply
            )
            config.at_bot_inevitable_reply = normal_chat_config.get(
                "at_bot_inevitable_reply", config.at_bot_inevitable_reply
            )

        def focus_chat(parent: dict):
            focus_chat_config = parent["focus_chat"]
            config.compressed_length = focus_chat_config.get("compressed_length", config.compressed_length)
            config.compress_length_limit = focus_chat_config.get("compress_length_limit", config.compress_length_limit)
            config.reply_trigger_threshold = focus_chat_config.get(
                "reply_trigger_threshold", config.reply_trigger_threshold
            )
            config.default_decay_rate_per_second = focus_chat_config.get(
                "default_decay_rate_per_second", config.default_decay_rate_per_second
            )
            config.consecutive_no_reply_threshold = focus_chat_config.get(
                "consecutive_no_reply_threshold", config.consecutive_no_reply_threshold
            )

        def model(parent: dict):
            # 加载模型配置
            model_config: dict = parent["model"]

            config_list = [
                "llm_reasoning",
                # "llm_reasoning_minor",
                "llm_normal",
                "llm_topic_judge",
                "llm_summary",
                "vlm",
                "embedding",
                "llm_tool_use",
                "llm_observation",
                "llm_sub_heartflow",
                "llm_plan",
                "llm_heartflow",
                "llm_PFC_action_planner",
                "llm_PFC_chat",
                "llm_nickname_mapping",
                "llm_scheduler_all",
                "llm_scheduler_doing",
                "llm_PFC_relationship_eval",
            ]

            for item in config_list:
                if item in model_config:
                    cfg_item: dict = model_config[item]

                    # base_url 的例子： SILICONFLOW_BASE_URL
                    # key 的例子： SILICONFLOW_KEY
                    cfg_target = {
                        "name": "",
                        "base_url": "",
                        "key": "",
                        "stream": False,
                        "pri_in": 0,
                        "pri_out": 0,
                        "temp": 0.7,
                    }

                    if config.INNER_VERSION in SpecifierSet("<=0.0.0"):
                        cfg_target = cfg_item

                    elif config.INNER_VERSION in SpecifierSet(">=0.0.1"):
                        stable_item = ["name", "pri_in", "pri_out"]

                        stream_item = ["stream"]
                        if config.INNER_VERSION in SpecifierSet(">=1.0.1"):
                            stable_item.append("stream")

                        pricing_item = ["pri_in", "pri_out"]

                        # 从配置中原始拷贝稳定字段
                        for i in stable_item:
                            # 如果 字段 属于计费项 且获取不到，那默认值是 0
                            if i in pricing_item and i not in cfg_item:
                                cfg_target[i] = 0

                            if i in stream_item and i not in cfg_item:
                                cfg_target[i] = False

                            else:
                                # 没有特殊情况则原样复制
                                try:
                                    cfg_target[i] = cfg_item[i]
                                except KeyError as e:
                                    logger.error(f"{item} 中的必要字段不存在，请检查")
                                    raise KeyError(f"{item} 中的必要字段 {e} 不存在，请检查") from e

                        # 如果配置中有temp参数，就使用配置中的值
                        if "temp" in cfg_item:
                            cfg_target["temp"] = cfg_item["temp"]
                        else:
                            # 如果没有temp参数，就删除默认值
                            cfg_target.pop("temp", None)

                        provider = cfg_item.get("provider")
                        if provider is None:
                            logger.error(f"provider 字段在模型配置 {item} 中不存在，请检查")
                            raise KeyError(f"provider 字段在模型配置 {item} 中不存在，请检查")

                        cfg_target["base_url"] = f"{provider}_BASE_URL"
                        cfg_target["key"] = f"{provider}_KEY"

                    # 如果 列表中的项目在 model_config 中，利用反射来设置对应项目
                    setattr(config, item, cfg_target)
                else:
                    logger.error(f"模型 {item} 在config中不存在，请检查，或尝试更新配置文件")
                    raise KeyError(f"模型 {item} 在config中不存在，请检查，或尝试更新配置文件")

        def memory(parent: dict):
            memory_config = parent["memory"]
            config.build_memory_interval = memory_config.get("build_memory_interval", config.build_memory_interval)
            config.forget_memory_interval = memory_config.get("forget_memory_interval", config.forget_memory_interval)
            config.memory_ban_words = set(memory_config.get("memory_ban_words", []))
            config.memory_forget_time = memory_config.get("memory_forget_time", config.memory_forget_time)
            config.memory_forget_percentage = memory_config.get(
                "memory_forget_percentage", config.memory_forget_percentage
            )
            config.memory_compress_rate = memory_config.get("memory_compress_rate", config.memory_compress_rate)
            if config.INNER_VERSION in SpecifierSet(">=0.0.11"):
                config.memory_build_distribution = memory_config.get(
                    "memory_build_distribution", config.memory_build_distribution
                )
                config.build_memory_sample_num = memory_config.get(
                    "build_memory_sample_num", config.build_memory_sample_num
                )
                config.build_memory_sample_length = memory_config.get(
                    "build_memory_sample_length", config.build_memory_sample_length
                )
            if config.INNER_VERSION in SpecifierSet(">=1.5.1"):
                config.consolidate_memory_interval = memory_config.get(
                    "consolidate_memory_interval", config.consolidate_memory_interval
                )
                config.consolidation_similarity_threshold = memory_config.get(
                    "consolidation_similarity_threshold", config.consolidation_similarity_threshold
                )
                config.consolidate_memory_percentage = memory_config.get(
                    "consolidate_memory_percentage", config.consolidate_memory_percentage
                )
            if config.INNER_VERSION in SpecifierSet(">=1.6.1.3"):
                config.long_message_auto_truncate = memory_config.get(
                    "long_message_auto_truncate", config.long_message_auto_truncate
                )

        def remote(parent: dict):
            remote_config = parent["remote"]
            config.remote_enable = remote_config.get("enable", config.remote_enable)

        def mood(parent: dict):
            mood_config = parent["mood"]
            config.mood_update_interval = mood_config.get("mood_update_interval", config.mood_update_interval)
            config.mood_decay_rate = mood_config.get("mood_decay_rate", config.mood_decay_rate)
            config.mood_intensity_factor = mood_config.get("mood_intensity_factor", config.mood_intensity_factor)

        def keywords_reaction(parent: dict):
            keywords_reaction_config = parent["keywords_reaction"]
            if keywords_reaction_config.get("enable", False):
                config.keywords_reaction_rules = keywords_reaction_config.get("rules", config.keywords_reaction_rules)
                for rule in config.keywords_reaction_rules:
                    if rule.get("enable", False) and "regex" in rule:
                        rule["regex"] = [re.compile(r) for r in rule.get("regex", [])]

        def chinese_typo(parent: dict):
            chinese_typo_config = parent["chinese_typo"]
            config.chinese_typo_enable = chinese_typo_config.get("enable", config.chinese_typo_enable)
            config.chinese_typo_error_rate = chinese_typo_config.get("error_rate", config.chinese_typo_error_rate)
            config.chinese_typo_min_freq = chinese_typo_config.get("min_freq", config.chinese_typo_min_freq)
            config.chinese_typo_tone_error_rate = chinese_typo_config.get(
                "tone_error_rate", config.chinese_typo_tone_error_rate
            )
            config.chinese_typo_word_replace_rate = chinese_typo_config.get(
                "word_replace_rate", config.chinese_typo_word_replace_rate
            )

        def response_splitter(parent: dict):
            response_splitter_config = parent["response_splitter"]
            config.enable_response_splitter = response_splitter_config.get(
                "enable_response_splitter", config.enable_response_splitter
            )
            config.response_max_length = response_splitter_config.get("response_max_length", config.response_max_length)
            config.response_max_sentence_num = response_splitter_config.get(
                "response_max_sentence_num", config.response_max_sentence_num
            )
            if config.INNER_VERSION in SpecifierSet(">=1.4.2"):
                config.enable_kaomoji_protection = response_splitter_config.get(
                    "enable_kaomoji_protection", config.enable_kaomoji_protection
                )
            if config.INNER_VERSION in SpecifierSet(">=1.6.0"):
                config.model_max_output_length = response_splitter_config.get(
                    "model_max_output_length", config.model_max_output_length
                )

        def groups(parent: dict):
            groups_config = parent["groups"]
            # config.talk_allowed_groups = set(groups_config.get("talk_allowed", []))
            config.talk_allowed_groups = set(str(group) for group in groups_config.get("talk_allowed", []))
            # config.talk_frequency_down_groups = set(groups_config.get("talk_frequency_down", []))
            config.talk_frequency_down_groups = set(
                str(group) for group in groups_config.get("talk_frequency_down", [])
            )
            # config.ban_user_id = set(groups_config.get("ban_user_id", []))
            config.ban_user_id = set(str(user) for user in groups_config.get("ban_user_id", []))

        def experimental(parent: dict):
            experimental_config = parent["experimental"]
            config.enable_friend_chat = experimental_config.get("enable_friend_chat", config.enable_friend_chat)
            # config.enable_think_flow = experimental_config.get("enable_think_flow", config.enable_think_flow)
            config.talk_allowed_private = set(str(user) for user in experimental_config.get("talk_allowed_private", []))
            if config.INNER_VERSION in SpecifierSet(">=1.6.2.4"):
                config.enable_friend_whitelist = experimental_config.get(
                    "enable_friend_whitelist", config.enable_friend_whitelist
                )
            if config.INNER_VERSION in SpecifierSet(">=1.6.1.5"):
                config.api_polling_max_retries = experimental_config.get(
                    "api_polling_max_retries", config.api_polling_max_retries
                )
            if config.INNER_VERSION in SpecifierSet(">=1.6.2.3"):
                config.rename_person = experimental_config.get("rename_person", config.rename_person)
            if config.INNER_VERSION in SpecifierSet(">=1.7.0.1"):
                config.enable_Legacy_HFC = experimental_config.get("enable_Legacy_HFC", config.enable_Legacy_HFC)

        def pfc(parent: dict):
            if config.INNER_VERSION in SpecifierSet(">=1.6.2.4"):
                pfc_config = parent.get("pfc", {})
                # 解析 [pfc] 下的直接字段
                config.enable_pfc_chatting = pfc_config.get("enable_pfc_chatting", config.enable_pfc_chatting)
                config.pfc_message_buffer_size = pfc_config.get(
                    "pfc_message_buffer_size", config.pfc_message_buffer_size
                )
                config.pfc_recent_history_display_count = pfc_config.get(
                    "pfc_recent_history_display_count", config.pfc_recent_history_display_count
                )

                # 解析 [[pfc.checker]] 子表
                checker_list = pfc_config.get("checker", [])
                if checker_list and isinstance(checker_list, list):
                    checker_config = checker_list[0] if checker_list else {}
                    config.enable_pfc_reply_checker = checker_config.get(
                        "enable_pfc_reply_checker", config.enable_pfc_reply_checker
                    )
                    config.pfc_max_reply_attempts = checker_config.get(
                        "pfc_max_reply_attempts", config.pfc_max_reply_attempts
                    )
                    config.pfc_max_chat_history_for_checker = checker_config.get(
                        "pfc_max_chat_history_for_checker", config.pfc_max_chat_history_for_checker
                    )

                # 解析 [[pfc.emotion]] 子表
                emotion_list = pfc_config.get("emotion", [])
                if emotion_list and isinstance(emotion_list, list):
                    emotion_config = emotion_list[0] if emotion_list else {}
                    config.pfc_emotion_update_intensity = emotion_config.get(
                        "pfc_emotion_update_intensity", config.pfc_emotion_update_intensity
                    )
                    config.pfc_emotion_history_count = emotion_config.get(
                        "pfc_emotion_history_count", config.pfc_emotion_history_count
                    )

                # 解析 [[pfc.relationship]] 子表
                relationship_list = pfc_config.get("relationship", [])
                if relationship_list and isinstance(relationship_list, list):
                    relationship_config = relationship_list[0] if relationship_list else {}
                    config.pfc_relationship_incremental_interval = relationship_config.get(
                        "pfc_relationship_incremental_interval", config.pfc_relationship_incremental_interval
                    )
                    config.pfc_relationship_incremental_msg_count = relationship_config.get(
                        "pfc_relationship_incremental_msg_count", config.pfc_relationship_incremental_msg_count
                    )
                    config.pfc_relationship_incremental_default_change = relationship_config.get(
                        "pfc_relationship_incremental_default_change",
                        config.pfc_relationship_incremental_default_change,
                    )
                    config.pfc_relationship_incremental_max_change = relationship_config.get(
                        "pfc_relationship_incremental_max_change", config.pfc_relationship_incremental_max_change
                    )
                    config.pfc_relationship_final_msg_count = relationship_config.get(
                        "pfc_relationship_final_msg_count", config.pfc_relationship_final_msg_count
                    )
                    config.pfc_relationship_final_default_change = relationship_config.get(
                        "pfc_relationship_final_default_change", config.pfc_relationship_final_default_change
                    )
                    config.pfc_relationship_final_max_change = relationship_config.get(
                        "pfc_relationship_final_max_change", config.pfc_relationship_final_max_change
                    )

                # 解析 [[pfc.fallback]] 子表
                fallback_list = pfc_config.get("fallback", [])
                if fallback_list and isinstance(fallback_list, list):
                    fallback_config = fallback_list[0] if fallback_list else {}
                    config.pfc_historical_fallback_exclude_seconds = fallback_config.get(
                        "pfc_historical_fallback_exclude_seconds", config.pfc_historical_fallback_exclude_seconds
                    )

                # 解析 [[pfc.idle_chat]] 子表
                idle_chat_list = pfc_config.get("idle_chat", [])
                if idle_chat_list and isinstance(idle_chat_list, list):
                    idle_chat_config = idle_chat_list[0] if idle_chat_list else {}
                    config.enable_idle_chat = idle_chat_config.get("enable_idle_chat", config.enable_idle_chat)
                    config.idle_check_interval = idle_chat_config.get("idle_check_interval", config.idle_check_interval)
                    config.min_cooldown = idle_chat_config.get("min_cooldown", config.min_cooldown)
                    config.max_cooldown = idle_chat_config.get("max_cooldown", config.max_cooldown)

        # 版本表达式：>=1.0.0,<2.0.0
        # 允许字段：func: method, support: str, notice: str, necessary: bool
        # 如果使用 notice 字段，在该组配置加载时，会展示该字段对用户的警示
        # 例如："notice": "personality 将在 1.3.2 后被移除"，那么在有效版本中的用户就会虽然可以
        # 正常执行程序，但是会看到这条自定义提示

        # 版本格式：主版本号.次版本号.修订号，版本号递增规则如下：
        #     主版本号：当你做了不兼容的 API 修改，
        #     次版本号：当你做了向下兼容的功能性新增，
        #     修订号：当你做了向下兼容的问题修正。
        # 先行版本号及版本编译信息可以加到"主版本号.次版本号.修订号"的后面，作为延伸。

        # 如果你做了break的修改，就应该改动主版本号
        # 如果做了一个兼容修改，就不应该要求这个选项是必须的！
        include_configs = {
            "bot": {"func": bot, "support": ">=0.0.0"},
            "groups": {"func": groups, "support": ">=0.0.0"},
            "personality": {"func": personality, "support": ">=0.0.0"},
            "identity": {"func": identity, "support": ">=1.2.4"},
            "schedule": {"func": schedule, "support": ">=0.0.11", "necessary": False},
            "emoji": {"func": emoji, "support": ">=0.0.0"},
            "model": {"func": model, "support": ">=0.0.0"},
            "memory": {"func": memory, "support": ">=0.0.0", "necessary": False},
            "mood": {"func": mood, "support": ">=0.0.0"},
            "remote": {"func": remote, "support": ">=0.0.10", "necessary": False},
            "keywords_reaction": {"func": keywords_reaction, "support": ">=0.0.2", "necessary": False},
            "chinese_typo": {"func": chinese_typo, "support": ">=0.0.3", "necessary": False},
            "response_splitter": {"func": response_splitter, "support": ">=0.0.11", "necessary": False},
            "experimental": {"func": experimental, "support": ">=0.0.11", "necessary": False},
            "chat": {"func": chat, "support": ">=1.6.0", "necessary": False},
            "normal_chat": {"func": normal_chat, "support": ">=1.6.0", "necessary": False},
            "focus_chat": {"func": focus_chat, "support": ">=1.6.0", "necessary": False},
            "group_nickname": {"func": group_nickname, "support": ">=1.6.1.1", "necessary": False},
            "pfc": {"func": pfc, "support": ">=1.6.2.4", "necessary": False},
        }

        # 原地修改，将 字符串版本表达式 转换成 版本对象
        for key in include_configs:
            item_support = include_configs[key]["support"]
            include_configs[key]["support"] = cls.convert_to_specifierset(item_support)

        if os.path.exists(config_path):
            with open(config_path, "rb") as f:
                try:
                    toml_dict = tomli.load(f)
                except tomli.TOMLDecodeError as e:
                    logger.critical(f"配置文件bot_config.toml填写有误，请检查第{e.lineno}行第{e.colno}处：{e.msg}")
                    exit(1)

                # 获取配置文件版本
                config.INNER_VERSION = cls.get_config_version(toml_dict)

                # 如果在配置中找到了需要的项，调用对应项的闭包函数处理
                for key in include_configs:
                    if key in toml_dict:
                        group_specifierset: SpecifierSet = include_configs[key]["support"]

                        # 检查配置文件版本是否在支持范围内
                        if config.INNER_VERSION in group_specifierset:
                            # 如果版本在支持范围内，检查是否存在通知
                            if "notice" in include_configs[key]:
                                logger.warning(include_configs[key]["notice"])

                            include_configs[key]["func"](toml_dict)

                        else:
                            # 如果版本不在支持范围内，崩溃并提示用户
                            logger.error(
                                f"配置文件中的 '{key}' 字段的版本 ({config.INNER_VERSION}) 不在支持范围内。\n"
                                f"当前程序仅支持以下版本范围: {group_specifierset}"
                            )
                            raise InvalidVersion(f"当前程序仅支持以下版本范围: {group_specifierset}")

                    # 如果 necessary 项目存在，而且显式声明是 False，进入特殊处理
                    elif "necessary" in include_configs[key] and include_configs[key].get("necessary") is False:
                        # 通过 pass 处理的项虽然直接忽略也是可以的，但是为了不增加理解困难，依然需要在这里显式处理
                        if key == "keywords_reaction":
                            pass

                    else:
                        # 如果用户根本没有需要的配置项，提示缺少配置
                        logger.error(f"配置文件中缺少必需的字段: '{key}'")
                        raise KeyError(f"配置文件中缺少必需的字段: '{key}'")

                # identity_detail字段非空检查
                if not config.identity_detail:
                    logger.error("配置文件错误：[identity] 部分的 identity_detail 不能为空字符串")
                    raise ValueError("配置文件错误：[identity] 部分的 identity_detail 不能为空字符串")

                logger.success(f"成功加载配置文件: {config_path}")

        return config


# 获取配置文件路径
logger.info(f"MaiCore当前版本: {mai_version}")
update_config()

bot_config_floder_path = BotConfig.get_config_dir()
logger.info(f"正在品鉴配置文件目录: {bot_config_floder_path}")

bot_config_path = os.path.join(bot_config_floder_path, "bot_config.toml")

if os.path.exists(bot_config_path):
    # 如果开发环境配置文件不存在，则使用默认配置文件
    logger.info(f"异常的新鲜，异常的美味: {bot_config_path}")
else:
    # 配置文件不存在
    logger.error("配置文件不存在，请检查路径: {bot_config_path}")
    raise FileNotFoundError(f"配置文件不存在: {bot_config_path}")

global_config = BotConfig.load_config(config_path=bot_config_path)<|MERGE_RESOLUTION|>--- conflicted
+++ resolved
@@ -160,12 +160,8 @@
     personality_detail_level: int = (
         0  # 人设消息注入 prompt 详细等级 (0: 采用默认配置, 1: 核心/随机细节, 2: 核心+随机侧面/全部细节, 3: 全部)
     )
-<<<<<<< HEAD
-    expression_style = "描述枫说话的表达风格，表达习惯"
-=======
     expression_style = "描述麦麦说话的表达风格，表达习惯"
     enable_expression_learner: bool = True  # 是否启用新发言习惯注入，关闭则启用旧方法
->>>>>>> 8d2f71f9
     # identity
     identity_detail: List[str] = field(
         default_factory=lambda: [
