from loguru import logger
from typing import Optional, Union, List, Tuple
import sys
import os
from types import ModuleType
from pathlib import Path
from dotenv import load_dotenv


# 加载 .env 文件
env_path = Path(os.getcwd()) / ".env"
load_dotenv(dotenv_path=env_path)

# logger 显示昵称
<<<<<<< HEAD
bot_nickname = "枫の"
=======
# 从环境变量 BOT_LOG_NICKNAME 读取，如果未设置或为空，则默认为 "bot"
bot_nickname_from_env = os.getenv("BOT_LOG_NICKNAME", "bot").strip()
if not bot_nickname_from_env:
    bot_nickname = "bot"
    print("BOT_LOG_NICKNAME 环境变量为空或未设置，日志昵称将使用默认值: bot") # 可以替换为早期日志记录
else:
    bot_nickname = bot_nickname_from_env
    print(f"日志昵称已从环境变量配置为: {bot_nickname}") # 可以替换为早期日志记录
>>>>>>> 9259bb30

# 保存原生处理器ID
default_handler_id = None
for handler_id in logger._core.handlers:
    default_handler_id = handler_id
    break

# 移除默认处理器
if default_handler_id is not None:
    logger.remove(default_handler_id)

# 类型别名
LoguruLogger = logger.__class__

# 全局注册表：记录模块与处理器ID的映射
_handler_registry: dict[str, List[int]] = {}
_custom_style_handlers: dict[Tuple[str, str], List[int]] = {}  # 记录自定义样式处理器ID

# 获取日志存储根地址
ROOT_PATH = os.getcwd()
LOG_ROOT = str(ROOT_PATH) + "/" + "logs"

SIMPLE_OUTPUT = os.getenv("SIMPLE_OUTPUT", "false").strip().lower()
if SIMPLE_OUTPUT == "true":
    SIMPLE_OUTPUT = True
else:
    SIMPLE_OUTPUT = False
print(f"SIMPLE_OUTPUT: {SIMPLE_OUTPUT}")

if not SIMPLE_OUTPUT:
    # 默认全局配置
    DEFAULT_CONFIG = {
        # 日志级别配置
        "console_level": "INFO",
        "file_level": "DEBUG",
        # 格式配置
        "console_format": (
            "<level>{time:YYYY-MM-DD HH:mm:ss}</level> | <cyan>{extra[module]: <12}</cyan> | <level>{message}</level>"
        ),
        "file_format": "{time:YYYY-MM-DD HH:mm:ss} | {level: <8} | {extra[module]: <15} | {message}",
        "log_dir": LOG_ROOT,
        "rotation": "00:00",
        "retention": "3 days",
        "compression": "zip",
    }
else:
    DEFAULT_CONFIG = {
        # 日志级别配置
        "console_level": "INFO",
        "file_level": "DEBUG",
        # 格式配置
        "console_format": "<level>{time:HH:mm:ss}</level> | <cyan>{extra[module]}</cyan> | {message}",
        "file_format": "{time:YYYY-MM-DD HH:mm:ss} | {level: <8} | {extra[module]: <15} | {message}",
        "log_dir": LOG_ROOT,
        "rotation": "00:00",
        "retention": "3 days",
        "compression": "zip",
    }


MAIN_STYLE_CONFIG = {
    "advanced": {
        "console_format": (
            "<white>{time:YYYY-MM-DD HH:mm:ss}</white> | "
            "<level>{level: <8}</level> | "
            "<light-yellow>主程序</light-yellow> | "
            "<level>{message}</level>"
        ),
        "file_format": "{time:YYYY-MM-DD HH:mm:ss} | {level: <8} | {extra[module]: <15} | 主程序 | {message}",
    },
    "simple": {
        "console_format": (
            "<level>{time:HH:mm:ss}</level> | <light-yellow>主程序</light-yellow> | <light-yellow>{message}</light-yellow>"
        ),
        "file_format": "{time:YYYY-MM-DD HH:mm:ss} | {level: <8} | {extra[module]: <15} | 主程序 | {message}",
    },
}

# pfc配置
PFC_STYLE_CONFIG = {
    "advanced": {
        "console_format": (
            "<white>{time:YYYY-MM-DD HH:mm:ss}</white> | "
            "<level>{level: <8}</level> | "
            "<light-yellow>PFC</light-yellow> | "
            "<level>{message}</level>"
        ),
        "file_format": "{time:YYYY-MM-DD HH:mm:ss} | {level: <8} | {extra[module]: <15} | PFC | {message}",
    },
    "simple": {
        "console_format": (
            "<level>{time:HH:mm:ss}</level> | <light-green>PFC</light-green> | <light-green>{message}</light-green>"
        ),
        "file_format": "{time:YYYY-MM-DD HH:mm:ss} | {level: <8} | {extra[module]: <15} | PFC | {message}",
    },
}

# MOOD
MOOD_STYLE_CONFIG = {
    "advanced": {
        "console_format": (
            "<white>{time:YYYY-MM-DD HH:mm:ss}</white> | "
            "<level>{level: <8}</level> | "
            "<magenta>心情</magenta> | "
            "<level>{message}</level>"
        ),
        "file_format": "{time:YYYY-MM-DD HH:mm:ss} | {level: <8} | {extra[module]: <15} | 心情 | {message}",
    },
    "simple": {
        "console_format": "<level>{time:HH:mm:ss}</level> | <magenta>心情 | {message} </magenta>",
        "file_format": "{time:YYYY-MM-DD HH:mm:ss} | {level: <8} | {extra[module]: <15} | 心情 | {message}",
    },
}
# tool use
TOOL_USE_STYLE_CONFIG = {
    "advanced": {
        "console_format": (
            "<white>{time:YYYY-MM-DD HH:mm:ss}</white> | "
            "<level>{level: <8}</level> | "
            "<magenta>工具使用</magenta> | "
            "<level>{message}</level>"
        ),
        "file_format": "{time:YYYY-MM-DD HH:mm:ss} | {level: <8} | {extra[module]: <15} | 工具使用 | {message}",
    },
    "simple": {
        "console_format": "<level>{time:HH:mm:ss}</level> | <magenta>工具使用</magenta> | {message}",
        "file_format": "{time:YYYY-MM-DD HH:mm:ss} | {level: <8} | {extra[module]: <15} | 工具使用 | {message}",
    },
}


# relationship
RELATION_STYLE_CONFIG = {
    "advanced": {
        "console_format": (
            "<white>{time:YYYY-MM-DD HH:mm:ss}</white> | "
            "<level>{level: <8}</level> | "
            "<light-magenta>关系</light-magenta> | "
            "<level>{message}</level>"
        ),
        "file_format": "{time:YYYY-MM-DD HH:mm:ss} | {level: <8} | {extra[module]: <15} | 关系 | {message}",
    },
    "simple": {
        "console_format": "<level>{time:HH:mm:ss}</level> | <light-magenta>关系</light-magenta> | {message}",
        "file_format": "{time:YYYY-MM-DD HH:mm:ss} | {level: <8} | {extra[module]: <15} | 关系 | {message}",
    },
}

# config
CONFIG_STYLE_CONFIG = {
    "advanced": {
        "console_format": (
            "<white>{time:YYYY-MM-DD HH:mm:ss}</white> | "
            "<level>{level: <8}</level> | "
            "<light-cyan>配置</light-cyan> | "
            "<level>{message}</level>"
        ),
        "file_format": "{time:YYYY-MM-DD HH:mm:ss} | {level: <8} | {extra[module]: <15} | 配置 | {message}",
    },
    "simple": {
        "console_format": "<level>{time:HH:mm:ss}</level> | <light-cyan>配置</light-cyan> | {message}",
        "file_format": "{time:YYYY-MM-DD HH:mm:ss} | {level: <8} | {extra[module]: <15} | 配置 | {message}",
    },
}

SENDER_STYLE_CONFIG = {
    "advanced": {
        "console_format": (
            "<white>{time:YYYY-MM-DD HH:mm:ss}</white> | "
            "<level>{level: <8}</level> | "
            "<light-yellow>消息发送</light-yellow> | "
            "<level>{message}</level>"
        ),
        "file_format": "{time:YYYY-MM-DD HH:mm:ss} | {level: <8} | {extra[module]: <15} | 消息发送 | {message}",
    },
    "simple": {
        "console_format": "<level>{time:HH:mm:ss}</level> | <green>消息发送</green> | {message}",
        "file_format": "{time:YYYY-MM-DD HH:mm:ss} | {level: <8} | {extra[module]: <15} | 消息发送 | {message}",
    },
}

HEARTFLOW_STYLE_CONFIG = {
    "advanced": {
        "console_format": (
            f"<white>{{time:YYYY-MM-DD HH:mm:ss}}</white> | "
            f"<level>{{level: <8}}</level> | "
            f"<light-yellow>{bot_nickname}大脑袋</light-yellow> | "
            f"<level>{{message}}</level>"
        ),
        "file_format": f"{{time:YYYY-MM-DD HH:mm:ss}} | {{level: <8}} | {{extra[module]: <15}} | {bot_nickname}大脑袋 | {{message}}",
    },
    "simple": {
        "console_format": (
            f"<level>{{time:HH:mm:ss}}</level> | <light-green>{bot_nickname}大脑袋</light-green> | <light-green>{{message}}</light-green>"
        ),  # noqa: E501
        "file_format": f"{{time:YYYY-MM-DD HH:mm:ss}} | {{level: <8}} | {{extra[module]: <15}} | {bot_nickname}大脑袋 | {{message}}",
    },
}

SCHEDULE_STYLE_CONFIG = {
    "advanced": {
        "console_format": (
            "<white>{time:YYYY-MM-DD HH:mm:ss}</white> | "
            "<level>{level: <8}</level> | "
            "<light-yellow>在干嘛</light-yellow> | "
            "<level>{message}</level>"
        ),
        "file_format": "{time:YYYY-MM-DD HH:mm:ss} | {level: <8} | {extra[module]: <15} | 在干嘛 | {message}",
    },
    "simple": {
        "console_format": "<level>{time:HH:mm:ss}</level> | <cyan>在干嘛</cyan> | <cyan>{message}</cyan>",
        "file_format": "{time:YYYY-MM-DD HH:mm:ss} | {level: <8} | {extra[module]: <15} | 在干嘛 | {message}",
    },
}

LLM_STYLE_CONFIG = {
    "advanced": {
        "console_format": (
            f"<white>{{time:YYYY-MM-DD HH:mm:ss}}</white> | "
            f"<level>{{level: <8}}</level> | "
            f"<light-yellow>{bot_nickname}组织语言</light-yellow> | "
            f"<level>{{message}}</level>"
        ),
        "file_format": f"{{time:YYYY-MM-DD HH:mm:ss}} | {{level: <8}} | {{extra[module]: <15}} | {bot_nickname}组织语言 | {{message}}",
    },
    "simple": {
        "console_format": f"<level>{{time:HH:mm:ss}}</level> | <light-green>{bot_nickname}组织语言</light-green> | {{message}}",
        "file_format": f"{{time:YYYY-MM-DD HH:mm:ss}} | {{level: <8}} | {{extra[module]: <15}} | {bot_nickname}组织语言 | {{message}}",
    },
}


# Topic日志样式配置
TOPIC_STYLE_CONFIG = {
    "advanced": {
        "console_format": (
            "<white>{time:YYYY-MM-DD HH:mm:ss}</white> | "
            "<level>{level: <8}</level> | "
            "<light-blue>话题</light-blue> | "
            "<level>{message}</level>"
        ),
        "file_format": "{time:YYYY-MM-DD HH:mm:ss} | {level: <8} | {extra[module]: <15} | 话题 | {message}",
    },
    "simple": {
        "console_format": "<level>{time:HH:mm:ss}</level> | <light-blue>主题</light-blue> | {message}",
        "file_format": "{time:YYYY-MM-DD HH:mm:ss} | {level: <8} | {extra[module]: <15} | 话题 | {message}",
    },
}

# Topic日志样式配置
CHAT_STYLE_CONFIG = {
    "advanced": {
        "console_format": (
            "<white>{time:YYYY-MM-DD HH:mm:ss}</white> | "
            "<level>{level: <8}</level> | "
            "<green>见闻</green> | "
            "<level>{message}</level>"
        ),
        "file_format": "{time:YYYY-MM-DD HH:mm:ss} | {level: <8} | {extra[module]: <15} | 见闻 | {message}",
    },
    "simple": {
        "console_format": "<level>{time:HH:mm:ss}</level> | <green>见闻</green> | <green>{message}</green>",  # noqa: E501
        "file_format": "{time:YYYY-MM-DD HH:mm:ss} | {level: <8} | {extra[module]: <15} | 见闻 | {message}",
    },
}

REMOTE_STYLE_CONFIG = {
    "advanced": {
        "console_format": (
            "<white>{time:YYYY-MM-DD HH:mm:ss}</white> | "
            "<level>{level: <8}</level> | "
            "<light-yellow>远程</light-yellow> | "
            "<level>{message}</level>"
        ),
        "file_format": "{time:YYYY-MM-DD HH:mm:ss} | {level: <8} | {extra[module]: <15} | 远程 | {message}",
    },
    "simple": {
        "console_format": "<level>{time:HH:mm:ss}</level> | <fg #00788A>远程| {message}</fg #00788A>",
        "file_format": "{time:YYYY-MM-DD HH:mm:ss} | {level: <8} | {extra[module]: <15} | 远程 | {message}",
    },
}

SUB_HEARTFLOW_STYLE_CONFIG = {
    "advanced": {
        "console_format": (
            f"<white>{{time:YYYY-MM-DD HH:mm:ss}}</white> | "
            f"<level>{{level: <8}}</level> | "
            f"<light-blue>{bot_nickname}水群</light-blue> | "
            f"<level>{{message}}</level>"
        ),
        "file_format": f"{{time:YYYY-MM-DD HH:mm:ss}} | {{level: <8}} | {{extra[module]: <15}} | {bot_nickname}小脑袋 | {{message}}",
    },
    "simple": {
        "console_format": f"<level>{{time:HH:mm:ss}}</level> | <fg #3399FF>{bot_nickname}水群 | {{message}}</fg #3399FF>",  # noqa: E501
        "file_format": f"{{time:YYYY-MM-DD HH:mm:ss}} | {{level: <8}} | {{extra[module]: <15}} | {bot_nickname}水群 | {{message}}",
    },
}

INTEREST_CHAT_STYLE_CONFIG = {
    "advanced": {
        "console_format": (
            "<white>{time:YYYY-MM-DD HH:mm:ss}</white> | "
            "<level>{level: <8}</level> | "
            "<light-blue>兴趣</light-blue> | "
            "<level>{message}</level>"
        ),
        "file_format": "{time:YYYY-MM-DD HH:mm:ss} | {level: <8} | {extra[module]: <15} | 兴趣 | {message}",
    },
    "simple": {
        "console_format": "<level>{time:HH:mm:ss}</level> | <fg #55DDFF>兴趣 | {message}</fg #55DDFF>",  # noqa: E501
        "file_format": "{time:YYYY-MM-DD HH:mm:ss} | {level: <8} | {extra[module]: <15} | 兴趣 | {message}",
    },
}


SUB_HEARTFLOW_MIND_STYLE_CONFIG = {
    "advanced": {
        "console_format": (
            f"<white>{{time:YYYY-MM-DD HH:mm:ss}}</white> | "
            f"<level>{{level: <8}}</level> | "
            f"<light-blue>{bot_nickname}小脑袋</light-blue> | "
            f"<level>{{message}}</level>"
        ),
        "file_format": f"{{time:YYYY-MM-DD HH:mm:ss}} | {{level: <8}} | {{extra[module]: <15}} | {bot_nickname}小脑袋 | {{message}}",
    },
    "simple": {
        "console_format": f"<level>{{time:HH:mm:ss}}</level> | <fg #66CCFF>{bot_nickname}小脑袋 | {{message}}</fg #66CCFF>",  # noqa: E501
        "file_format": f"{{time:YYYY-MM-DD HH:mm:ss}} | {{level: <8}} | {{extra[module]: <15}} | {bot_nickname}小脑袋 | {{message}}",
    },
}

SUBHEARTFLOW_MANAGER_STYLE_CONFIG = {
    "advanced": {
        "console_format": (
            f"<white>{{time:YYYY-MM-DD HH:mm:ss}}</white> | "
            f"<level>{{level: <8}}</level> | "
            f"<light-blue>{bot_nickname}水群[管理]</light-blue> | "
            f"<level>{{message}}</level>"
        ),
        "file_format": f"{{time:YYYY-MM-DD HH:mm:ss}} | {{level: <8}} | {{extra[module]: <15}} | {bot_nickname}水群[管理] | {{message}}",
    },
    "simple": {
        "console_format": f"<level>{{time:HH:mm:ss}}</level> | <fg #005BA2>{bot_nickname}水群[管理] | {{message}}</fg #005BA2>",  # noqa: E501
        "file_format": f"{{time:YYYY-MM-DD HH:mm:ss}} | {{level: <8}} | {{extra[module]: <15}} | {bot_nickname}水群[管理] | {{message}}",
    },
}

BASE_TOOL_STYLE_CONFIG = {
    "advanced": {
        "console_format": (
            "<white>{time:YYYY-MM-DD HH:mm:ss}</white> | "
            "<level>{level: <8}</level> | "
            "<light-blue>工具使用</light-blue> | "
            "<level>{message}</level>"
        ),
        "file_format": "{time:YYYY-MM-DD HH:mm:ss} | {level: <8} | {extra[module]: <15} | 工具使用 | {message}",
    },
    "simple": {
        "console_format": (
            "<level>{time:HH:mm:ss}</level> | <light-blue>工具使用</light-blue> | <light-blue>{message}</light-blue>"
        ),  # noqa: E501
        "file_format": "{time:YYYY-MM-DD HH:mm:ss} | {level: <8} | {extra[module]: <15} | 工具使用 | {message}",
    },
}

CHAT_STREAM_STYLE_CONFIG = {
    "advanced": {
        "console_format": (
            "<white>{time:YYYY-MM-DD HH:mm:ss}</white> | "
            "<level>{level: <8}</level> | "
            "<light-blue>聊天流</light-blue> | "
            "<level>{message}</level>"
        ),
        "file_format": "{time:YYYY-MM-DD HH:mm:ss} | {level: <8} | {extra[module]: <15} | 聊天流 | {message}",
    },
    "simple": {
        "console_format": (
            "<level>{time:HH:mm:ss}</level> | <light-blue>聊天流</light-blue> | <light-blue>{message}</light-blue>"
        ),
        "file_format": "{time:YYYY-MM-DD HH:mm:ss} | {level: <8} | {extra[module]: <15} | 聊天流 | {message}",
    },
}

CHAT_MESSAGE_STYLE_CONFIG = {
    "advanced": {
        "console_format": (
            "<white>{time:YYYY-MM-DD HH:mm:ss}</white> | "
            "<level>{level: <8}</level> | "
            "<light-blue>聊天消息</light-blue> | "
            "<level>{message}</level>"
        ),
        "file_format": "{time:YYYY-MM-DD HH:mm:ss} | {level: <8} | {extra[module]: <15} | 聊天消息 | {message}",
    },
    "simple": {
        "console_format": (
            "<level>{time:HH:mm:ss}</level> | <light-blue>聊天消息</light-blue> | <light-blue>{message}</light-blue>"
        ),  # noqa: E501
        "file_format": "{time:YYYY-MM-DD HH:mm:ss} | {level: <8} | {extra[module]: <15} | 聊天消息 | {message}",
    },
}

PERSON_INFO_STYLE_CONFIG = {
    "advanced": {
        "console_format": (
            "<white>{time:YYYY-MM-DD HH:mm:ss}</white> | "
            "<level>{level: <8}</level> | "
            "<light-blue>人物信息</light-blue> | "
            "<level>{message}</level>"
        ),
        "file_format": "{time:YYYY-MM-DD HH:mm:ss} | {level: <8} | {extra[module]: <15} | 人物信息 | {message}",
    },
    "simple": {
        "console_format": (
            "<level>{time:HH:mm:ss}</level> | <light-blue>人物信息</light-blue> | <light-blue>{message}</light-blue>"
        ),  # noqa: E501
        "file_format": "{time:YYYY-MM-DD HH:mm:ss} | {level: <8} | {extra[module]: <15} | 人物信息 | {message}",
    },
}

BACKGROUND_TASKS_STYLE_CONFIG = {
    "advanced": {
        "console_format": (
            "<white>{time:YYYY-MM-DD HH:mm:ss}</white> | "
            "<level>{level: <8}</level> | "
            "<light-blue>后台任务</light-blue> | "
            "<level>{message}</level>"
        ),
        "file_format": "{time:YYYY-MM-DD HH:mm:ss} | {level: <8} | {extra[module]: <15} | 后台任务 | {message}",
    },
    "simple": {
        "console_format": (
            "<level>{time:HH:mm:ss}</level> | <light-blue>后台任务</light-blue> | <light-blue>{message}</light-blue>"
        ),  # noqa: E501
        "file_format": "{time:YYYY-MM-DD HH:mm:ss} | {level: <8} | {extra[module]: <15} | 后台任务 | {message}",
    },
}

WILLING_STYLE_CONFIG = {
    "advanced": {
        "console_format": (
            "<white>{time:YYYY-MM-DD HH:mm:ss}</white> | "
            "<level>{level: <8}</level> | "
            "<light-blue>意愿</light-blue> | "
            "<level>{message}</level>"
        ),
        "file_format": "{time:YYYY-MM-DD HH:mm:ss} | {level: <8} | {extra[module]: <15} | 意愿 | {message}",
    },
    "simple": {
        "console_format": "<level>{time:HH:mm:ss}</level> | <light-blue>意愿 | {message} </light-blue>",  # noqa: E501
        "file_format": "{time:YYYY-MM-DD HH:mm:ss} | {level: <8} | {extra[module]: <15} | 意愿 | {message}",
    },
}

PFC_ACTION_PLANNER_STYLE_CONFIG = {
    "advanced": {
        "console_format": (
            "<white>{time:YYYY-MM-DD HH:mm:ss}</white> | "
            "<level>{level: <8}</level> | "
            "<light-blue>PFC私聊规划</light-blue> | "
            "<level>{message}</level>"
        ),
        "file_format": "{time:YYYY-MM-DD HH:mm:ss} | {level: <8} | {extra[module]: <15} | PFC私聊规划 | {message}",
    },
    "simple": {
        "console_format": "<level>{time:HH:mm:ss}</level> | <light-blue>PFC私聊规划 | {message} </light-blue>",  # noqa: E501
        "file_format": "{time:YYYY-MM-DD HH:mm:ss} | {level: <8} | {extra[module]: <15} | PFC私聊规划 | {message}",
    },
}

# EMOJI，橙色，全着色
EMOJI_STYLE_CONFIG = {
    "advanced": {
        "console_format": (
            "<white>{time:YYYY-MM-DD HH:mm:ss}</white> | "
            "<level>{level: <8}</level> | "
            "<fg #FFD700>表情包</fg #FFD700> | "
            "<level>{message}</level>"
        ),
        "file_format": "{time:YYYY-MM-DD HH:mm:ss} | {level: <8} | {extra[module]: <15} | 表情包 | {message}",
    },
    "simple": {
        "console_format": "<level>{time:HH:mm:ss}</level> | <fg #FFD700>表情包 | {message} </fg #FFD700>",  # noqa: E501
        "file_format": "{time:YYYY-MM-DD HH:mm:ss} | {level: <8} | {extra[module]: <15} | 表情包 | {message}",
    },
}

MAI_STATE_CONFIG = {
    "advanced": {
        "console_format": (
            f"<white>{{time:YYYY-MM-DD HH:mm:ss}}</white> | "
            f"<level>{{level: <8}}</level> | "
            f"<light-blue>{bot_nickname}状态</light-blue> | "
            f"<level>{{message}}</level>"
        ),
        "file_format": f"{{time:YYYY-MM-DD HH:mm:ss}} | {{level: <8}} | {{extra[module]: <15}} | {bot_nickname}状态 | {{message}}",
    },
    "simple": {
        "console_format": f"<level>{{time:HH:mm:ss}}</level> | <fg #66CCFF>{bot_nickname}状态 | {{message}} </fg #66CCFF>",  # noqa: E501
        "file_format": f"{{time:YYYY-MM-DD HH:mm:ss}} | {{level: <8}} | {{extra[module]: <15}} | {bot_nickname}状态 | {{message}}",
    },
}


# 海马体日志样式配置
MEMORY_STYLE_CONFIG = {
    "advanced": {
        "console_format": (
            "<white>{time:YYYY-MM-DD HH:mm:ss}</white> | "
            "<level>{level: <8}</level> | "
            "<light-yellow>海马体</light-yellow> | "
            "<level>{message}</level>"
        ),
        "file_format": "{time:YYYY-MM-DD HH:mm:ss} | {level: <8} | {extra[module]: <15} | 海马体 | {message}",
    },
    "simple": {
        "console_format": (
            "<level>{time:HH:mm:ss}</level> | <fg #7CFFE6>海马体</fg #7CFFE6> | <fg #7CFFE6>{message}</fg #7CFFE6>"
        ),
        "file_format": "{time:YYYY-MM-DD HH:mm:ss} | {level: <8} | {extra[module]: <15} | 海马体 | {message}",
    },
}


# LPMM配置
LPMM_STYLE_CONFIG = {
    "advanced": {
        "console_format": (
            "<white>{time:YYYY-MM-DD HH:mm:ss}</white> | "
            "<level>{level: <8}</level> | "
            "<light-yellow>LPMM</light-yellow> | "
            "<level>{message}</level>"
        ),
        "file_format": "{time:YYYY-MM-DD HH:mm:ss} | {level: <8} | {extra[module]: <15} | LPMM | {message}",
    },
    "simple": {
        "console_format": (
            "<level>{time:HH:mm:ss}</level> | <fg #37FFB4>LPMM</fg #37FFB4> | <fg #37FFB4>{message}</fg #37FFB4>"
        ),
        "file_format": "{time:YYYY-MM-DD HH:mm:ss} | {level: <8} | {extra[module]: <15} | LPMM | {message}",
    },
}

# OBSERVATION_STYLE_CONFIG = {
#     "advanced": {
#         "console_format": (
#             "<white>{time:YYYY-MM-DD HH:mm:ss}</white> | "
#             "<level>{level: <8}</level> | "
#             "<light-yellow>聊天观察</light-yellow> | "
#             "<level>{message}</level>"
#         ),
#         "file_format": "{time:YYYY-MM-DD HH:mm:ss} | {level: <8} | {extra[module]: <15} | 聊天观察 | {message}",
#     },
#     "simple": {
#         "console_format": (
#             "<level>{time:HH:mm:ss}</level> | <light-yellow>聊天观察</light-yellow> | <light-yellow>{message}</light-yellow>"
#         ),  # noqa: E501
#         "file_format": "{time:YYYY-MM-DD HH:mm:ss} | {level: <8} | {extra[module]: <15} | 聊天观察 | {message}",
#     },
# }

CHAT_IMAGE_STYLE_CONFIG = {
    "advanced": {
        "console_format": (
            "<white>{time:YYYY-MM-DD HH:mm:ss}</white> | "
            "<level>{level: <8}</level> | "
            "<light-yellow>聊天图片</light-yellow> | "
            "<level>{message}</level>"
        ),
        "file_format": "{time:YYYY-MM-DD HH:mm:ss} | {level: <8} | {extra[module]: <15} | 聊天图片 | {message}",
    },
    "simple": {
        "console_format": (
            "<level>{time:HH:mm:ss}</level> | <light-yellow>聊天图片</light-yellow> | <light-yellow>{message}</light-yellow>"
        ),  # noqa: E501
        "file_format": "{time:YYYY-MM-DD HH:mm:ss} | {level: <8} | {extra[module]: <15} | 聊天图片 | {message}",
    },
}

# HFC log
HFC_STYLE_CONFIG = {
    "advanced": {
        "console_format": (
            "<white>{time:YYYY-MM-DD HH:mm:ss}</white> | "
            "<level>{level: <8}</level> | "
            "<light-green>专注聊天</light-green> | "
            "<level>{message}</level>"
        ),
        "file_format": "{time:YYYY-MM-DD HH:mm:ss} | {level: <8} | {extra[module]: <15} | 专注聊天 | {message}",
    },
    "simple": {
        "console_format": "<level>{time:HH:mm:ss}</level> | <light-green>专注聊天 | {message}</light-green>",
        "file_format": "{time:YYYY-MM-DD HH:mm:ss} | {level: <8} | {extra[module]: <15} | 专注聊天 | {message}",
    },
}

OBSERVATION_STYLE_CONFIG = {
    "advanced": {
        "console_format": "<level>{time:HH:mm:ss}</level> | <light-yellow>观察</light-yellow> | <light-yellow>{message}</light-yellow>",
        "file_format": "{time:YYYY-MM-DD HH:mm:ss} | {level: <8} | {extra[module]: <15} | 观察 | {message}",
    },
    "simple": {
        "console_format": "<level>{time:HH:mm:ss}</level> | <fg #66CCFF>观察</fg #66CCFF> | <fg #66CCFF>{message}</fg #66CCFF>",
        "file_format": "{time:YYYY-MM-DD HH:mm:ss} | {level: <8} | {extra[module]: <15} | 观察 | {message}",
    },
}

PROCESSOR_STYLE_CONFIG = {
    "advanced": {
        "console_format": "<level>{time:HH:mm:ss}</level> | <fg #54DDFF>处理器</fg #54DDFF> | <fg #54DDFF>{message}</fg #54DDFF>",
        "file_format": "{time:YYYY-MM-DD HH:mm:ss} | {level: <8} | {extra[module]: <15} | 处理器 | {message}",
    },
    "simple": {
        "console_format": "<level>{time:HH:mm:ss}</level> | <fg #54DDFF>处理器</fg #54DDFF> | <fg #54DDFF>{message}</fg #54DDFF>",
        "file_format": "{time:YYYY-MM-DD HH:mm:ss} | {level: <8} | {extra[module]: <15} | 处理器 | {message}",
    },
}

PLANNER_STYLE_CONFIG = {
    "advanced": {
        "console_format": "<level>{time:HH:mm:ss}</level> | <fg #36DEFF>规划器</fg #36DEFF> | <fg #36DEFF>{message}</fg #36DEFF>",
        "file_format": "{time:YYYY-MM-DD HH:mm:ss} | {level: <8} | {extra[module]: <15} | 规划器 | {message}",
    },
    "simple": {
        "console_format": "<level>{time:HH:mm:ss}</level> | <fg #36DEFF>规划器</fg #36DEFF> | <fg #36DEFF>{message}</fg #36DEFF>",
        "file_format": "{time:YYYY-MM-DD HH:mm:ss} | {level: <8} | {extra[module]: <15} | 规划器 | {message}",
    },
}

ACTION_TAKEN_STYLE_CONFIG = {
    "advanced": {
        "console_format": "<level>{time:HH:mm:ss}</level> | <fg #22DAFF>动作</fg #22DAFF> | <fg #22DAFF>{message}</fg #22DAFF>",
        "file_format": "{time:YYYY-MM-DD HH:mm:ss} | {level: <8} | {extra[module]: <15} | 动作 | {message}",
    },
    "simple": {
        "console_format": "<level>{time:HH:mm:ss}</level> | <fg #22DAFF>动作</fg #22DAFF> | <fg #22DAFF>{message}</fg #22DAFF>",
        "file_format": "{time:YYYY-MM-DD HH:mm:ss} | {level: <8} | {extra[module]: <15} | 动作 | {message}",
    },
}


CONFIRM_STYLE_CONFIG = {
    "console_format": "<RED>{message}</RED>",  # noqa: E501
    "file_format": "{time:YYYY-MM-DD HH:mm:ss} | {level: <8} | {extra[module]: <15} | EULA与PRIVACY确认 | {message}",
}

# 天依蓝配置
TIANYI_STYLE_CONFIG = {
    "advanced": {
        "console_format": (
            "<white>{time:YYYY-MM-DD HH:mm:ss}</white> | "
            "<level>{level: <8}</level> | "
            "<fg #66CCFF>天依</fg #66CCFF> | "
            "<level>{message}</level>"
        ),
        "file_format": "{time:YYYY-MM-DD HH:mm:ss} | {level: <8} | {extra[module]: <15} | 天依 | {message}",
    },
    "simple": {
        "console_format": (
            "<level>{time:HH:mm:ss}</level> | <fg #66CCFF>天依</fg #66CCFF> | <fg #66CCFF>{message}</fg #66CCFF>"
        ),
        "file_format": "{time:YYYY-MM-DD HH:mm:ss} | {level: <8} | {extra[module]: <15} | 天依 | {message}",
    },
}

# 模型日志样式配置
MODEL_UTILS_STYLE_CONFIG = {
    "advanced": {
        "console_format": (
            "<white>{time:YYYY-MM-DD HH:mm:ss}</white> | "
            "<level>{level: <8}</level> | "
            "<light-yellow>模型</light-yellow> | "
            "<level>{message}</level>"
        ),
        "file_format": "{time:YYYY-MM-DD HH:mm:ss} | {level: <8} | {extra[module]: <15} | 模型 | {message}",
    },
    "simple": {
        "console_format": "<level>{time:HH:mm:ss}</level> | <light-green>模型</light-green> | {message}",
        "file_format": "{time:YYYY-MM-DD HH:mm:ss} | {level: <8} | {extra[module]: <15} | 模型 | {message}",
    },
}

MESSAGE_BUFFER_STYLE_CONFIG = {
    "advanced": {
        "console_format": (
            "<white>{time:YYYY-MM-DD HH:mm:ss}</white> | "
            "<level>{level: <8}</level> | "
            "<light-yellow>消息缓存</light-yellow> | "
            "<level>{message}</level>"
        ),
        "file_format": "{time:YYYY-MM-DD HH:mm:ss} | {level: <8} | {extra[module]: <15} | 消息缓存 | {message}",
    },
    "simple": {
        "console_format": "<level>{time:HH:mm:ss}</level> | <light-green>消息缓存</light-green> | {message}",
        "file_format": "{time:YYYY-MM-DD HH:mm:ss} | {level: <8} | {extra[module]: <15} | 消息缓存 | {message}",
    },
}

PROMPT_STYLE_CONFIG = {
    "advanced": {
        "console_format": (
            "<white>{time:YYYY-MM-DD HH:mm:ss}</white> | "
            "<level>{level: <8}</level> | "
            "<light-yellow>提示词构建</light-yellow> | "
            "<level>{message}</level>"
        ),
        "file_format": "{time:YYYY-MM-DD HH:mm:ss} | {level: <8} | {extra[module]: <15} | 提示词构建 | {message}",
    },
    "simple": {
        "console_format": "<level>{time:HH:mm:ss}</level> | <light-green>提示词构建</light-green> | {message}",
        "file_format": "{time:YYYY-MM-DD HH:mm:ss} | {level: <8} | {extra[module]: <15} | 提示词构建 | {message}",
    },
}

CHANGE_MOOD_TOOL_STYLE_CONFIG = {
    "advanced": {
        "console_format": (
            "<white>{time:YYYY-MM-DD HH:mm:ss}</white> | "
            "<level>{level: <8}</level> | "
            "<fg #3FC1C9>心情工具</fg #3FC1C9> | "
            "<level>{message}</level>"
        ),
        "file_format": "{time:YYYY-MM-DD HH:mm:ss} | {level: <8} | {extra[module]: <15} | 心情工具 | {message}",
    },
    "simple": {
        "console_format": "<level>{time:HH:mm:ss}</level> | <light-green>心情工具</light-green> | {message}",
        "file_format": "{time:YYYY-MM-DD HH:mm:ss} | {level: <8} | {extra[module]: <15} | 心情工具 | {message}",
    },
}

CHANGE_RELATIONSHIP_TOOL_STYLE_CONFIG = {
    "advanced": {
        "console_format": (
            "<white>{time:YYYY-MM-DD HH:mm:ss}</white> | "
            "<level>{level: <8}</level> | "
            "<fg #3FC1C9>关系工具</fg #3FC1C9> | "
            "<level>{message}</level>"
        ),
        "file_format": "{time:YYYY-MM-DD HH:mm:ss} | {level: <8} | {extra[module]: <15} | 关系工具 | {message}",
    },
    "simple": {
        "console_format": "<level>{time:HH:mm:ss}</level> | <light-green>关系工具</light-green> | {message}",
        "file_format": "{time:YYYY-MM-DD HH:mm:ss} | {level: <8} | {extra[module]: <15} | 关系工具 | {message}",
    },
}

GET_KNOWLEDGE_TOOL_STYLE_CONFIG = {
    "advanced": {
        "console_format": (
            "<white>{time:YYYY-MM-DD HH:mm:ss}</white> | "
            "<level>{level: <8}</level> | "
            "<fg #3FC1C9>获取知识</fg #3FC1C9> | "
            "<level>{message}</level>"
        ),
        "file_format": "{time:YYYY-MM-DD HH:mm:ss} | {level: <8} | {extra[module]: <15} | 获取知识 | {message}",
    },
    "simple": {
        "console_format": "<level>{time:HH:mm:ss}</level> | <light-green>获取知识</light-green> | {message}",
        "file_format": "{time:YYYY-MM-DD HH:mm:ss} | {level: <8} | {extra[module]: <15} | 获取知识 | {message}",
    },
}

GET_TIME_DATE_TOOL_STYLE_CONFIG = {
    "advanced": {
        "console_format": (
            "<white>{time:YYYY-MM-DD HH:mm:ss}</white> | "
            "<level>{level: <8}</level> | "
            "<fg #3FC1C9>获取时间日期</fg #3FC1C9> | "
            "<level>{message}</level>"
        ),
        "file_format": "{time:YYYY-MM-DD HH:mm:ss} | {level: <8} | {extra[module]: <15} | 获取时间日期 | {message}",
    },
    "simple": {
        "console_format": "<level>{time:HH:mm:ss}</level> | <light-green>获取时间日期</light-green> | {message}",
        "file_format": "{time:YYYY-MM-DD HH:mm:ss} | {level: <8} | {extra[module]: <15} | 获取时间日期 | {message}",
    },
}

LPMM_GET_KNOWLEDGE_TOOL_STYLE_CONFIG = {
    "advanced": {
        "console_format": (
            "<white>{time:YYYY-MM-DD HH:mm:ss}</white> | "
            "<level>{level: <8}</level> | "
            "<fg #3FC1C9>LPMM获取知识</fg #3FC1C9> | "
            "<level>{message}</level>"
        ),
        "file_format": "{time:YYYY-MM-DD HH:mm:ss} | {level: <8} | {extra[module]: <15} | LPMM获取知识 | {message}",
    },
    "simple": {
        "console_format": "<level>{time:HH:mm:ss}</level> | <light-green>LPMM获取知识</light-green> | {message}",
        "file_format": "{time:YYYY-MM-DD HH:mm:ss} | {level: <8} | {extra[module]: <15} | LPMM获取知识 | {message}",
    },
}

INIT_STYLE_CONFIG = {
    "advanced": {
        "console_format": (
            "<white>{time:YYYY-MM-DD HH:mm:ss}</white> | "
            "<level>{level: <8}</level> | "
            "<light-yellow>初始化</light-yellow> | "
            "<level>{message}</level>"
        ),
        "file_format": "{time:YYYY-MM-DD HH:mm:ss} | {level: <8} | {extra[module]: <15} | 初始化 | {message}",
    },
    "simple": {
        "console_format": "<level>{time:HH:mm:ss}</level> | <light-green>初始化</light-green> | {message}",
        "file_format": "{time:YYYY-MM-DD HH:mm:ss} | {level: <8} | {extra[module]: <15} | 初始化 | {message}",
    },
}

API_SERVER_STYLE_CONFIG = {
    "advanced": {
        "console_format": (
            "<white>{time:YYYY-MM-DD HH:mm:ss}</white> | "
            "<level>{level: <8}</level> | "
            "<light-yellow>API服务</light-yellow> | "
            "<level>{message}</level>"
        ),
        "file_format": "{time:YYYY-MM-DD HH:mm:ss} | {level: <8} | {extra[module]: <15} | API服务 | {message}",
    },
    "simple": {
        "console_format": "<level>{time:HH:mm:ss}</level> | <light-green>API服务</light-green> | {message}",
        "file_format": "{time:YYYY-MM-DD HH:mm:ss} | {level: <8} | {extra[module]: <15} | API服务 | {message}",
    },
}


# 根据SIMPLE_OUTPUT选择配置
MAIN_STYLE_CONFIG = MAIN_STYLE_CONFIG["simple"] if SIMPLE_OUTPUT else MAIN_STYLE_CONFIG["advanced"]
EMOJI_STYLE_CONFIG = EMOJI_STYLE_CONFIG["simple"] if SIMPLE_OUTPUT else EMOJI_STYLE_CONFIG["advanced"]
PFC_ACTION_PLANNER_STYLE_CONFIG = (
    PFC_ACTION_PLANNER_STYLE_CONFIG["simple"] if SIMPLE_OUTPUT else PFC_ACTION_PLANNER_STYLE_CONFIG["advanced"]
)
REMOTE_STYLE_CONFIG = REMOTE_STYLE_CONFIG["simple"] if SIMPLE_OUTPUT else REMOTE_STYLE_CONFIG["advanced"]
BASE_TOOL_STYLE_CONFIG = BASE_TOOL_STYLE_CONFIG["simple"] if SIMPLE_OUTPUT else BASE_TOOL_STYLE_CONFIG["advanced"]
PERSON_INFO_STYLE_CONFIG = PERSON_INFO_STYLE_CONFIG["simple"] if SIMPLE_OUTPUT else PERSON_INFO_STYLE_CONFIG["advanced"]
SUBHEARTFLOW_MANAGER_STYLE_CONFIG = (
    SUBHEARTFLOW_MANAGER_STYLE_CONFIG["simple"] if SIMPLE_OUTPUT else SUBHEARTFLOW_MANAGER_STYLE_CONFIG["advanced"]
)
BACKGROUND_TASKS_STYLE_CONFIG = (
    BACKGROUND_TASKS_STYLE_CONFIG["simple"] if SIMPLE_OUTPUT else BACKGROUND_TASKS_STYLE_CONFIG["advanced"]
)
MEMORY_STYLE_CONFIG = MEMORY_STYLE_CONFIG["simple"] if SIMPLE_OUTPUT else MEMORY_STYLE_CONFIG["advanced"]
CHAT_STREAM_STYLE_CONFIG = CHAT_STREAM_STYLE_CONFIG["simple"] if SIMPLE_OUTPUT else CHAT_STREAM_STYLE_CONFIG["advanced"]
TOPIC_STYLE_CONFIG = TOPIC_STYLE_CONFIG["simple"] if SIMPLE_OUTPUT else TOPIC_STYLE_CONFIG["advanced"]
SENDER_STYLE_CONFIG = SENDER_STYLE_CONFIG["simple"] if SIMPLE_OUTPUT else SENDER_STYLE_CONFIG["advanced"]
LLM_STYLE_CONFIG = LLM_STYLE_CONFIG["simple"] if SIMPLE_OUTPUT else LLM_STYLE_CONFIG["advanced"]
CHAT_STYLE_CONFIG = CHAT_STYLE_CONFIG["simple"] if SIMPLE_OUTPUT else CHAT_STYLE_CONFIG["advanced"]
MOOD_STYLE_CONFIG = MOOD_STYLE_CONFIG["simple"] if SIMPLE_OUTPUT else MOOD_STYLE_CONFIG["advanced"]
RELATION_STYLE_CONFIG = RELATION_STYLE_CONFIG["simple"] if SIMPLE_OUTPUT else RELATION_STYLE_CONFIG["advanced"]
SCHEDULE_STYLE_CONFIG = SCHEDULE_STYLE_CONFIG["simple"] if SIMPLE_OUTPUT else SCHEDULE_STYLE_CONFIG["advanced"]
HEARTFLOW_STYLE_CONFIG = HEARTFLOW_STYLE_CONFIG["simple"] if SIMPLE_OUTPUT else HEARTFLOW_STYLE_CONFIG["advanced"]
SUB_HEARTFLOW_STYLE_CONFIG = (
    SUB_HEARTFLOW_STYLE_CONFIG["simple"] if SIMPLE_OUTPUT else SUB_HEARTFLOW_STYLE_CONFIG["advanced"]
)  # noqa: E501
SUB_HEARTFLOW_MIND_STYLE_CONFIG = (
    SUB_HEARTFLOW_MIND_STYLE_CONFIG["simple"] if SIMPLE_OUTPUT else SUB_HEARTFLOW_MIND_STYLE_CONFIG["advanced"]
)
WILLING_STYLE_CONFIG = WILLING_STYLE_CONFIG["simple"] if SIMPLE_OUTPUT else WILLING_STYLE_CONFIG["advanced"]
MAI_STATE_CONFIG = MAI_STATE_CONFIG["simple"] if SIMPLE_OUTPUT else MAI_STATE_CONFIG["advanced"]
CONFIG_STYLE_CONFIG = CONFIG_STYLE_CONFIG["simple"] if SIMPLE_OUTPUT else CONFIG_STYLE_CONFIG["advanced"]
TOOL_USE_STYLE_CONFIG = TOOL_USE_STYLE_CONFIG["simple"] if SIMPLE_OUTPUT else TOOL_USE_STYLE_CONFIG["advanced"]
PFC_STYLE_CONFIG = PFC_STYLE_CONFIG["simple"] if SIMPLE_OUTPUT else PFC_STYLE_CONFIG["advanced"]
LPMM_STYLE_CONFIG = LPMM_STYLE_CONFIG["simple"] if SIMPLE_OUTPUT else LPMM_STYLE_CONFIG["advanced"]
HFC_STYLE_CONFIG = HFC_STYLE_CONFIG["simple"] if SIMPLE_OUTPUT else HFC_STYLE_CONFIG["advanced"]
ACTION_TAKEN_STYLE_CONFIG = (
    ACTION_TAKEN_STYLE_CONFIG["simple"] if SIMPLE_OUTPUT else ACTION_TAKEN_STYLE_CONFIG["advanced"]
)
OBSERVATION_STYLE_CONFIG = OBSERVATION_STYLE_CONFIG["simple"] if SIMPLE_OUTPUT else OBSERVATION_STYLE_CONFIG["advanced"]
PLANNER_STYLE_CONFIG = PLANNER_STYLE_CONFIG["simple"] if SIMPLE_OUTPUT else PLANNER_STYLE_CONFIG["advanced"]
PROCESSOR_STYLE_CONFIG = PROCESSOR_STYLE_CONFIG["simple"] if SIMPLE_OUTPUT else PROCESSOR_STYLE_CONFIG["advanced"]
TIANYI_STYLE_CONFIG = TIANYI_STYLE_CONFIG["simple"] if SIMPLE_OUTPUT else TIANYI_STYLE_CONFIG["advanced"]
MODEL_UTILS_STYLE_CONFIG = MODEL_UTILS_STYLE_CONFIG["simple"] if SIMPLE_OUTPUT else MODEL_UTILS_STYLE_CONFIG["advanced"]
PROMPT_STYLE_CONFIG = PROMPT_STYLE_CONFIG["simple"] if SIMPLE_OUTPUT else PROMPT_STYLE_CONFIG["advanced"]
CHANGE_MOOD_TOOL_STYLE_CONFIG = (
    CHANGE_MOOD_TOOL_STYLE_CONFIG["simple"] if SIMPLE_OUTPUT else CHANGE_MOOD_TOOL_STYLE_CONFIG["advanced"]
)
CHANGE_RELATIONSHIP_TOOL_STYLE_CONFIG = (
    CHANGE_RELATIONSHIP_TOOL_STYLE_CONFIG["simple"]
    if SIMPLE_OUTPUT
    else CHANGE_RELATIONSHIP_TOOL_STYLE_CONFIG["advanced"]
)
GET_KNOWLEDGE_TOOL_STYLE_CONFIG = (
    GET_KNOWLEDGE_TOOL_STYLE_CONFIG["simple"] if SIMPLE_OUTPUT else GET_KNOWLEDGE_TOOL_STYLE_CONFIG["advanced"]
)
GET_TIME_DATE_TOOL_STYLE_CONFIG = (
    GET_TIME_DATE_TOOL_STYLE_CONFIG["simple"] if SIMPLE_OUTPUT else GET_TIME_DATE_TOOL_STYLE_CONFIG["advanced"]
)
LPMM_GET_KNOWLEDGE_TOOL_STYLE_CONFIG = (
    LPMM_GET_KNOWLEDGE_TOOL_STYLE_CONFIG["simple"]
    if SIMPLE_OUTPUT
    else LPMM_GET_KNOWLEDGE_TOOL_STYLE_CONFIG["advanced"]
)
# OBSERVATION_STYLE_CONFIG = OBSERVATION_STYLE_CONFIG["simple"] if SIMPLE_OUTPUT else OBSERVATION_STYLE_CONFIG["advanced"]
MESSAGE_BUFFER_STYLE_CONFIG = (
    MESSAGE_BUFFER_STYLE_CONFIG["simple"] if SIMPLE_OUTPUT else MESSAGE_BUFFER_STYLE_CONFIG["advanced"]
)
CHAT_MESSAGE_STYLE_CONFIG = (
    CHAT_MESSAGE_STYLE_CONFIG["simple"] if SIMPLE_OUTPUT else CHAT_MESSAGE_STYLE_CONFIG["advanced"]
)
CHAT_IMAGE_STYLE_CONFIG = CHAT_IMAGE_STYLE_CONFIG["simple"] if SIMPLE_OUTPUT else CHAT_IMAGE_STYLE_CONFIG["advanced"]
INIT_STYLE_CONFIG = INIT_STYLE_CONFIG["simple"] if SIMPLE_OUTPUT else INIT_STYLE_CONFIG["advanced"]
API_SERVER_STYLE_CONFIG = API_SERVER_STYLE_CONFIG["simple"] if SIMPLE_OUTPUT else API_SERVER_STYLE_CONFIG["advanced"]
INTEREST_CHAT_STYLE_CONFIG = (
    INTEREST_CHAT_STYLE_CONFIG["simple"] if SIMPLE_OUTPUT else INTEREST_CHAT_STYLE_CONFIG["advanced"]
)


def is_registered_module(record: dict) -> bool:
    """检查是否为已注册的模块"""
    return record["extra"].get("module") in _handler_registry


def is_unregistered_module(record: dict) -> bool:
    """检查是否为未注册的模块"""
    return not is_registered_module(record)


def log_patcher(record: dict) -> None:
    """自动填充未设置模块名的日志记录，保留原生模块名称"""
    if "module" not in record["extra"]:
        # 尝试从name中提取模块名
        module_name = record.get("name", "")
        if module_name == "":
            module_name = "root"
        record["extra"]["module"] = module_name


# 应用全局修补器
logger.configure(patcher=log_patcher)


class LogConfig:
    """日志配置类"""

    def __init__(self, **kwargs):
        self.config = DEFAULT_CONFIG.copy()
        self.config.update(kwargs)

    def to_dict(self) -> dict:
        return self.config.copy()

    def update(self, **kwargs):
        self.config.update(kwargs)


def get_module_logger(
    module: Union[str, ModuleType],
    *,
    console_level: Optional[str] = None,
    file_level: Optional[str] = None,
    extra_handlers: Optional[List[dict]] = None,
    config: Optional[LogConfig] = None,
) -> LoguruLogger:
    module_name = module if isinstance(module, str) else module.__name__
    current_config = config.config if config else DEFAULT_CONFIG

    # 清理旧处理器
    if module_name in _handler_registry:
        for handler_id in _handler_registry[module_name]:
            logger.remove(handler_id)
        del _handler_registry[module_name]

    handler_ids = []

    # 控制台处理器
    console_id = logger.add(
        sink=sys.stderr,
        level=os.getenv("CONSOLE_LOG_LEVEL", console_level or current_config["console_level"]),
        format=current_config["console_format"],
        filter=lambda record: record["extra"].get("module") == module_name and "custom_style" not in record["extra"],
        enqueue=True,
    )
    handler_ids.append(console_id)

    # 文件处理器
    log_dir = Path(current_config["log_dir"])
    log_dir.mkdir(parents=True, exist_ok=True)
    log_file = log_dir / module_name / "{time:YYYY-MM-DD}.log"
    log_file.parent.mkdir(parents=True, exist_ok=True)

    file_id = logger.add(
        sink=str(log_file),
        level=os.getenv("FILE_LOG_LEVEL", file_level or current_config["file_level"]),
        format=current_config["file_format"],
        rotation=current_config["rotation"],
        retention=current_config["retention"],
        compression=current_config["compression"],
        encoding="utf-8",
        filter=lambda record: record["extra"].get("module") == module_name and "custom_style" not in record["extra"],
        enqueue=True,
    )
    handler_ids.append(file_id)

    # 额外处理器
    if extra_handlers:
        for handler in extra_handlers:
            handler_id = logger.add(**handler)
            handler_ids.append(handler_id)

    # 更新注册表
    _handler_registry[module_name] = handler_ids

    return logger.bind(module=module_name)


def add_custom_style_handler(
    module_name: str,
    style_name: str,
    console_format: str,
    console_level: str = "INFO",
    # file_format: Optional[str] = None, # 暂时只支持控制台
    # file_level: str = "DEBUG",
    # config: Optional[LogConfig] = None, # 暂时不使用全局配置
) -> None:
    """为指定模块和样式名添加自定义日志处理器（目前仅支持控制台）."""
    handler_key = (module_name, style_name)

    # 如果已存在该模块和样式的处理器，则不重复添加
    if handler_key in _custom_style_handlers:
        # print(f"Custom handler for {handler_key} already exists.")
        return

    handler_ids = []

    # 添加自定义控制台处理器
    try:
        custom_console_id = logger.add(
            sink=sys.stderr,
            level=os.getenv(f"{module_name.upper()}_{style_name.upper()}_CONSOLE_LEVEL", console_level),
            format=console_format,
            filter=lambda record: record["extra"].get("module") == module_name
            and record["extra"].get("custom_style") == style_name,
            enqueue=True,
        )
        handler_ids.append(custom_console_id)
        # print(f"Added custom console handler {custom_console_id} for {handler_key}")
    except Exception as e:
        logger.error(f"Failed to add custom console handler for {handler_key}: {e}")
        # 如果添加失败，确保列表为空，避免记录不存在的ID
        handler_ids = []

    # # 文件处理器 (可选，按需启用)
    # if file_format:
    #     current_config = config.config if config else DEFAULT_CONFIG
    #     log_dir = Path(current_config["log_dir"])
    #     log_dir.mkdir(parents=True, exist_ok=True)
    #     # 可以考虑将自定义样式的日志写入单独文件或模块主文件
    #     log_file = log_dir / module_name / f"{style_name}_{{time:YYYY-MM-DD}}.log"
    #     log_file.parent.mkdir(parents=True, exist_ok=True)
    #     try:
    #         custom_file_id = logger.add(
    #             sink=str(log_file),
    #             level=os.getenv(f"{module_name.upper()}_{style_name.upper()}_FILE_LEVEL", file_level),
    #             format=file_format,
    #             rotation=current_config["rotation"],
    #             retention=current_config["retention"],
    #             compression=current_config["compression"],
    #             encoding="utf-8",
    #             message_filter=lambda record: record["extra"].get("module") == module_name
    #             and record["extra"].get("custom_style") == style_name,
    #             enqueue=True,
    #         )
    #         handler_ids.append(custom_file_id)
    #     except Exception as e:
    #         logger.error(f"Failed to add custom file handler for {handler_key}: {e}")

    # 更新自定义处理器注册表
    if handler_ids:
        _custom_style_handlers[handler_key] = handler_ids


def remove_custom_style_handler(module_name: str, style_name: str) -> None:
    """移除指定模块和样式名的自定义日志处理器."""
    handler_key = (module_name, style_name)
    if handler_key in _custom_style_handlers:
        for handler_id in _custom_style_handlers[handler_key]:
            try:
                logger.remove(handler_id)
                # print(f"Removed custom handler {handler_id} for {handler_key}")
            except ValueError:
                # 可能已经被移除或不存在
                # print(f"Handler {handler_id} for {handler_key} already removed or invalid.")
                pass
        del _custom_style_handlers[handler_key]


def remove_module_logger(module_name: str) -> None:
    """清理指定模块的日志处理器"""
    if module_name in _handler_registry:
        for handler_id in _handler_registry[module_name]:
            logger.remove(handler_id)
        del _handler_registry[module_name]


# 添加全局默认处理器（只处理未注册模块的日志--->控制台）
# print(os.getenv("DEFAULT_CONSOLE_LOG_LEVEL", "SUCCESS"))
DEFAULT_GLOBAL_HANDLER = logger.add(
    sink=sys.stderr,
    level=os.getenv("DEFAULT_CONSOLE_LOG_LEVEL", "SUCCESS"),
    format=(
        "<green>{time:YYYY-MM-DD HH:mm:ss}</green> | "
        "<level>{level: <8}</level> | "
        "<cyan>{name: <12}</cyan> | "
        "<level>{message}</level>"
    ),
    filter=lambda record: is_unregistered_module(record),  # 只处理未注册模块的日志，并过滤nonebot
    enqueue=True,
)

# 添加全局默认文件处理器（只处理未注册模块的日志--->logs文件夹）
log_dir = Path(DEFAULT_CONFIG["log_dir"])
log_dir.mkdir(parents=True, exist_ok=True)
other_log_dir = log_dir / "other"
other_log_dir.mkdir(parents=True, exist_ok=True)

DEFAULT_FILE_HANDLER = logger.add(
    sink=str(other_log_dir / "{time:YYYY-MM-DD}.log"),
    level=os.getenv("DEFAULT_FILE_LOG_LEVEL", "DEBUG"),
    format="{time:YYYY-MM-DD HH:mm:ss} | {level: <8} | {name: <15} | {message}",
    rotation=DEFAULT_CONFIG["rotation"],
    retention=DEFAULT_CONFIG["retention"],
    compression=DEFAULT_CONFIG["compression"],
    encoding="utf-8",
    filter=lambda record: is_unregistered_module(record),  # 只处理未注册模块的日志，并过滤nonebot
    enqueue=True,
)<|MERGE_RESOLUTION|>--- conflicted
+++ resolved
@@ -12,9 +12,6 @@
 load_dotenv(dotenv_path=env_path)
 
 # logger 显示昵称
-<<<<<<< HEAD
-bot_nickname = "枫の"
-=======
 # 从环境变量 BOT_LOG_NICKNAME 读取，如果未设置或为空，则默认为 "bot"
 bot_nickname_from_env = os.getenv("BOT_LOG_NICKNAME", "bot").strip()
 if not bot_nickname_from_env:
@@ -23,7 +20,6 @@
 else:
     bot_nickname = bot_nickname_from_env
     print(f"日志昵称已从环境变量配置为: {bot_nickname}") # 可以替换为早期日志记录
->>>>>>> 9259bb30
 
 # 保存原生处理器ID
 default_handler_id = None
