--- conflicted
+++ resolved
@@ -215,23 +215,14 @@
         "console_format": (
             "<white>{time:YYYY-MM-DD HH:mm:ss}</white> | "
             "<level>{level: <8}</level> | "
-<<<<<<< HEAD
-            "<cyan>{extra[module]: <12}</cyan> | "
             "<light-yellow>枫の大脑袋</light-yellow> | "
-=======
-            "<light-yellow>麦麦大脑袋</light-yellow> | "
->>>>>>> 57ca323e
             "<level>{message}</level>"
         ),
         "file_format": "{time:YYYY-MM-DD HH:mm:ss} | {level: <8} | {extra[module]: <15} | 枫の大脑袋 | {message}",
     },
     "simple": {
         "console_format": (
-<<<<<<< HEAD
-            "<green>{time:MM-DD HH:mm}</green> | <light-green>枫の大脑袋</light-green> | <light-green>{message}</light-green>"
-=======
-            "<level>{time:MM-DD HH:mm}</level> | <light-green>麦麦大脑袋</light-green> | <light-green>{message}</light-green>"
->>>>>>> 57ca323e
+            "<level>{time:MM-DD HH:mm}</level> | <light-green>枫の大脑袋</light-green> | <light-green>{message}</light-green>"
         ),  # noqa: E501
         "file_format": "{time:YYYY-MM-DD HH:mm:ss} | {level: <8} | {extra[module]: <15} | 枫の大脑袋 | {message}",
     },
@@ -258,24 +249,14 @@
         "console_format": (
             "<white>{time:YYYY-MM-DD HH:mm:ss}</white> | "
             "<level>{level: <8}</level> | "
-<<<<<<< HEAD
-            "<cyan>{extra[module]: <12}</cyan> | "
-            "<light-yellow>枫组织语言</light-yellow> | "
-=======
-            "<light-yellow>麦麦组织语言</light-yellow> | "
->>>>>>> 57ca323e
+            "<light-yellow>枫の组织语言</light-yellow> | "
             "<level>{message}</level>"
         ),
         "file_format": "{time:YYYY-MM-DD HH:mm:ss} | {level: <8} | {extra[module]: <15} | 枫の组织语言 | {message}",
     },
     "simple": {
-<<<<<<< HEAD
-        "console_format": "<green>{time:MM-DD HH:mm}</green> | <light-green>枫の组织语言</light-green> | {message}",
+        "console_format": "<level>{time:MM-DD HH:mm}</level> | <light-green>枫の组织语言</light-green> | {message}",
         "file_format": "{time:YYYY-MM-DD HH:mm:ss} | {level: <8} | {extra[module]: <15} | 枫の组织语言 | {message}",
-=======
-        "console_format": "<level>{time:MM-DD HH:mm}</level> | <light-green>麦麦组织语言</light-green> | {message}",
-        "file_format": "{time:YYYY-MM-DD HH:mm:ss} | {level: <8} | {extra[module]: <15} | 麦麦组织语言 | {message}",
->>>>>>> 57ca323e
     },
 }
 
@@ -337,23 +318,14 @@
         "console_format": (
             "<white>{time:YYYY-MM-DD HH:mm:ss}</white> | "
             "<level>{level: <8}</level> | "
-<<<<<<< HEAD
-            "<cyan>{extra[module]: <12}</cyan> | "
             "<light-blue>枫の小脑袋</light-blue> | "
-=======
-            "<light-blue>麦麦小脑袋</light-blue> | "
->>>>>>> 57ca323e
             "<level>{message}</level>"
         ),
         "file_format": "{time:YYYY-MM-DD HH:mm:ss} | {level: <8} | {extra[module]: <15} | 枫の小脑袋 | {message}",
     },
     "simple": {
         "console_format": (
-<<<<<<< HEAD
-            "<green>{time:MM-DD HH:mm}</green> | <light-blue>枫の小脑袋</light-blue> | <light-blue>{message}</light-blue>"
-=======
-            "<level>{time:MM-DD HH:mm}</level> | <light-blue>麦麦小脑袋</light-blue> | <light-blue>{message}</light-blue>"
->>>>>>> 57ca323e
+            "<level>{time:MM-DD HH:mm}</level> | <light-blue>枫の小脑袋</light-blue> | <light-blue>{message}</light-blue>"
         ),  # noqa: E501
         "file_format": "{time:YYYY-MM-DD HH:mm:ss} | {level: <8} | {extra[module]: <15} | 枫の小脑袋 | {message}",
     },
@@ -468,24 +440,14 @@
         "console_format": (
             "<white>{time:YYYY-MM-DD HH:mm:ss}</white> | "
             "<level>{level: <8}</level> | "
-<<<<<<< HEAD
-            "<cyan>{extra[module]: <12}</cyan> | "
             "<light-blue>枫の状态</light-blue> | "
-=======
-            "<light-blue>麦麦状态</light-blue> | "
->>>>>>> 57ca323e
             "<level>{message}</level>"
         ),
         "file_format": "{time:YYYY-MM-DD HH:mm:ss} | {level: <8} | {extra[module]: <15} | 枫の状态 | {message}",
     },
     "simple": {
-<<<<<<< HEAD
-        "console_format": "<green>{time:MM-DD HH:mm}</green> | <light-blue>枫の状态 | {message} </light-blue>",  # noqa: E501
+        "console_format": "<level>{time:MM-DD HH:mm}</level> | <light-blue>枫の状态 | {message} </light-blue>",  # noqa: E501
         "file_format": "{time:YYYY-MM-DD HH:mm:ss} | {level: <8} | {extra[module]: <15} | 枫の状态 | {message}",
-=======
-        "console_format": "<level>{time:MM-DD HH:mm}</level> | <light-blue>麦麦状态 | {message} </light-blue>",  # noqa: E501
-        "file_format": "{time:YYYY-MM-DD HH:mm:ss} | {level: <8} | {extra[module]: <15} | 麦麦状态 | {message}",
->>>>>>> 57ca323e
     },
 }
 
