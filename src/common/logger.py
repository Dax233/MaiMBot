from loguru import logger
from typing import Optional, Union, List, Tuple
import sys
import os
from types import ModuleType
from pathlib import Path
from dotenv import load_dotenv

<<<<<<< HEAD
# from src.config.config import global_config

=======
>>>>>>> 65e0fd41

# 加载 .env 文件
env_path = Path(os.getcwd()) / ".env"
load_dotenv(dotenv_path=env_path)

<<<<<<< HEAD
# 从全局配置中获取机器人昵称
bot_nickname = "枫の"
=======
# logger 显示昵称
bot_nickname = "麦麦"
>>>>>>> 65e0fd41

# 保存原生处理器ID
default_handler_id = None
for handler_id in logger._core.handlers:
    default_handler_id = handler_id
    break

# 移除默认处理器
if default_handler_id is not None:
    logger.remove(default_handler_id)

# 类型别名
LoguruLogger = logger.__class__

# 全局注册表：记录模块与处理器ID的映射
_handler_registry: dict[str, List[int]] = {}
_custom_style_handlers: dict[Tuple[str, str], List[int]] = {}  # 记录自定义样式处理器ID

# 获取日志存储根地址
ROOT_PATH = os.getcwd()
LOG_ROOT = str(ROOT_PATH) + "/" + "logs"

SIMPLE_OUTPUT = os.getenv("SIMPLE_OUTPUT", "false").strip().lower()
if SIMPLE_OUTPUT == "true":
    SIMPLE_OUTPUT = True
else:
    SIMPLE_OUTPUT = False
print(f"SIMPLE_OUTPUT: {SIMPLE_OUTPUT}")

if not SIMPLE_OUTPUT:
    # 默认全局配置
    DEFAULT_CONFIG = {
        # 日志级别配置
        "console_level": "INFO",
        "file_level": "DEBUG",
        # 格式配置
        "console_format": (
            "<level>{time:YYYY-MM-DD HH:mm:ss}</level> | <cyan>{extra[module]: <12}</cyan> | <level>{message}</level>"
        ),
        "file_format": "{time:YYYY-MM-DD HH:mm:ss} | {level: <8} | {extra[module]: <15} | {message}",
        "log_dir": LOG_ROOT,
        "rotation": "00:00",
        "retention": "3 days",
        "compression": "zip",
    }
else:
    DEFAULT_CONFIG = {
        # 日志级别配置
        "console_level": "INFO",
        "file_level": "DEBUG",
        # 格式配置
        "console_format": "<level>{time:HH:mm:ss}</level> | <cyan>{extra[module]}</cyan> | {message}",
        "file_format": "{time:YYYY-MM-DD HH:mm:ss} | {level: <8} | {extra[module]: <15} | {message}",
        "log_dir": LOG_ROOT,
        "rotation": "00:00",
        "retention": "3 days",
        "compression": "zip",
    }


MAIN_STYLE_CONFIG = {
    "advanced": {
        "console_format": (
            "<white>{time:YYYY-MM-DD HH:mm:ss}</white> | "
            "<level>{level: <8}</level> | "
            "<light-yellow>主程序</light-yellow> | "
            "<level>{message}</level>"
        ),
        "file_format": "{time:YYYY-MM-DD HH:mm:ss} | {level: <8} | {extra[module]: <15} | 主程序 | {message}",
    },
    "simple": {
        "console_format": (
            "<level>{time:HH:mm:ss}</level> | <light-yellow>主程序</light-yellow> | <light-yellow>{message}</light-yellow>"
        ),
        "file_format": "{time:YYYY-MM-DD HH:mm:ss} | {level: <8} | {extra[module]: <15} | 主程序 | {message}",
    },
}

# pfc配置
PFC_STYLE_CONFIG = {
    "advanced": {
        "console_format": (
            "<white>{time:YYYY-MM-DD HH:mm:ss}</white> | "
            "<level>{level: <8}</level> | "
            "<light-yellow>PFC</light-yellow> | "
            "<level>{message}</level>"
        ),
        "file_format": "{time:YYYY-MM-DD HH:mm:ss} | {level: <8} | {extra[module]: <15} | PFC | {message}",
    },
    "simple": {
        "console_format": (
            "<level>{time:HH:mm:ss}</level> | <light-green>PFC</light-green> | <light-green>{message}</light-green>"
        ),
        "file_format": "{time:YYYY-MM-DD HH:mm:ss} | {level: <8} | {extra[module]: <15} | PFC | {message}",
    },
}

# MOOD
MOOD_STYLE_CONFIG = {
    "advanced": {
        "console_format": (
            "<white>{time:YYYY-MM-DD HH:mm:ss}</white> | "
            "<level>{level: <8}</level> | "
            "<magenta>心情</magenta> | "
            "<level>{message}</level>"
        ),
        "file_format": "{time:YYYY-MM-DD HH:mm:ss} | {level: <8} | {extra[module]: <15} | 心情 | {message}",
    },
    "simple": {
        "console_format": "<level>{time:HH:mm:ss}</level> | <magenta>心情 | {message} </magenta>",
        "file_format": "{time:YYYY-MM-DD HH:mm:ss} | {level: <8} | {extra[module]: <15} | 心情 | {message}",
    },
}
# tool use
TOOL_USE_STYLE_CONFIG = {
    "advanced": {
        "console_format": (
            "<white>{time:YYYY-MM-DD HH:mm:ss}</white> | "
            "<level>{level: <8}</level> | "
            "<magenta>工具使用</magenta> | "
            "<level>{message}</level>"
        ),
        "file_format": "{time:YYYY-MM-DD HH:mm:ss} | {level: <8} | {extra[module]: <15} | 工具使用 | {message}",
    },
    "simple": {
        "console_format": "<level>{time:HH:mm:ss}</level> | <magenta>工具使用</magenta> | {message}",
        "file_format": "{time:YYYY-MM-DD HH:mm:ss} | {level: <8} | {extra[module]: <15} | 工具使用 | {message}",
    },
}


# relationship
RELATION_STYLE_CONFIG = {
    "advanced": {
        "console_format": (
            "<white>{time:YYYY-MM-DD HH:mm:ss}</white> | "
            "<level>{level: <8}</level> | "
            "<light-magenta>关系</light-magenta> | "
            "<level>{message}</level>"
        ),
        "file_format": "{time:YYYY-MM-DD HH:mm:ss} | {level: <8} | {extra[module]: <15} | 关系 | {message}",
    },
    "simple": {
        "console_format": "<level>{time:HH:mm:ss}</level> | <light-magenta>关系</light-magenta> | {message}",
        "file_format": "{time:YYYY-MM-DD HH:mm:ss} | {level: <8} | {extra[module]: <15} | 关系 | {message}",
    },
}

# config
CONFIG_STYLE_CONFIG = {
    "advanced": {
        "console_format": (
            "<white>{time:YYYY-MM-DD HH:mm:ss}</white> | "
            "<level>{level: <8}</level> | "
            "<light-cyan>配置</light-cyan> | "
            "<level>{message}</level>"
        ),
        "file_format": "{time:YYYY-MM-DD HH:mm:ss} | {level: <8} | {extra[module]: <15} | 配置 | {message}",
    },
    "simple": {
        "console_format": "<level>{time:HH:mm:ss}</level> | <light-cyan>配置</light-cyan> | {message}",
        "file_format": "{time:YYYY-MM-DD HH:mm:ss} | {level: <8} | {extra[module]: <15} | 配置 | {message}",
    },
}

SENDER_STYLE_CONFIG = {
    "advanced": {
        "console_format": (
            "<white>{time:YYYY-MM-DD HH:mm:ss}</white> | "
            "<level>{level: <8}</level> | "
            "<light-yellow>消息发送</light-yellow> | "
            "<level>{message}</level>"
        ),
        "file_format": "{time:YYYY-MM-DD HH:mm:ss} | {level: <8} | {extra[module]: <15} | 消息发送 | {message}",
    },
    "simple": {
        "console_format": "<level>{time:HH:mm:ss}</level> | <green>消息发送</green> | {message}",
        "file_format": "{time:YYYY-MM-DD HH:mm:ss} | {level: <8} | {extra[module]: <15} | 消息发送 | {message}",
    },
}

HEARTFLOW_STYLE_CONFIG = {
    "advanced": {
        "console_format": (
            f"<white>{{time:YYYY-MM-DD HH:mm:ss}}</white> | "
            f"<level>{{level: <8}}</level> | "
            f"<light-yellow>{bot_nickname}大脑袋</light-yellow> | "
            f"<level>{{message}}</level>"
        ),
        "file_format": f"{{time:YYYY-MM-DD HH:mm:ss}} | {{level: <8}} | {{extra[module]: <15}} | {bot_nickname}大脑袋 | {{message}}",
    },
    "simple": {
        "console_format": (
            f"<level>{{time:HH:mm:ss}}</level> | <light-green>{bot_nickname}大脑袋</light-green> | <light-green>{{message}}</light-green>"
        ),  # noqa: E501
        "file_format": f"{{time:YYYY-MM-DD HH:mm:ss}} | {{level: <8}} | {{extra[module]: <15}} | {bot_nickname}大脑袋 | {{message}}",
    },
}

SCHEDULE_STYLE_CONFIG = {
    "advanced": {
        "console_format": (
            "<white>{time:YYYY-MM-DD HH:mm:ss}</white> | "
            "<level>{level: <8}</level> | "
            "<light-yellow>在干嘛</light-yellow> | "
            "<level>{message}</level>"
        ),
        "file_format": "{time:YYYY-MM-DD HH:mm:ss} | {level: <8} | {extra[module]: <15} | 在干嘛 | {message}",
    },
    "simple": {
        "console_format": "<level>{time:HH:mm:ss}</level> | <cyan>在干嘛</cyan> | <cyan>{message}</cyan>",
        "file_format": "{time:YYYY-MM-DD HH:mm:ss} | {level: <8} | {extra[module]: <15} | 在干嘛 | {message}",
    },
}

LLM_STYLE_CONFIG = {
    "advanced": {
        "console_format": (
            f"<white>{{time:YYYY-MM-DD HH:mm:ss}}</white> | "
            f"<level>{{level: <8}}</level> | "
            f"<light-yellow>{bot_nickname}组织语言</light-yellow> | "
            f"<level>{{message}}</level>"
        ),
        "file_format": f"{{time:YYYY-MM-DD HH:mm:ss}} | {{level: <8}} | {{extra[module]: <15}} | {bot_nickname}组织语言 | {{message}}",
    },
    "simple": {
        "console_format": f"<level>{{time:HH:mm:ss}}</level> | <light-green>{bot_nickname}组织语言</light-green> | {{message}}",
        "file_format": f"{{time:YYYY-MM-DD HH:mm:ss}} | {{level: <8}} | {{extra[module]: <15}} | {bot_nickname}组织语言 | {{message}}",
    },
}


# Topic日志样式配置
TOPIC_STYLE_CONFIG = {
    "advanced": {
        "console_format": (
            "<white>{time:YYYY-MM-DD HH:mm:ss}</white> | "
            "<level>{level: <8}</level> | "
            "<light-blue>话题</light-blue> | "
            "<level>{message}</level>"
        ),
        "file_format": "{time:YYYY-MM-DD HH:mm:ss} | {level: <8} | {extra[module]: <15} | 话题 | {message}",
    },
    "simple": {
        "console_format": "<level>{time:HH:mm:ss}</level> | <light-blue>主题</light-blue> | {message}",
        "file_format": "{time:YYYY-MM-DD HH:mm:ss} | {level: <8} | {extra[module]: <15} | 话题 | {message}",
    },
}

# Topic日志样式配置
CHAT_STYLE_CONFIG = {
    "advanced": {
        "console_format": (
            "<white>{time:YYYY-MM-DD HH:mm:ss}</white> | "
            "<level>{level: <8}</level> | "
            "<green>见闻</green> | "
            "<level>{message}</level>"
        ),
        "file_format": "{time:YYYY-MM-DD HH:mm:ss} | {level: <8} | {extra[module]: <15} | 见闻 | {message}",
    },
    "simple": {
        "console_format": "<level>{time:HH:mm:ss}</level> | <green>见闻</green> | <green>{message}</green>",  # noqa: E501
        "file_format": "{time:YYYY-MM-DD HH:mm:ss} | {level: <8} | {extra[module]: <15} | 见闻 | {message}",
    },
}

REMOTE_STYLE_CONFIG = {
    "advanced": {
        "console_format": (
            "<white>{time:YYYY-MM-DD HH:mm:ss}</white> | "
            "<level>{level: <8}</level> | "
            "<light-yellow>远程</light-yellow> | "
            "<level>{message}</level>"
        ),
        "file_format": "{time:YYYY-MM-DD HH:mm:ss} | {level: <8} | {extra[module]: <15} | 远程 | {message}",
    },
    "simple": {
        "console_format": "<level>{time:HH:mm:ss}</level> | <fg #00788A>远程| {message}</fg #00788A>",
        "file_format": "{time:YYYY-MM-DD HH:mm:ss} | {level: <8} | {extra[module]: <15} | 远程 | {message}",
    },
}

SUB_HEARTFLOW_STYLE_CONFIG = {
    "advanced": {
        "console_format": (
            f"<white>{{time:YYYY-MM-DD HH:mm:ss}}</white> | "
            f"<level>{{level: <8}}</level> | "
            f"<light-blue>{bot_nickname}水群</light-blue> | "
            f"<level>{{message}}</level>"
        ),
        "file_format": f"{{time:YYYY-MM-DD HH:mm:ss}} | {{level: <8}} | {{extra[module]: <15}} | {bot_nickname}小脑袋 | {{message}}",
    },
    "simple": {
        "console_format": f"<level>{{time:HH:mm:ss}}</level> | <fg #3399FF>{bot_nickname}水群 | {{message}}</fg #3399FF>",  # noqa: E501
        "file_format": f"{{time:YYYY-MM-DD HH:mm:ss}} | {{level: <8}} | {{extra[module]: <15}} | {bot_nickname}水群 | {{message}}",
    },
}

INTEREST_CHAT_STYLE_CONFIG = {
    "advanced": {
        "console_format": (
            "<white>{time:YYYY-MM-DD HH:mm:ss}</white> | "
            "<level>{level: <8}</level> | "
            "<light-blue>兴趣</light-blue> | "
            "<level>{message}</level>"
        ),
        "file_format": "{time:YYYY-MM-DD HH:mm:ss} | {level: <8} | {extra[module]: <15} | 兴趣 | {message}",
    },
    "simple": {
        "console_format": "<level>{time:HH:mm:ss}</level> | <fg #55DDFF>兴趣 | {message}</fg #55DDFF>",  # noqa: E501
        "file_format": "{time:YYYY-MM-DD HH:mm:ss} | {level: <8} | {extra[module]: <15} | 兴趣 | {message}",
    },
}


SUB_HEARTFLOW_MIND_STYLE_CONFIG = {
    "advanced": {
        "console_format": (
            f"<white>{{time:YYYY-MM-DD HH:mm:ss}}</white> | "
            f"<level>{{level: <8}}</level> | "
            f"<light-blue>{bot_nickname}小脑袋</light-blue> | "
            f"<level>{{message}}</level>"
        ),
        "file_format": f"{{time:YYYY-MM-DD HH:mm:ss}} | {{level: <8}} | {{extra[module]: <15}} | {bot_nickname}小脑袋 | {{message}}",
    },
    "simple": {
        "console_format": f"<level>{{time:HH:mm:ss}}</level> | <fg #66CCFF>{bot_nickname}小脑袋 | {{message}}</fg #66CCFF>",  # noqa: E501
        "file_format": f"{{time:YYYY-MM-DD HH:mm:ss}} | {{level: <8}} | {{extra[module]: <15}} | {bot_nickname}小脑袋 | {{message}}",
    },
}

SUBHEARTFLOW_MANAGER_STYLE_CONFIG = {
    "advanced": {
        "console_format": (
            f"<white>{{time:YYYY-MM-DD HH:mm:ss}}</white> | "
            f"<level>{{level: <8}}</level> | "
            f"<light-blue>{bot_nickname}水群[管理]</light-blue> | "
            f"<level>{{message}}</level>"
        ),
        "file_format": f"{{time:YYYY-MM-DD HH:mm:ss}} | {{level: <8}} | {{extra[module]: <15}} | {bot_nickname}水群[管理] | {{message}}",
    },
    "simple": {
        "console_format": f"<level>{{time:HH:mm:ss}}</level> | <fg #005BA2>{bot_nickname}水群[管理] | {{message}}</fg #005BA2>",  # noqa: E501
        "file_format": f"{{time:YYYY-MM-DD HH:mm:ss}} | {{level: <8}} | {{extra[module]: <15}} | {bot_nickname}水群[管理] | {{message}}",
    },
}

BASE_TOOL_STYLE_CONFIG = {
    "advanced": {
        "console_format": (
            "<white>{time:YYYY-MM-DD HH:mm:ss}</white> | "
            "<level>{level: <8}</level> | "
            "<light-blue>工具使用</light-blue> | "
            "<level>{message}</level>"
        ),
        "file_format": "{time:YYYY-MM-DD HH:mm:ss} | {level: <8} | {extra[module]: <15} | 工具使用 | {message}",
    },
    "simple": {
        "console_format": (
            "<level>{time:HH:mm:ss}</level> | <light-blue>工具使用</light-blue> | <light-blue>{message}</light-blue>"
        ),  # noqa: E501
        "file_format": "{time:YYYY-MM-DD HH:mm:ss} | {level: <8} | {extra[module]: <15} | 工具使用 | {message}",
    },
}

CHAT_STREAM_STYLE_CONFIG = {
    "advanced": {
        "console_format": (
            "<white>{time:YYYY-MM-DD HH:mm:ss}</white> | "
            "<level>{level: <8}</level> | "
            "<light-blue>聊天流</light-blue> | "
            "<level>{message}</level>"
        ),
        "file_format": "{time:YYYY-MM-DD HH:mm:ss} | {level: <8} | {extra[module]: <15} | 聊天流 | {message}",
    },
    "simple": {
        "console_format": (
            "<level>{time:HH:mm:ss}</level> | <light-blue>聊天流</light-blue> | <light-blue>{message}</light-blue>"
        ),
        "file_format": "{time:YYYY-MM-DD HH:mm:ss} | {level: <8} | {extra[module]: <15} | 聊天流 | {message}",
    },
}

CHAT_MESSAGE_STYLE_CONFIG = {
    "advanced": {
        "console_format": (
            "<white>{time:YYYY-MM-DD HH:mm:ss}</white> | "
            "<level>{level: <8}</level> | "
            "<light-blue>聊天消息</light-blue> | "
            "<level>{message}</level>"
        ),
        "file_format": "{time:YYYY-MM-DD HH:mm:ss} | {level: <8} | {extra[module]: <15} | 聊天消息 | {message}",
    },
    "simple": {
        "console_format": (
            "<level>{time:HH:mm:ss}</level> | <light-blue>聊天消息</light-blue> | <light-blue>{message}</light-blue>"
        ),  # noqa: E501
        "file_format": "{time:YYYY-MM-DD HH:mm:ss} | {level: <8} | {extra[module]: <15} | 聊天消息 | {message}",
    },
}

PERSON_INFO_STYLE_CONFIG = {
    "advanced": {
        "console_format": (
            "<white>{time:YYYY-MM-DD HH:mm:ss}</white> | "
            "<level>{level: <8}</level> | "
            "<light-blue>人物信息</light-blue> | "
            "<level>{message}</level>"
        ),
        "file_format": "{time:YYYY-MM-DD HH:mm:ss} | {level: <8} | {extra[module]: <15} | 人物信息 | {message}",
    },
    "simple": {
        "console_format": (
            "<level>{time:HH:mm:ss}</level> | <light-blue>人物信息</light-blue> | <light-blue>{message}</light-blue>"
        ),  # noqa: E501
        "file_format": "{time:YYYY-MM-DD HH:mm:ss} | {level: <8} | {extra[module]: <15} | 人物信息 | {message}",
    },
}

BACKGROUND_TASKS_STYLE_CONFIG = {
    "advanced": {
        "console_format": (
            "<white>{time:YYYY-MM-DD HH:mm:ss}</white> | "
            "<level>{level: <8}</level> | "
            "<light-blue>后台任务</light-blue> | "
            "<level>{message}</level>"
        ),
        "file_format": "{time:YYYY-MM-DD HH:mm:ss} | {level: <8} | {extra[module]: <15} | 后台任务 | {message}",
    },
    "simple": {
        "console_format": (
            "<level>{time:HH:mm:ss}</level> | <light-blue>后台任务</light-blue> | <light-blue>{message}</light-blue>"
        ),  # noqa: E501
        "file_format": "{time:YYYY-MM-DD HH:mm:ss} | {level: <8} | {extra[module]: <15} | 后台任务 | {message}",
    },
}

WILLING_STYLE_CONFIG = {
    "advanced": {
        "console_format": (
            "<white>{time:YYYY-MM-DD HH:mm:ss}</white> | "
            "<level>{level: <8}</level> | "
            "<light-blue>意愿</light-blue> | "
            "<level>{message}</level>"
        ),
        "file_format": "{time:YYYY-MM-DD HH:mm:ss} | {level: <8} | {extra[module]: <15} | 意愿 | {message}",
    },
    "simple": {
        "console_format": "<level>{time:HH:mm:ss}</level> | <light-blue>意愿 | {message} </light-blue>",  # noqa: E501
        "file_format": "{time:YYYY-MM-DD HH:mm:ss} | {level: <8} | {extra[module]: <15} | 意愿 | {message}",
    },
}

PFC_ACTION_PLANNER_STYLE_CONFIG = {
    "advanced": {
        "console_format": (
            "<white>{time:YYYY-MM-DD HH:mm:ss}</white> | "
            "<level>{level: <8}</level> | "
            "<light-blue>PFC私聊规划</light-blue> | "
            "<level>{message}</level>"
        ),
        "file_format": "{time:YYYY-MM-DD HH:mm:ss} | {level: <8} | {extra[module]: <15} | PFC私聊规划 | {message}",
    },
    "simple": {
        "console_format": "<level>{time:HH:mm:ss}</level> | <light-blue>PFC私聊规划 | {message} </light-blue>",  # noqa: E501
        "file_format": "{time:YYYY-MM-DD HH:mm:ss} | {level: <8} | {extra[module]: <15} | PFC私聊规划 | {message}",
    },
}

# EMOJI，橙色，全着色
EMOJI_STYLE_CONFIG = {
    "advanced": {
        "console_format": (
            "<white>{time:YYYY-MM-DD HH:mm:ss}</white> | "
            "<level>{level: <8}</level> | "
            "<fg #FFD700>表情包</fg #FFD700> | "
            "<level>{message}</level>"
        ),
        "file_format": "{time:YYYY-MM-DD HH:mm:ss} | {level: <8} | {extra[module]: <15} | 表情包 | {message}",
    },
    "simple": {
        "console_format": "<level>{time:HH:mm:ss}</level> | <fg #FFD700>表情包 | {message} </fg #FFD700>",  # noqa: E501
        "file_format": "{time:YYYY-MM-DD HH:mm:ss} | {level: <8} | {extra[module]: <15} | 表情包 | {message}",
    },
}

MAI_STATE_CONFIG = {
    "advanced": {
        "console_format": (
            f"<white>{{time:YYYY-MM-DD HH:mm:ss}}</white> | "
            f"<level>{{level: <8}}</level> | "
            f"<light-blue>{bot_nickname}状态</light-blue> | "
            f"<level>{{message}}</level>"
        ),
        "file_format": f"{{time:YYYY-MM-DD HH:mm:ss}} | {{level: <8}} | {{extra[module]: <15}} | {bot_nickname}状态 | {{message}}",
    },
    "simple": {
        "console_format": f"<level>{{time:HH:mm:ss}}</level> | <fg #66CCFF>{bot_nickname}状态 | {{message}} </fg #66CCFF>",  # noqa: E501
        "file_format": f"{{time:YYYY-MM-DD HH:mm:ss}} | {{level: <8}} | {{extra[module]: <15}} | {bot_nickname}状态 | {{message}}",
    },
}


# 海马体日志样式配置
MEMORY_STYLE_CONFIG = {
    "advanced": {
        "console_format": (
            "<white>{time:YYYY-MM-DD HH:mm:ss}</white> | "
            "<level>{level: <8}</level> | "
            "<light-yellow>海马体</light-yellow> | "
            "<level>{message}</level>"
        ),
        "file_format": "{time:YYYY-MM-DD HH:mm:ss} | {level: <8} | {extra[module]: <15} | 海马体 | {message}",
    },
    "simple": {
        "console_format": (
            "<level>{time:HH:mm:ss}</level> | <fg #7CFFE6>海马体</fg #7CFFE6> | <fg #7CFFE6>{message}</fg #7CFFE6>"
        ),
        "file_format": "{time:YYYY-MM-DD HH:mm:ss} | {level: <8} | {extra[module]: <15} | 海马体 | {message}",
    },
}


# LPMM配置
LPMM_STYLE_CONFIG = {
    "advanced": {
        "console_format": (
            "<white>{time:YYYY-MM-DD HH:mm:ss}</white> | "
            "<level>{level: <8}</level> | "
            "<light-yellow>LPMM</light-yellow> | "
            "<level>{message}</level>"
        ),
        "file_format": "{time:YYYY-MM-DD HH:mm:ss} | {level: <8} | {extra[module]: <15} | LPMM | {message}",
    },
    "simple": {
        "console_format": (
            "<level>{time:HH:mm:ss}</level> | <fg #37FFB4>LPMM</fg #37FFB4> | <fg #37FFB4>{message}</fg #37FFB4>"
        ),
        "file_format": "{time:YYYY-MM-DD HH:mm:ss} | {level: <8} | {extra[module]: <15} | LPMM | {message}",
    },
}

# OBSERVATION_STYLE_CONFIG = {
#     "advanced": {
#         "console_format": (
#             "<white>{time:YYYY-MM-DD HH:mm:ss}</white> | "
#             "<level>{level: <8}</level> | "
#             "<light-yellow>聊天观察</light-yellow> | "
#             "<level>{message}</level>"
#         ),
#         "file_format": "{time:YYYY-MM-DD HH:mm:ss} | {level: <8} | {extra[module]: <15} | 聊天观察 | {message}",
#     },
#     "simple": {
#         "console_format": (
#             "<level>{time:HH:mm:ss}</level> | <light-yellow>聊天观察</light-yellow> | <light-yellow>{message}</light-yellow>"
#         ),  # noqa: E501
#         "file_format": "{time:YYYY-MM-DD HH:mm:ss} | {level: <8} | {extra[module]: <15} | 聊天观察 | {message}",
#     },
# }

CHAT_IMAGE_STYLE_CONFIG = {
    "advanced": {
        "console_format": (
            "<white>{time:YYYY-MM-DD HH:mm:ss}</white> | "
            "<level>{level: <8}</level> | "
            "<light-yellow>聊天图片</light-yellow> | "
            "<level>{message}</level>"
        ),
        "file_format": "{time:YYYY-MM-DD HH:mm:ss} | {level: <8} | {extra[module]: <15} | 聊天图片 | {message}",
    },
    "simple": {
        "console_format": (
            "<level>{time:HH:mm:ss}</level> | <light-yellow>聊天图片</light-yellow> | <light-yellow>{message}</light-yellow>"
        ),  # noqa: E501
        "file_format": "{time:YYYY-MM-DD HH:mm:ss} | {level: <8} | {extra[module]: <15} | 聊天图片 | {message}",
    },
}

# HFC log
HFC_STYLE_CONFIG = {
    "advanced": {
        "console_format": (
            "<white>{time:YYYY-MM-DD HH:mm:ss}</white> | "
            "<level>{level: <8}</level> | "
            "<light-green>专注聊天</light-green> | "
            "<level>{message}</level>"
        ),
        "file_format": "{time:YYYY-MM-DD HH:mm:ss} | {level: <8} | {extra[module]: <15} | 专注聊天 | {message}",
    },
    "simple": {
        "console_format": "<level>{time:HH:mm:ss}</level> | <light-green>专注聊天 | {message}</light-green>",
        "file_format": "{time:YYYY-MM-DD HH:mm:ss} | {level: <8} | {extra[module]: <15} | 专注聊天 | {message}",
    },
}

OBSERVATION_STYLE_CONFIG = {
    "advanced": {
        "console_format": "<level>{time:HH:mm:ss}</level> | <light-yellow>观察</light-yellow> | <light-yellow>{message}</light-yellow>",
        "file_format": "{time:YYYY-MM-DD HH:mm:ss} | {level: <8} | {extra[module]: <15} | 观察 | {message}",
    },
    "simple": {
        "console_format": "<level>{time:HH:mm:ss}</level> | <fg #66CCFF>观察</fg #66CCFF> | <fg #66CCFF>{message}</fg #66CCFF>",
        "file_format": "{time:YYYY-MM-DD HH:mm:ss} | {level: <8} | {extra[module]: <15} | 观察 | {message}",
    },
}

PROCESSOR_STYLE_CONFIG = {
    "advanced": {
        "console_format": "<level>{time:HH:mm:ss}</level> | <fg #54DDFF>处理器</fg #54DDFF> | <fg #54DDFF>{message}</fg #54DDFF>",
        "file_format": "{time:YYYY-MM-DD HH:mm:ss} | {level: <8} | {extra[module]: <15} | 处理器 | {message}",
    },
    "simple": {
        "console_format": "<level>{time:HH:mm:ss}</level> | <fg #54DDFF>处理器</fg #54DDFF> | <fg #54DDFF>{message}</fg #54DDFF>",
        "file_format": "{time:YYYY-MM-DD HH:mm:ss} | {level: <8} | {extra[module]: <15} | 处理器 | {message}",
    },
}

PLANNER_STYLE_CONFIG = {
    "advanced": {
        "console_format": "<level>{time:HH:mm:ss}</level> | <fg #36DEFF>规划器</fg #36DEFF> | <fg #36DEFF>{message}</fg #36DEFF>",
        "file_format": "{time:YYYY-MM-DD HH:mm:ss} | {level: <8} | {extra[module]: <15} | 规划器 | {message}",
    },
    "simple": {
        "console_format": "<level>{time:HH:mm:ss}</level> | <fg #36DEFF>规划器</fg #36DEFF> | <fg #36DEFF>{message}</fg #36DEFF>",
        "file_format": "{time:YYYY-MM-DD HH:mm:ss} | {level: <8} | {extra[module]: <15} | 规划器 | {message}",
    },
}

ACTION_TAKEN_STYLE_CONFIG = {
    "advanced": {
        "console_format": "<level>{time:HH:mm:ss}</level> | <fg #22DAFF>动作</fg #22DAFF> | <fg #22DAFF>{message}</fg #22DAFF>",
        "file_format": "{time:YYYY-MM-DD HH:mm:ss} | {level: <8} | {extra[module]: <15} | 动作 | {message}",
    },
    "simple": {
        "console_format": "<level>{time:HH:mm:ss}</level> | <fg #22DAFF>动作</fg #22DAFF> | <fg #22DAFF>{message}</fg #22DAFF>",
        "file_format": "{time:YYYY-MM-DD HH:mm:ss} | {level: <8} | {extra[module]: <15} | 动作 | {message}",
    },
}


CONFIRM_STYLE_CONFIG = {
    "console_format": "<RED>{message}</RED>",  # noqa: E501
    "file_format": "{time:YYYY-MM-DD HH:mm:ss} | {level: <8} | {extra[module]: <15} | EULA与PRIVACY确认 | {message}",
}

# 天依蓝配置
TIANYI_STYLE_CONFIG = {
    "advanced": {
        "console_format": (
            "<white>{time:YYYY-MM-DD HH:mm:ss}</white> | "
            "<level>{level: <8}</level> | "
            "<fg #66CCFF>天依</fg #66CCFF> | "
            "<level>{message}</level>"
        ),
        "file_format": "{time:YYYY-MM-DD HH:mm:ss} | {level: <8} | {extra[module]: <15} | 天依 | {message}",
    },
    "simple": {
        "console_format": (
            "<level>{time:HH:mm:ss}</level> | <fg #66CCFF>天依</fg #66CCFF> | <fg #66CCFF>{message}</fg #66CCFF>"
        ),
        "file_format": "{time:YYYY-MM-DD HH:mm:ss} | {level: <8} | {extra[module]: <15} | 天依 | {message}",
    },
}

# 模型日志样式配置
MODEL_UTILS_STYLE_CONFIG = {
    "advanced": {
        "console_format": (
            "<white>{time:YYYY-MM-DD HH:mm:ss}</white> | "
            "<level>{level: <8}</level> | "
            "<light-yellow>模型</light-yellow> | "
            "<level>{message}</level>"
        ),
        "file_format": "{time:YYYY-MM-DD HH:mm:ss} | {level: <8} | {extra[module]: <15} | 模型 | {message}",
    },
    "simple": {
        "console_format": "<level>{time:HH:mm:ss}</level> | <light-green>模型</light-green> | {message}",
        "file_format": "{time:YYYY-MM-DD HH:mm:ss} | {level: <8} | {extra[module]: <15} | 模型 | {message}",
    },
}

MESSAGE_BUFFER_STYLE_CONFIG = {
    "advanced": {
        "console_format": (
            "<white>{time:YYYY-MM-DD HH:mm:ss}</white> | "
            "<level>{level: <8}</level> | "
            "<light-yellow>消息缓存</light-yellow> | "
            "<level>{message}</level>"
        ),
        "file_format": "{time:YYYY-MM-DD HH:mm:ss} | {level: <8} | {extra[module]: <15} | 消息缓存 | {message}",
    },
    "simple": {
        "console_format": "<level>{time:HH:mm:ss}</level> | <light-green>消息缓存</light-green> | {message}",
        "file_format": "{time:YYYY-MM-DD HH:mm:ss} | {level: <8} | {extra[module]: <15} | 消息缓存 | {message}",
    },
}

PROMPT_STYLE_CONFIG = {
    "advanced": {
        "console_format": (
            "<white>{time:YYYY-MM-DD HH:mm:ss}</white> | "
            "<level>{level: <8}</level> | "
            "<light-yellow>提示词构建</light-yellow> | "
            "<level>{message}</level>"
        ),
        "file_format": "{time:YYYY-MM-DD HH:mm:ss} | {level: <8} | {extra[module]: <15} | 提示词构建 | {message}",
    },
    "simple": {
        "console_format": "<level>{time:HH:mm:ss}</level> | <light-green>提示词构建</light-green> | {message}",
        "file_format": "{time:YYYY-MM-DD HH:mm:ss} | {level: <8} | {extra[module]: <15} | 提示词构建 | {message}",
    },
}

CHANGE_MOOD_TOOL_STYLE_CONFIG = {
    "advanced": {
        "console_format": (
            "<white>{time:YYYY-MM-DD HH:mm:ss}</white> | "
            "<level>{level: <8}</level> | "
            "<fg #3FC1C9>心情工具</fg #3FC1C9> | "
            "<level>{message}</level>"
        ),
        "file_format": "{time:YYYY-MM-DD HH:mm:ss} | {level: <8} | {extra[module]: <15} | 心情工具 | {message}",
    },
    "simple": {
        "console_format": "<level>{time:HH:mm:ss}</level> | <light-green>心情工具</light-green> | {message}",
        "file_format": "{time:YYYY-MM-DD HH:mm:ss} | {level: <8} | {extra[module]: <15} | 心情工具 | {message}",
    },
}

CHANGE_RELATIONSHIP_TOOL_STYLE_CONFIG = {
    "advanced": {
        "console_format": (
            "<white>{time:YYYY-MM-DD HH:mm:ss}</white> | "
            "<level>{level: <8}</level> | "
            "<fg #3FC1C9>关系工具</fg #3FC1C9> | "
            "<level>{message}</level>"
        ),
        "file_format": "{time:YYYY-MM-DD HH:mm:ss} | {level: <8} | {extra[module]: <15} | 关系工具 | {message}",
    },
    "simple": {
        "console_format": "<level>{time:HH:mm:ss}</level> | <light-green>关系工具</light-green> | {message}",
        "file_format": "{time:YYYY-MM-DD HH:mm:ss} | {level: <8} | {extra[module]: <15} | 关系工具 | {message}",
    },
}

GET_KNOWLEDGE_TOOL_STYLE_CONFIG = {
    "advanced": {
        "console_format": (
            "<white>{time:YYYY-MM-DD HH:mm:ss}</white> | "
            "<level>{level: <8}</level> | "
            "<fg #3FC1C9>获取知识</fg #3FC1C9> | "
            "<level>{message}</level>"
        ),
        "file_format": "{time:YYYY-MM-DD HH:mm:ss} | {level: <8} | {extra[module]: <15} | 获取知识 | {message}",
    },
    "simple": {
        "console_format": "<level>{time:HH:mm:ss}</level> | <light-green>获取知识</light-green> | {message}",
        "file_format": "{time:YYYY-MM-DD HH:mm:ss} | {level: <8} | {extra[module]: <15} | 获取知识 | {message}",
    },
}

GET_TIME_DATE_TOOL_STYLE_CONFIG = {
    "advanced": {
        "console_format": (
            "<white>{time:YYYY-MM-DD HH:mm:ss}</white> | "
            "<level>{level: <8}</level> | "
            "<fg #3FC1C9>获取时间日期</fg #3FC1C9> | "
            "<level>{message}</level>"
        ),
        "file_format": "{time:YYYY-MM-DD HH:mm:ss} | {level: <8} | {extra[module]: <15} | 获取时间日期 | {message}",
    },
    "simple": {
        "console_format": "<level>{time:HH:mm:ss}</level> | <light-green>获取时间日期</light-green> | {message}",
        "file_format": "{time:YYYY-MM-DD HH:mm:ss} | {level: <8} | {extra[module]: <15} | 获取时间日期 | {message}",
    },
}

LPMM_GET_KNOWLEDGE_TOOL_STYLE_CONFIG = {
    "advanced": {
        "console_format": (
            "<white>{time:YYYY-MM-DD HH:mm:ss}</white> | "
            "<level>{level: <8}</level> | "
            "<fg #3FC1C9>LPMM获取知识</fg #3FC1C9> | "
            "<level>{message}</level>"
        ),
        "file_format": "{time:YYYY-MM-DD HH:mm:ss} | {level: <8} | {extra[module]: <15} | LPMM获取知识 | {message}",
    },
    "simple": {
        "console_format": "<level>{time:HH:mm:ss}</level> | <light-green>LPMM获取知识</light-green> | {message}",
        "file_format": "{time:YYYY-MM-DD HH:mm:ss} | {level: <8} | {extra[module]: <15} | LPMM获取知识 | {message}",
    },
}

INIT_STYLE_CONFIG = {
    "advanced": {
        "console_format": (
            "<white>{time:YYYY-MM-DD HH:mm:ss}</white> | "
            "<level>{level: <8}</level> | "
            "<light-yellow>初始化</light-yellow> | "
            "<level>{message}</level>"
        ),
        "file_format": "{time:YYYY-MM-DD HH:mm:ss} | {level: <8} | {extra[module]: <15} | 初始化 | {message}",
    },
    "simple": {
        "console_format": "<level>{time:HH:mm:ss}</level> | <light-green>初始化</light-green> | {message}",
        "file_format": "{time:YYYY-MM-DD HH:mm:ss} | {level: <8} | {extra[module]: <15} | 初始化 | {message}",
    },
}

API_SERVER_STYLE_CONFIG = {
    "advanced": {
        "console_format": (
            "<white>{time:YYYY-MM-DD HH:mm:ss}</white> | "
            "<level>{level: <8}</level> | "
            "<light-yellow>API服务</light-yellow> | "
            "<level>{message}</level>"
        ),
        "file_format": "{time:YYYY-MM-DD HH:mm:ss} | {level: <8} | {extra[module]: <15} | API服务 | {message}",
    },
    "simple": {
        "console_format": "<level>{time:HH:mm:ss}</level> | <light-green>API服务</light-green> | {message}",
        "file_format": "{time:YYYY-MM-DD HH:mm:ss} | {level: <8} | {extra[module]: <15} | API服务 | {message}",
    },
}


# 根据SIMPLE_OUTPUT选择配置
MAIN_STYLE_CONFIG = MAIN_STYLE_CONFIG["simple"] if SIMPLE_OUTPUT else MAIN_STYLE_CONFIG["advanced"]
EMOJI_STYLE_CONFIG = EMOJI_STYLE_CONFIG["simple"] if SIMPLE_OUTPUT else EMOJI_STYLE_CONFIG["advanced"]
PFC_ACTION_PLANNER_STYLE_CONFIG = (
    PFC_ACTION_PLANNER_STYLE_CONFIG["simple"] if SIMPLE_OUTPUT else PFC_ACTION_PLANNER_STYLE_CONFIG["advanced"]
)
REMOTE_STYLE_CONFIG = REMOTE_STYLE_CONFIG["simple"] if SIMPLE_OUTPUT else REMOTE_STYLE_CONFIG["advanced"]
BASE_TOOL_STYLE_CONFIG = BASE_TOOL_STYLE_CONFIG["simple"] if SIMPLE_OUTPUT else BASE_TOOL_STYLE_CONFIG["advanced"]
PERSON_INFO_STYLE_CONFIG = PERSON_INFO_STYLE_CONFIG["simple"] if SIMPLE_OUTPUT else PERSON_INFO_STYLE_CONFIG["advanced"]
SUBHEARTFLOW_MANAGER_STYLE_CONFIG = (
    SUBHEARTFLOW_MANAGER_STYLE_CONFIG["simple"] if SIMPLE_OUTPUT else SUBHEARTFLOW_MANAGER_STYLE_CONFIG["advanced"]
)
BACKGROUND_TASKS_STYLE_CONFIG = (
    BACKGROUND_TASKS_STYLE_CONFIG["simple"] if SIMPLE_OUTPUT else BACKGROUND_TASKS_STYLE_CONFIG["advanced"]
)
MEMORY_STYLE_CONFIG = MEMORY_STYLE_CONFIG["simple"] if SIMPLE_OUTPUT else MEMORY_STYLE_CONFIG["advanced"]
CHAT_STREAM_STYLE_CONFIG = CHAT_STREAM_STYLE_CONFIG["simple"] if SIMPLE_OUTPUT else CHAT_STREAM_STYLE_CONFIG["advanced"]
TOPIC_STYLE_CONFIG = TOPIC_STYLE_CONFIG["simple"] if SIMPLE_OUTPUT else TOPIC_STYLE_CONFIG["advanced"]
SENDER_STYLE_CONFIG = SENDER_STYLE_CONFIG["simple"] if SIMPLE_OUTPUT else SENDER_STYLE_CONFIG["advanced"]
LLM_STYLE_CONFIG = LLM_STYLE_CONFIG["simple"] if SIMPLE_OUTPUT else LLM_STYLE_CONFIG["advanced"]
CHAT_STYLE_CONFIG = CHAT_STYLE_CONFIG["simple"] if SIMPLE_OUTPUT else CHAT_STYLE_CONFIG["advanced"]
MOOD_STYLE_CONFIG = MOOD_STYLE_CONFIG["simple"] if SIMPLE_OUTPUT else MOOD_STYLE_CONFIG["advanced"]
RELATION_STYLE_CONFIG = RELATION_STYLE_CONFIG["simple"] if SIMPLE_OUTPUT else RELATION_STYLE_CONFIG["advanced"]
SCHEDULE_STYLE_CONFIG = SCHEDULE_STYLE_CONFIG["simple"] if SIMPLE_OUTPUT else SCHEDULE_STYLE_CONFIG["advanced"]
HEARTFLOW_STYLE_CONFIG = HEARTFLOW_STYLE_CONFIG["simple"] if SIMPLE_OUTPUT else HEARTFLOW_STYLE_CONFIG["advanced"]
SUB_HEARTFLOW_STYLE_CONFIG = (
    SUB_HEARTFLOW_STYLE_CONFIG["simple"] if SIMPLE_OUTPUT else SUB_HEARTFLOW_STYLE_CONFIG["advanced"]
)  # noqa: E501
SUB_HEARTFLOW_MIND_STYLE_CONFIG = (
    SUB_HEARTFLOW_MIND_STYLE_CONFIG["simple"] if SIMPLE_OUTPUT else SUB_HEARTFLOW_MIND_STYLE_CONFIG["advanced"]
)
WILLING_STYLE_CONFIG = WILLING_STYLE_CONFIG["simple"] if SIMPLE_OUTPUT else WILLING_STYLE_CONFIG["advanced"]
MAI_STATE_CONFIG = MAI_STATE_CONFIG["simple"] if SIMPLE_OUTPUT else MAI_STATE_CONFIG["advanced"]
CONFIG_STYLE_CONFIG = CONFIG_STYLE_CONFIG["simple"] if SIMPLE_OUTPUT else CONFIG_STYLE_CONFIG["advanced"]
TOOL_USE_STYLE_CONFIG = TOOL_USE_STYLE_CONFIG["simple"] if SIMPLE_OUTPUT else TOOL_USE_STYLE_CONFIG["advanced"]
PFC_STYLE_CONFIG = PFC_STYLE_CONFIG["simple"] if SIMPLE_OUTPUT else PFC_STYLE_CONFIG["advanced"]
LPMM_STYLE_CONFIG = LPMM_STYLE_CONFIG["simple"] if SIMPLE_OUTPUT else LPMM_STYLE_CONFIG["advanced"]
HFC_STYLE_CONFIG = HFC_STYLE_CONFIG["simple"] if SIMPLE_OUTPUT else HFC_STYLE_CONFIG["advanced"]
ACTION_TAKEN_STYLE_CONFIG = (
    ACTION_TAKEN_STYLE_CONFIG["simple"] if SIMPLE_OUTPUT else ACTION_TAKEN_STYLE_CONFIG["advanced"]
)
OBSERVATION_STYLE_CONFIG = OBSERVATION_STYLE_CONFIG["simple"] if SIMPLE_OUTPUT else OBSERVATION_STYLE_CONFIG["advanced"]
PLANNER_STYLE_CONFIG = PLANNER_STYLE_CONFIG["simple"] if SIMPLE_OUTPUT else PLANNER_STYLE_CONFIG["advanced"]
PROCESSOR_STYLE_CONFIG = PROCESSOR_STYLE_CONFIG["simple"] if SIMPLE_OUTPUT else PROCESSOR_STYLE_CONFIG["advanced"]
TIANYI_STYLE_CONFIG = TIANYI_STYLE_CONFIG["simple"] if SIMPLE_OUTPUT else TIANYI_STYLE_CONFIG["advanced"]
MODEL_UTILS_STYLE_CONFIG = MODEL_UTILS_STYLE_CONFIG["simple"] if SIMPLE_OUTPUT else MODEL_UTILS_STYLE_CONFIG["advanced"]
PROMPT_STYLE_CONFIG = PROMPT_STYLE_CONFIG["simple"] if SIMPLE_OUTPUT else PROMPT_STYLE_CONFIG["advanced"]
CHANGE_MOOD_TOOL_STYLE_CONFIG = (
    CHANGE_MOOD_TOOL_STYLE_CONFIG["simple"] if SIMPLE_OUTPUT else CHANGE_MOOD_TOOL_STYLE_CONFIG["advanced"]
)
CHANGE_RELATIONSHIP_TOOL_STYLE_CONFIG = (
    CHANGE_RELATIONSHIP_TOOL_STYLE_CONFIG["simple"]
    if SIMPLE_OUTPUT
    else CHANGE_RELATIONSHIP_TOOL_STYLE_CONFIG["advanced"]
)
GET_KNOWLEDGE_TOOL_STYLE_CONFIG = (
    GET_KNOWLEDGE_TOOL_STYLE_CONFIG["simple"] if SIMPLE_OUTPUT else GET_KNOWLEDGE_TOOL_STYLE_CONFIG["advanced"]
)
GET_TIME_DATE_TOOL_STYLE_CONFIG = (
    GET_TIME_DATE_TOOL_STYLE_CONFIG["simple"] if SIMPLE_OUTPUT else GET_TIME_DATE_TOOL_STYLE_CONFIG["advanced"]
)
LPMM_GET_KNOWLEDGE_TOOL_STYLE_CONFIG = (
    LPMM_GET_KNOWLEDGE_TOOL_STYLE_CONFIG["simple"]
    if SIMPLE_OUTPUT
    else LPMM_GET_KNOWLEDGE_TOOL_STYLE_CONFIG["advanced"]
)
# OBSERVATION_STYLE_CONFIG = OBSERVATION_STYLE_CONFIG["simple"] if SIMPLE_OUTPUT else OBSERVATION_STYLE_CONFIG["advanced"]
MESSAGE_BUFFER_STYLE_CONFIG = (
    MESSAGE_BUFFER_STYLE_CONFIG["simple"] if SIMPLE_OUTPUT else MESSAGE_BUFFER_STYLE_CONFIG["advanced"]
)
CHAT_MESSAGE_STYLE_CONFIG = (
    CHAT_MESSAGE_STYLE_CONFIG["simple"] if SIMPLE_OUTPUT else CHAT_MESSAGE_STYLE_CONFIG["advanced"]
)
CHAT_IMAGE_STYLE_CONFIG = CHAT_IMAGE_STYLE_CONFIG["simple"] if SIMPLE_OUTPUT else CHAT_IMAGE_STYLE_CONFIG["advanced"]
INIT_STYLE_CONFIG = INIT_STYLE_CONFIG["simple"] if SIMPLE_OUTPUT else INIT_STYLE_CONFIG["advanced"]
API_SERVER_STYLE_CONFIG = API_SERVER_STYLE_CONFIG["simple"] if SIMPLE_OUTPUT else API_SERVER_STYLE_CONFIG["advanced"]
INTEREST_CHAT_STYLE_CONFIG = (
    INTEREST_CHAT_STYLE_CONFIG["simple"] if SIMPLE_OUTPUT else INTEREST_CHAT_STYLE_CONFIG["advanced"]
)


def is_registered_module(record: dict) -> bool:
    """检查是否为已注册的模块"""
    return record["extra"].get("module") in _handler_registry


def is_unregistered_module(record: dict) -> bool:
    """检查是否为未注册的模块"""
    return not is_registered_module(record)


def log_patcher(record: dict) -> None:
    """自动填充未设置模块名的日志记录，保留原生模块名称"""
    if "module" not in record["extra"]:
        # 尝试从name中提取模块名
        module_name = record.get("name", "")
        if module_name == "":
            module_name = "root"
        record["extra"]["module"] = module_name


# 应用全局修补器
logger.configure(patcher=log_patcher)


class LogConfig:
    """日志配置类"""

    def __init__(self, **kwargs):
        self.config = DEFAULT_CONFIG.copy()
        self.config.update(kwargs)

    def to_dict(self) -> dict:
        return self.config.copy()

    def update(self, **kwargs):
        self.config.update(kwargs)


def get_module_logger(
    module: Union[str, ModuleType],
    *,
    console_level: Optional[str] = None,
    file_level: Optional[str] = None,
    extra_handlers: Optional[List[dict]] = None,
    config: Optional[LogConfig] = None,
) -> LoguruLogger:
    module_name = module if isinstance(module, str) else module.__name__
    current_config = config.config if config else DEFAULT_CONFIG

    # 清理旧处理器
    if module_name in _handler_registry:
        for handler_id in _handler_registry[module_name]:
            logger.remove(handler_id)
        del _handler_registry[module_name]

    handler_ids = []

    # 控制台处理器
    console_id = logger.add(
        sink=sys.stderr,
        level=os.getenv("CONSOLE_LOG_LEVEL", console_level or current_config["console_level"]),
        format=current_config["console_format"],
        filter=lambda record: record["extra"].get("module") == module_name and "custom_style" not in record["extra"],
        enqueue=True,
    )
    handler_ids.append(console_id)

    # 文件处理器
    log_dir = Path(current_config["log_dir"])
    log_dir.mkdir(parents=True, exist_ok=True)
    log_file = log_dir / module_name / "{time:YYYY-MM-DD}.log"
    log_file.parent.mkdir(parents=True, exist_ok=True)

    file_id = logger.add(
        sink=str(log_file),
        level=os.getenv("FILE_LOG_LEVEL", file_level or current_config["file_level"]),
        format=current_config["file_format"],
        rotation=current_config["rotation"],
        retention=current_config["retention"],
        compression=current_config["compression"],
        encoding="utf-8",
        filter=lambda record: record["extra"].get("module") == module_name and "custom_style" not in record["extra"],
        enqueue=True,
    )
    handler_ids.append(file_id)

    # 额外处理器
    if extra_handlers:
        for handler in extra_handlers:
            handler_id = logger.add(**handler)
            handler_ids.append(handler_id)

    # 更新注册表
    _handler_registry[module_name] = handler_ids

    return logger.bind(module=module_name)


def add_custom_style_handler(
    module_name: str,
    style_name: str,
    console_format: str,
    console_level: str = "INFO",
    # file_format: Optional[str] = None, # 暂时只支持控制台
    # file_level: str = "DEBUG",
    # config: Optional[LogConfig] = None, # 暂时不使用全局配置
) -> None:
    """为指定模块和样式名添加自定义日志处理器（目前仅支持控制台）."""
    handler_key = (module_name, style_name)

    # 如果已存在该模块和样式的处理器，则不重复添加
    if handler_key in _custom_style_handlers:
        # print(f"Custom handler for {handler_key} already exists.")
        return

    handler_ids = []

    # 添加自定义控制台处理器
    try:
        custom_console_id = logger.add(
            sink=sys.stderr,
            level=os.getenv(f"{module_name.upper()}_{style_name.upper()}_CONSOLE_LEVEL", console_level),
            format=console_format,
            filter=lambda record: record["extra"].get("module") == module_name
            and record["extra"].get("custom_style") == style_name,
            enqueue=True,
        )
        handler_ids.append(custom_console_id)
        # print(f"Added custom console handler {custom_console_id} for {handler_key}")
    except Exception as e:
        logger.error(f"Failed to add custom console handler for {handler_key}: {e}")
        # 如果添加失败，确保列表为空，避免记录不存在的ID
        handler_ids = []

    # # 文件处理器 (可选，按需启用)
    # if file_format:
    #     current_config = config.config if config else DEFAULT_CONFIG
    #     log_dir = Path(current_config["log_dir"])
    #     log_dir.mkdir(parents=True, exist_ok=True)
    #     # 可以考虑将自定义样式的日志写入单独文件或模块主文件
    #     log_file = log_dir / module_name / f"{style_name}_{{time:YYYY-MM-DD}}.log"
    #     log_file.parent.mkdir(parents=True, exist_ok=True)
    #     try:
    #         custom_file_id = logger.add(
    #             sink=str(log_file),
    #             level=os.getenv(f"{module_name.upper()}_{style_name.upper()}_FILE_LEVEL", file_level),
    #             format=file_format,
    #             rotation=current_config["rotation"],
    #             retention=current_config["retention"],
    #             compression=current_config["compression"],
    #             encoding="utf-8",
    #             message_filter=lambda record: record["extra"].get("module") == module_name
    #             and record["extra"].get("custom_style") == style_name,
    #             enqueue=True,
    #         )
    #         handler_ids.append(custom_file_id)
    #     except Exception as e:
    #         logger.error(f"Failed to add custom file handler for {handler_key}: {e}")

    # 更新自定义处理器注册表
    if handler_ids:
        _custom_style_handlers[handler_key] = handler_ids


def remove_custom_style_handler(module_name: str, style_name: str) -> None:
    """移除指定模块和样式名的自定义日志处理器."""
    handler_key = (module_name, style_name)
    if handler_key in _custom_style_handlers:
        for handler_id in _custom_style_handlers[handler_key]:
            try:
                logger.remove(handler_id)
                # print(f"Removed custom handler {handler_id} for {handler_key}")
            except ValueError:
                # 可能已经被移除或不存在
                # print(f"Handler {handler_id} for {handler_key} already removed or invalid.")
                pass
        del _custom_style_handlers[handler_key]


def remove_module_logger(module_name: str) -> None:
    """清理指定模块的日志处理器"""
    if module_name in _handler_registry:
        for handler_id in _handler_registry[module_name]:
            logger.remove(handler_id)
        del _handler_registry[module_name]


# 添加全局默认处理器（只处理未注册模块的日志--->控制台）
# print(os.getenv("DEFAULT_CONSOLE_LOG_LEVEL", "SUCCESS"))
DEFAULT_GLOBAL_HANDLER = logger.add(
    sink=sys.stderr,
    level=os.getenv("DEFAULT_CONSOLE_LOG_LEVEL", "SUCCESS"),
    format=(
        "<green>{time:YYYY-MM-DD HH:mm:ss}</green> | "
        "<level>{level: <8}</level> | "
        "<cyan>{name: <12}</cyan> | "
        "<level>{message}</level>"
    ),
    filter=lambda record: is_unregistered_module(record),  # 只处理未注册模块的日志，并过滤nonebot
    enqueue=True,
)

# 添加全局默认文件处理器（只处理未注册模块的日志--->logs文件夹）
log_dir = Path(DEFAULT_CONFIG["log_dir"])
log_dir.mkdir(parents=True, exist_ok=True)
other_log_dir = log_dir / "other"
other_log_dir.mkdir(parents=True, exist_ok=True)

DEFAULT_FILE_HANDLER = logger.add(
    sink=str(other_log_dir / "{time:YYYY-MM-DD}.log"),
    level=os.getenv("DEFAULT_FILE_LOG_LEVEL", "DEBUG"),
    format="{time:YYYY-MM-DD HH:mm:ss} | {level: <8} | {name: <15} | {message}",
    rotation=DEFAULT_CONFIG["rotation"],
    retention=DEFAULT_CONFIG["retention"],
    compression=DEFAULT_CONFIG["compression"],
    encoding="utf-8",
    filter=lambda record: is_unregistered_module(record),  # 只处理未注册模块的日志，并过滤nonebot
    enqueue=True,
)<|MERGE_RESOLUTION|>--- conflicted
+++ resolved
@@ -6,23 +6,13 @@
 from pathlib import Path
 from dotenv import load_dotenv
 
-<<<<<<< HEAD
-# from src.config.config import global_config
-
-=======
->>>>>>> 65e0fd41
 
 # 加载 .env 文件
 env_path = Path(os.getcwd()) / ".env"
 load_dotenv(dotenv_path=env_path)
 
-<<<<<<< HEAD
-# 从全局配置中获取机器人昵称
+# logger 显示昵称
 bot_nickname = "枫の"
-=======
-# logger 显示昵称
-bot_nickname = "麦麦"
->>>>>>> 65e0fd41
 
 # 保存原生处理器ID
 default_handler_id = None
