--- conflicted
+++ resolved
@@ -401,13 +401,8 @@
         "file_format": "{time:YYYY-MM-DD HH:mm:ss} | {level: <8} | {extra[module]: <15} | 枫の水群[管理] | {message}",
     },
     "simple": {
-<<<<<<< HEAD
-        "console_format": ("<level>{time:MM-DD HH:mm}</level> | <fg #3399FF>枫の水群[管理] | {message}</fg #3399FF>"),  # noqa: E501
+        "console_format": ("<level>{time:MM-DD HH:mm}</level> | <fg #005BA2>枫の水群[管理] | {message}</fg #005BA2>"),  # noqa: E501
         "file_format": "{time:YYYY-MM-DD HH:mm:ss} | {level: <8} | {extra[module]: <15} | 枫の水群[管理] | {message}",
-=======
-        "console_format": ("<level>{time:MM-DD HH:mm}</level> | <fg #005BA2>麦麦水群[管理] | {message}</fg #005BA2>"),  # noqa: E501
-        "file_format": "{time:YYYY-MM-DD HH:mm:ss} | {level: <8} | {extra[module]: <15} | 麦麦水群[管理] | {message}",
->>>>>>> 2e040665
     },
 }
 
