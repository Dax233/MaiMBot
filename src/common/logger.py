from loguru import logger
from typing import Optional, Union, List, Tuple
import sys
import os
from types import ModuleType
from pathlib import Path
from dotenv import load_dotenv


# 加载 .env 文件
env_path = Path(os.getcwd()) / ".env"
load_dotenv(dotenv_path=env_path)

# 保存原生处理器ID
default_handler_id = None
for handler_id in logger._core.handlers:
    default_handler_id = handler_id
    break

# 移除默认处理器
if default_handler_id is not None:
    logger.remove(default_handler_id)

# 类型别名
LoguruLogger = logger.__class__

# 全局注册表：记录模块与处理器ID的映射
_handler_registry: dict[str, List[int]] = {}
_custom_style_handlers: dict[Tuple[str, str], List[int]] = {}  # 记录自定义样式处理器ID

# 获取日志存储根地址
ROOT_PATH = os.getcwd()
LOG_ROOT = str(ROOT_PATH) + "/" + "logs"

SIMPLE_OUTPUT = os.getenv("SIMPLE_OUTPUT", "false").strip().lower()
if SIMPLE_OUTPUT == "true":
    SIMPLE_OUTPUT = True
else:
    SIMPLE_OUTPUT = False
print(f"SIMPLE_OUTPUT: {SIMPLE_OUTPUT}")

if not SIMPLE_OUTPUT:
    # 默认全局配置
    DEFAULT_CONFIG = {
        # 日志级别配置
        "console_level": "INFO",
        "file_level": "DEBUG",
        # 格式配置
        "console_format": (
            "<level>{time:YYYY-MM-DD HH:mm:ss}</level> | <cyan>{extra[module]: <12}</cyan> | <level>{message}</level>"
        ),
        "file_format": "{time:YYYY-MM-DD HH:mm:ss} | {level: <8} | {extra[module]: <15} | {message}",
        "log_dir": LOG_ROOT,
        "rotation": "00:00",
        "retention": "3 days",
        "compression": "zip",
    }
else:
    DEFAULT_CONFIG = {
        # 日志级别配置
        "console_level": "INFO",
        "file_level": "DEBUG",
        # 格式配置
        "console_format": "<level>{time:HH:mm:ss}</level> | <cyan>{extra[module]}</cyan> | {message}",
        "file_format": "{time:YYYY-MM-DD HH:mm:ss} | {level: <8} | {extra[module]: <15} | {message}",
        "log_dir": LOG_ROOT,
        "rotation": "00:00",
        "retention": "3 days",
        "compression": "zip",
    }


MAIN_STYLE_CONFIG = {
    "advanced": {
        "console_format": (
            "<white>{time:YYYY-MM-DD HH:mm:ss}</white> | "
            "<level>{level: <8}</level> | "
            "<light-yellow>主程序</light-yellow> | "
            "<level>{message}</level>"
        ),
        "file_format": "{time:YYYY-MM-DD HH:mm:ss} | {level: <8} | {extra[module]: <15} | 主程序 | {message}",
    },
    "simple": {
        "console_format": (
            "<level>{time:HH:mm:ss}</level> | <light-yellow>主程序</light-yellow> | <light-yellow>{message}</light-yellow>"
        ),
        "file_format": "{time:YYYY-MM-DD HH:mm:ss} | {level: <8} | {extra[module]: <15} | 主程序 | {message}",
    },
}

# pfc配置
PFC_STYLE_CONFIG = {
    "advanced": {
        "console_format": (
            "<white>{time:YYYY-MM-DD HH:mm:ss}</white> | "
            "<level>{level: <8}</level> | "
            "<light-yellow>PFC</light-yellow> | "
            "<level>{message}</level>"
        ),
        "file_format": "{time:YYYY-MM-DD HH:mm:ss} | {level: <8} | {extra[module]: <15} | PFC | {message}",
    },
    "simple": {
        "console_format": (
            "<level>{time:HH:mm:ss}</level> | <light-green>PFC</light-green> | <light-green>{message}</light-green>"
        ),
        "file_format": "{time:YYYY-MM-DD HH:mm:ss} | {level: <8} | {extra[module]: <15} | PFC | {message}",
    },
}

# MOOD
MOOD_STYLE_CONFIG = {
    "advanced": {
        "console_format": (
            "<white>{time:YYYY-MM-DD HH:mm:ss}</white> | "
            "<level>{level: <8}</level> | "
            "<magenta>心情</magenta> | "
            "<level>{message}</level>"
        ),
        "file_format": "{time:YYYY-MM-DD HH:mm:ss} | {level: <8} | {extra[module]: <15} | 心情 | {message}",
    },
    "simple": {
        "console_format": "<level>{time:HH:mm:ss}</level> | <magenta>心情 | {message} </magenta>",
        "file_format": "{time:YYYY-MM-DD HH:mm:ss} | {level: <8} | {extra[module]: <15} | 心情 | {message}",
    },
}
# tool use
TOOL_USE_STYLE_CONFIG = {
    "advanced": {
        "console_format": (
            "<white>{time:YYYY-MM-DD HH:mm:ss}</white> | "
            "<level>{level: <8}</level> | "
            "<magenta>工具使用</magenta> | "
            "<level>{message}</level>"
        ),
        "file_format": "{time:YYYY-MM-DD HH:mm:ss} | {level: <8} | {extra[module]: <15} | 工具使用 | {message}",
    },
    "simple": {
        "console_format": "<level>{time:HH:mm:ss}</level> | <magenta>工具使用</magenta> | {message}",
        "file_format": "{time:YYYY-MM-DD HH:mm:ss} | {level: <8} | {extra[module]: <15} | 工具使用 | {message}",
    },
}


# relationship
RELATION_STYLE_CONFIG = {
    "advanced": {
        "console_format": (
            "<white>{time:YYYY-MM-DD HH:mm:ss}</white> | "
            "<level>{level: <8}</level> | "
            "<light-magenta>关系</light-magenta> | "
            "<level>{message}</level>"
        ),
        "file_format": "{time:YYYY-MM-DD HH:mm:ss} | {level: <8} | {extra[module]: <15} | 关系 | {message}",
    },
    "simple": {
        "console_format": "<level>{time:HH:mm:ss}</level> | <light-magenta>关系</light-magenta> | {message}",
        "file_format": "{time:YYYY-MM-DD HH:mm:ss} | {level: <8} | {extra[module]: <15} | 关系 | {message}",
    },
}

# config
CONFIG_STYLE_CONFIG = {
    "advanced": {
        "console_format": (
            "<white>{time:YYYY-MM-DD HH:mm:ss}</white> | "
            "<level>{level: <8}</level> | "
            "<light-cyan>配置</light-cyan> | "
            "<level>{message}</level>"
        ),
        "file_format": "{time:YYYY-MM-DD HH:mm:ss} | {level: <8} | {extra[module]: <15} | 配置 | {message}",
    },
    "simple": {
        "console_format": "<level>{time:HH:mm:ss}</level> | <light-cyan>配置</light-cyan> | {message}",
        "file_format": "{time:YYYY-MM-DD HH:mm:ss} | {level: <8} | {extra[module]: <15} | 配置 | {message}",
    },
}

SENDER_STYLE_CONFIG = {
    "advanced": {
        "console_format": (
            "<white>{time:YYYY-MM-DD HH:mm:ss}</white> | "
            "<level>{level: <8}</level> | "
            "<light-yellow>消息发送</light-yellow> | "
            "<level>{message}</level>"
        ),
        "file_format": "{time:YYYY-MM-DD HH:mm:ss} | {level: <8} | {extra[module]: <15} | 消息发送 | {message}",
    },
    "simple": {
        "console_format": "<level>{time:HH:mm:ss}</level> | <green>消息发送</green> | {message}",
        "file_format": "{time:YYYY-MM-DD HH:mm:ss} | {level: <8} | {extra[module]: <15} | 消息发送 | {message}",
    },
}

HEARTFLOW_STYLE_CONFIG = {
    "advanced": {
        "console_format": (
            "<white>{time:YYYY-MM-DD HH:mm:ss}</white> | "
            "<level>{level: <8}</level> | "
            "<light-yellow>枫の大脑袋</light-yellow> | "
            "<level>{message}</level>"
        ),
        "file_format": "{time:YYYY-MM-DD HH:mm:ss} | {level: <8} | {extra[module]: <15} | 枫の大脑袋 | {message}",
    },
    "simple": {
        "console_format": (
<<<<<<< HEAD
            "<level>{time:MM-DD HH:mm}</level> | <light-green>枫の大脑袋</light-green> | <light-green>{message}</light-green>"
=======
            "<level>{time:HH:mm:ss}</level> | <light-green>麦麦大脑袋</light-green> | <light-green>{message}</light-green>"
>>>>>>> a56e931e
        ),  # noqa: E501
        "file_format": "{time:YYYY-MM-DD HH:mm:ss} | {level: <8} | {extra[module]: <15} | 枫の大脑袋 | {message}",
    },
}

SCHEDULE_STYLE_CONFIG = {
    "advanced": {
        "console_format": (
            "<white>{time:YYYY-MM-DD HH:mm:ss}</white> | "
            "<level>{level: <8}</level> | "
            "<light-yellow>在干嘛</light-yellow> | "
            "<level>{message}</level>"
        ),
        "file_format": "{time:YYYY-MM-DD HH:mm:ss} | {level: <8} | {extra[module]: <15} | 在干嘛 | {message}",
    },
    "simple": {
        "console_format": "<level>{time:HH:mm:ss}</level> | <cyan>在干嘛</cyan> | <cyan>{message}</cyan>",
        "file_format": "{time:YYYY-MM-DD HH:mm:ss} | {level: <8} | {extra[module]: <15} | 在干嘛 | {message}",
    },
}

LLM_STYLE_CONFIG = {
    "advanced": {
        "console_format": (
            "<white>{time:YYYY-MM-DD HH:mm:ss}</white> | "
            "<level>{level: <8}</level> | "
            "<light-yellow>枫の组织语言</light-yellow> | "
            "<level>{message}</level>"
        ),
        "file_format": "{time:YYYY-MM-DD HH:mm:ss} | {level: <8} | {extra[module]: <15} | 枫の组织语言 | {message}",
    },
    "simple": {
<<<<<<< HEAD
        "console_format": "<level>{time:MM-DD HH:mm}</level> | <light-green>枫の组织语言</light-green> | {message}",
        "file_format": "{time:YYYY-MM-DD HH:mm:ss} | {level: <8} | {extra[module]: <15} | 枫の组织语言 | {message}",
=======
        "console_format": "<level>{time:HH:mm:ss}</level> | <light-green>麦麦组织语言</light-green> | {message}",
        "file_format": "{time:YYYY-MM-DD HH:mm:ss} | {level: <8} | {extra[module]: <15} | 麦麦组织语言 | {message}",
>>>>>>> a56e931e
    },
}


# Topic日志样式配置
TOPIC_STYLE_CONFIG = {
    "advanced": {
        "console_format": (
            "<white>{time:YYYY-MM-DD HH:mm:ss}</white> | "
            "<level>{level: <8}</level> | "
            "<light-blue>话题</light-blue> | "
            "<level>{message}</level>"
        ),
        "file_format": "{time:YYYY-MM-DD HH:mm:ss} | {level: <8} | {extra[module]: <15} | 话题 | {message}",
    },
    "simple": {
        "console_format": "<level>{time:HH:mm:ss}</level> | <light-blue>主题</light-blue> | {message}",
        "file_format": "{time:YYYY-MM-DD HH:mm:ss} | {level: <8} | {extra[module]: <15} | 话题 | {message}",
    },
}

# Topic日志样式配置
CHAT_STYLE_CONFIG = {
    "advanced": {
        "console_format": (
            "<white>{time:YYYY-MM-DD HH:mm:ss}</white> | "
            "<level>{level: <8}</level> | "
            "<green>见闻</green> | "
            "<level>{message}</level>"
        ),
        "file_format": "{time:YYYY-MM-DD HH:mm:ss} | {level: <8} | {extra[module]: <15} | 见闻 | {message}",
    },
    "simple": {
        "console_format": "<level>{time:HH:mm:ss}</level> | <green>见闻</green> | <green>{message}</green>",  # noqa: E501
        "file_format": "{time:YYYY-MM-DD HH:mm:ss} | {level: <8} | {extra[module]: <15} | 见闻 | {message}",
    },
}

REMOTE_STYLE_CONFIG = {
    "advanced": {
        "console_format": (
            "<white>{time:YYYY-MM-DD HH:mm:ss}</white> | "
            "<level>{level: <8}</level> | "
            "<light-yellow>远程</light-yellow> | "
            "<level>{message}</level>"
        ),
        "file_format": "{time:YYYY-MM-DD HH:mm:ss} | {level: <8} | {extra[module]: <15} | 远程 | {message}",
    },
    "simple": {
        "console_format": "<level>{time:HH:mm:ss}</level> | <fg #00788A>远程| {message}</fg #00788A>",
        "file_format": "{time:YYYY-MM-DD HH:mm:ss} | {level: <8} | {extra[module]: <15} | 远程 | {message}",
    },
}

SUB_HEARTFLOW_STYLE_CONFIG = {
    "advanced": {
        "console_format": (
            "<white>{time:YYYY-MM-DD HH:mm:ss}</white> | "
            "<level>{level: <8}</level> | "
            "<light-blue>枫の水群</light-blue> | "
            "<level>{message}</level>"
        ),
        "file_format": "{time:YYYY-MM-DD HH:mm:ss} | {level: <8} | {extra[module]: <15} | 枫の小脑袋 | {message}",
    },
    "simple": {
<<<<<<< HEAD
        "console_format": "<level>{time:MM-DD HH:mm}</level> | <fg #3399FF>枫の水群 | {message}</fg #3399FF>",  # noqa: E501
        "file_format": "{time:YYYY-MM-DD HH:mm:ss} | {level: <8} | {extra[module]: <15} | 枫の水群 | {message}",
=======
        "console_format": "<level>{time:HH:mm:ss}</level> | <fg #3399FF>麦麦水群 | {message}</fg #3399FF>",  # noqa: E501
        "file_format": "{time:YYYY-MM-DD HH:mm:ss} | {level: <8} | {extra[module]: <15} | 麦麦水群 | {message}",
>>>>>>> a56e931e
    },
}

INTEREST_CHAT_STYLE_CONFIG = {
    "advanced": {
        "console_format": (
            "<white>{time:YYYY-MM-DD HH:mm:ss}</white> | "
            "<level>{level: <8}</level> | "
            "<light-blue>兴趣</light-blue> | "
            "<level>{message}</level>"
        ),
        "file_format": "{time:YYYY-MM-DD HH:mm:ss} | {level: <8} | {extra[module]: <15} | 兴趣 | {message}",
    },
    "simple": {
        "console_format": "<level>{time:HH:mm:ss}</level> | <fg #55DDFF>兴趣 | {message}</fg #55DDFF>",  # noqa: E501
        "file_format": "{time:YYYY-MM-DD HH:mm:ss} | {level: <8} | {extra[module]: <15} | 兴趣 | {message}",
    },
}


SUB_HEARTFLOW_MIND_STYLE_CONFIG = {
    "advanced": {
        "console_format": (
            "<white>{time:YYYY-MM-DD HH:mm:ss}</white> | "
            "<level>{level: <8}</level> | "
            "<light-blue>枫の小脑袋</light-blue> | "
            "<level>{message}</level>"
        ),
        "file_format": "{time:YYYY-MM-DD HH:mm:ss} | {level: <8} | {extra[module]: <15} | 枫の小脑袋 | {message}",
    },
    "simple": {
<<<<<<< HEAD
        "console_format": "<level>{time:MM-DD HH:mm}</level> | <fg #66CCFF>枫の小脑袋 | {message}</fg #66CCFF>",  # noqa: E501
        "file_format": "{time:YYYY-MM-DD HH:mm:ss} | {level: <8} | {extra[module]: <15} | 枫の小脑袋 | {message}",
=======
        "console_format": "<level>{time:HH:mm:ss}</level> | <fg #66CCFF>麦麦小脑袋 | {message}</fg #66CCFF>",  # noqa: E501
        "file_format": "{time:YYYY-MM-DD HH:mm:ss} | {level: <8} | {extra[module]: <15} | 麦麦小脑袋 | {message}",
>>>>>>> a56e931e
    },
}

SUBHEARTFLOW_MANAGER_STYLE_CONFIG = {
    "advanced": {
        "console_format": (
            "<white>{time:YYYY-MM-DD HH:mm:ss}</white> | "
            "<level>{level: <8}</level> | "
            "<light-blue>枫の水群[管理]</light-blue> | "
            "<level>{message}</level>"
        ),
        "file_format": "{time:YYYY-MM-DD HH:mm:ss} | {level: <8} | {extra[module]: <15} | 枫の水群[管理] | {message}",
    },
    "simple": {
<<<<<<< HEAD
        "console_format": "<level>{time:MM-DD HH:mm}</level> | <fg #005BA2>枫の水群[管理] | {message}</fg #005BA2>",  # noqa: E501
        "file_format": "{time:YYYY-MM-DD HH:mm:ss} | {level: <8} | {extra[module]: <15} | 枫の水群[管理] | {message}",
=======
        "console_format": "<level>{time:HH:mm:ss}</level> | <fg #005BA2>麦麦水群[管理] | {message}</fg #005BA2>",  # noqa: E501
        "file_format": "{time:YYYY-MM-DD HH:mm:ss} | {level: <8} | {extra[module]: <15} | 麦麦水群[管理] | {message}",
>>>>>>> a56e931e
    },
}

BASE_TOOL_STYLE_CONFIG = {
    "advanced": {
        "console_format": (
            "<white>{time:YYYY-MM-DD HH:mm:ss}</white> | "
            "<level>{level: <8}</level> | "
            "<light-blue>工具使用</light-blue> | "
            "<level>{message}</level>"
        ),
        "file_format": "{time:YYYY-MM-DD HH:mm:ss} | {level: <8} | {extra[module]: <15} | 工具使用 | {message}",
    },
    "simple": {
        "console_format": (
            "<level>{time:HH:mm:ss}</level> | <light-blue>工具使用</light-blue> | <light-blue>{message}</light-blue>"
        ),  # noqa: E501
        "file_format": "{time:YYYY-MM-DD HH:mm:ss} | {level: <8} | {extra[module]: <15} | 工具使用 | {message}",
    },
}

CHAT_STREAM_STYLE_CONFIG = {
    "advanced": {
        "console_format": (
            "<white>{time:YYYY-MM-DD HH:mm:ss}</white> | "
            "<level>{level: <8}</level> | "
            "<light-blue>聊天流</light-blue> | "
            "<level>{message}</level>"
        ),
        "file_format": "{time:YYYY-MM-DD HH:mm:ss} | {level: <8} | {extra[module]: <15} | 聊天流 | {message}",
    },
    "simple": {
        "console_format": (
            "<level>{time:HH:mm:ss}</level> | <light-blue>聊天流</light-blue> | <light-blue>{message}</light-blue>"
        ),
        "file_format": "{time:YYYY-MM-DD HH:mm:ss} | {level: <8} | {extra[module]: <15} | 聊天流 | {message}",
    },
}

CHAT_MESSAGE_STYLE_CONFIG = {
    "advanced": {
        "console_format": (
            "<white>{time:YYYY-MM-DD HH:mm:ss}</white> | "
            "<level>{level: <8}</level> | "
            "<light-blue>聊天消息</light-blue> | "
            "<level>{message}</level>"
        ),
        "file_format": "{time:YYYY-MM-DD HH:mm:ss} | {level: <8} | {extra[module]: <15} | 聊天消息 | {message}",
    },
    "simple": {
        "console_format": (
            "<level>{time:HH:mm:ss}</level> | <light-blue>聊天消息</light-blue> | <light-blue>{message}</light-blue>"
        ),  # noqa: E501
        "file_format": "{time:YYYY-MM-DD HH:mm:ss} | {level: <8} | {extra[module]: <15} | 聊天消息 | {message}",
    },
}

PERSON_INFO_STYLE_CONFIG = {
    "advanced": {
        "console_format": (
            "<white>{time:YYYY-MM-DD HH:mm:ss}</white> | "
            "<level>{level: <8}</level> | "
            "<light-blue>人物信息</light-blue> | "
            "<level>{message}</level>"
        ),
        "file_format": "{time:YYYY-MM-DD HH:mm:ss} | {level: <8} | {extra[module]: <15} | 人物信息 | {message}",
    },
    "simple": {
        "console_format": (
            "<level>{time:HH:mm:ss}</level> | <light-blue>人物信息</light-blue> | <light-blue>{message}</light-blue>"
        ),  # noqa: E501
        "file_format": "{time:YYYY-MM-DD HH:mm:ss} | {level: <8} | {extra[module]: <15} | 人物信息 | {message}",
    },
}

BACKGROUND_TASKS_STYLE_CONFIG = {
    "advanced": {
        "console_format": (
            "<white>{time:YYYY-MM-DD HH:mm:ss}</white> | "
            "<level>{level: <8}</level> | "
            "<light-blue>后台任务</light-blue> | "
            "<level>{message}</level>"
        ),
        "file_format": "{time:YYYY-MM-DD HH:mm:ss} | {level: <8} | {extra[module]: <15} | 后台任务 | {message}",
    },
    "simple": {
        "console_format": (
            "<level>{time:HH:mm:ss}</level> | <light-blue>后台任务</light-blue> | <light-blue>{message}</light-blue>"
        ),  # noqa: E501
        "file_format": "{time:YYYY-MM-DD HH:mm:ss} | {level: <8} | {extra[module]: <15} | 后台任务 | {message}",
    },
}

WILLING_STYLE_CONFIG = {
    "advanced": {
        "console_format": (
            "<white>{time:YYYY-MM-DD HH:mm:ss}</white> | "
            "<level>{level: <8}</level> | "
            "<light-blue>意愿</light-blue> | "
            "<level>{message}</level>"
        ),
        "file_format": "{time:YYYY-MM-DD HH:mm:ss} | {level: <8} | {extra[module]: <15} | 意愿 | {message}",
    },
    "simple": {
        "console_format": "<level>{time:HH:mm:ss}</level> | <light-blue>意愿 | {message} </light-blue>",  # noqa: E501
        "file_format": "{time:YYYY-MM-DD HH:mm:ss} | {level: <8} | {extra[module]: <15} | 意愿 | {message}",
    },
}

PFC_ACTION_PLANNER_STYLE_CONFIG = {
    "advanced": {
        "console_format": (
            "<white>{time:YYYY-MM-DD HH:mm:ss}</white> | "
            "<level>{level: <8}</level> | "
            "<light-blue>PFC私聊规划</light-blue> | "
            "<level>{message}</level>"
        ),
        "file_format": "{time:YYYY-MM-DD HH:mm:ss} | {level: <8} | {extra[module]: <15} | PFC私聊规划 | {message}",
    },
    "simple": {
        "console_format": "<level>{time:HH:mm:ss}</level> | <light-blue>PFC私聊规划 | {message} </light-blue>",  # noqa: E501
        "file_format": "{time:YYYY-MM-DD HH:mm:ss} | {level: <8} | {extra[module]: <15} | PFC私聊规划 | {message}",
    },
}

# EMOJI，橙色，全着色
EMOJI_STYLE_CONFIG = {
    "advanced": {
        "console_format": (
            "<white>{time:YYYY-MM-DD HH:mm:ss}</white> | "
            "<level>{level: <8}</level> | "
            "<fg #FFD700>表情包</fg #FFD700> | "
            "<level>{message}</level>"
        ),
        "file_format": "{time:YYYY-MM-DD HH:mm:ss} | {level: <8} | {extra[module]: <15} | 表情包 | {message}",
    },
    "simple": {
        "console_format": "<level>{time:HH:mm:ss}</level> | <fg #FFD700>表情包 | {message} </fg #FFD700>",  # noqa: E501
        "file_format": "{time:YYYY-MM-DD HH:mm:ss} | {level: <8} | {extra[module]: <15} | 表情包 | {message}",
    },
}

MAI_STATE_CONFIG = {
    "advanced": {
        "console_format": (
            "<white>{time:YYYY-MM-DD HH:mm:ss}</white> | "
            "<level>{level: <8}</level> | "
            "<light-blue>枫の状态</light-blue> | "
            "<level>{message}</level>"
        ),
        "file_format": "{time:YYYY-MM-DD HH:mm:ss} | {level: <8} | {extra[module]: <15} | 枫の状态 | {message}",
    },
    "simple": {
<<<<<<< HEAD
        "console_format": "<level>{time:MM-DD HH:mm}</level> | <fg #66CCFF>枫の状态 | {message} </fg #66CCFF>",  # noqa: E501
        "file_format": "{time:YYYY-MM-DD HH:mm:ss} | {level: <8} | {extra[module]: <15} | 枫の状态 | {message}",
=======
        "console_format": "<level>{time:HH:mm:ss}</level> | <fg #66CCFF>麦麦状态 | {message} </fg #66CCFF>",  # noqa: E501
        "file_format": "{time:YYYY-MM-DD HH:mm:ss} | {level: <8} | {extra[module]: <15} | 麦麦状态 | {message}",
>>>>>>> a56e931e
    },
}


# 海马体日志样式配置
MEMORY_STYLE_CONFIG = {
    "advanced": {
        "console_format": (
            "<white>{time:YYYY-MM-DD HH:mm:ss}</white> | "
            "<level>{level: <8}</level> | "
            "<light-yellow>海马体</light-yellow> | "
            "<level>{message}</level>"
        ),
        "file_format": "{time:YYYY-MM-DD HH:mm:ss} | {level: <8} | {extra[module]: <15} | 海马体 | {message}",
    },
    "simple": {
        "console_format": (
            "<level>{time:HH:mm:ss}</level> | <fg #7CFFE6>海马体</fg #7CFFE6> | <fg #7CFFE6>{message}</fg #7CFFE6>"
        ),
        "file_format": "{time:YYYY-MM-DD HH:mm:ss} | {level: <8} | {extra[module]: <15} | 海马体 | {message}",
    },
}


# LPMM配置
LPMM_STYLE_CONFIG = {
    "advanced": {
        "console_format": (
            "<white>{time:YYYY-MM-DD HH:mm:ss}</white> | "
            "<level>{level: <8}</level> | "
            "<light-yellow>LPMM</light-yellow> | "
            "<level>{message}</level>"
        ),
        "file_format": "{time:YYYY-MM-DD HH:mm:ss} | {level: <8} | {extra[module]: <15} | LPMM | {message}",
    },
    "simple": {
        "console_format": (
            "<level>{time:HH:mm:ss}</level> | <fg #37FFB4>LPMM</fg #37FFB4> | <fg #37FFB4>{message}</fg #37FFB4>"
        ),
        "file_format": "{time:YYYY-MM-DD HH:mm:ss} | {level: <8} | {extra[module]: <15} | LPMM | {message}",
    },
}

# OBSERVATION_STYLE_CONFIG = {
#     "advanced": {
#         "console_format": (
#             "<white>{time:YYYY-MM-DD HH:mm:ss}</white> | "
#             "<level>{level: <8}</level> | "
#             "<light-yellow>聊天观察</light-yellow> | "
#             "<level>{message}</level>"
#         ),
#         "file_format": "{time:YYYY-MM-DD HH:mm:ss} | {level: <8} | {extra[module]: <15} | 聊天观察 | {message}",
#     },
#     "simple": {
#         "console_format": (
#             "<level>{time:HH:mm:ss}</level> | <light-yellow>聊天观察</light-yellow> | <light-yellow>{message}</light-yellow>"
#         ),  # noqa: E501
#         "file_format": "{time:YYYY-MM-DD HH:mm:ss} | {level: <8} | {extra[module]: <15} | 聊天观察 | {message}",
#     },
# }

CHAT_IMAGE_STYLE_CONFIG = {
    "advanced": {
        "console_format": (
            "<white>{time:YYYY-MM-DD HH:mm:ss}</white> | "
            "<level>{level: <8}</level> | "
            "<light-yellow>聊天图片</light-yellow> | "
            "<level>{message}</level>"
        ),
        "file_format": "{time:YYYY-MM-DD HH:mm:ss} | {level: <8} | {extra[module]: <15} | 聊天图片 | {message}",
    },
    "simple": {
        "console_format": (
            "<level>{time:HH:mm:ss}</level> | <light-yellow>聊天图片</light-yellow> | <light-yellow>{message}</light-yellow>"
        ),  # noqa: E501
        "file_format": "{time:YYYY-MM-DD HH:mm:ss} | {level: <8} | {extra[module]: <15} | 聊天图片 | {message}",
    },
}

# HFC log
HFC_STYLE_CONFIG = {
    "advanced": {
        "console_format": (
            "<white>{time:YYYY-MM-DD HH:mm:ss}</white> | "
            "<level>{level: <8}</level> | "
            "<light-green>专注聊天</light-green> | "
            "<level>{message}</level>"
        ),
        "file_format": "{time:YYYY-MM-DD HH:mm:ss} | {level: <8} | {extra[module]: <15} | 专注聊天 | {message}",
    },
    "simple": {
        "console_format": "<level>{time:HH:mm:ss}</level> | <light-green>专注聊天 | {message}</light-green>",
        "file_format": "{time:YYYY-MM-DD HH:mm:ss} | {level: <8} | {extra[module]: <15} | 专注聊天 | {message}",
    },
}

OBSERVATION_STYLE_CONFIG = {
    "advanced": {
        "console_format": "<level>{time:HH:mm:ss}</level> | <light-yellow>观察</light-yellow> | <light-yellow>{message}</light-yellow>",
        "file_format": "{time:YYYY-MM-DD HH:mm:ss} | {level: <8} | {extra[module]: <15} | 观察 | {message}",
    },
    "simple": {
        "console_format": "<level>{time:HH:mm:ss}</level> | <fg #66CCFF>观察</fg #66CCFF> | <fg #66CCFF>{message}</fg #66CCFF>",
        "file_format": "{time:YYYY-MM-DD HH:mm:ss} | {level: <8} | {extra[module]: <15} | 观察 | {message}",
    },
}

PROCESSOR_STYLE_CONFIG = {
    "advanced": {
        "console_format": "<level>{time:HH:mm:ss}</level> | <fg #54DDFF>处理器</fg #54DDFF> | <fg #54DDFF>{message}</fg #54DDFF>",
        "file_format": "{time:YYYY-MM-DD HH:mm:ss} | {level: <8} | {extra[module]: <15} | 处理器 | {message}",
    },
    "simple": {
        "console_format": "<level>{time:HH:mm:ss}</level> | <fg #54DDFF>处理器</fg #54DDFF> | <fg #54DDFF>{message}</fg #54DDFF>",
        "file_format": "{time:YYYY-MM-DD HH:mm:ss} | {level: <8} | {extra[module]: <15} | 处理器 | {message}",
    },
}

PLANNER_STYLE_CONFIG = {
    "advanced": {
        "console_format": "<level>{time:HH:mm:ss}</level> | <fg #36DEFF>规划器</fg #36DEFF> | <fg #36DEFF>{message}</fg #36DEFF>",
        "file_format": "{time:YYYY-MM-DD HH:mm:ss} | {level: <8} | {extra[module]: <15} | 规划器 | {message}",
    },
    "simple": {
        "console_format": "<level>{time:HH:mm:ss}</level> | <fg #36DEFF>规划器</fg #36DEFF> | <fg #36DEFF>{message}</fg #36DEFF>",
        "file_format": "{time:YYYY-MM-DD HH:mm:ss} | {level: <8} | {extra[module]: <15} | 规划器 | {message}",
    },
}

ACTION_TAKEN_STYLE_CONFIG = {
    "advanced": {
        "console_format": "<level>{time:HH:mm:ss}</level> | <fg #22DAFF>动作</fg #22DAFF> | <fg #22DAFF>{message}</fg #22DAFF>",
        "file_format": "{time:YYYY-MM-DD HH:mm:ss} | {level: <8} | {extra[module]: <15} | 动作 | {message}",
    },
    "simple": {
        "console_format": "<level>{time:HH:mm:ss}</level> | <fg #22DAFF>动作</fg #22DAFF> | <fg #22DAFF>{message}</fg #22DAFF>",
        "file_format": "{time:YYYY-MM-DD HH:mm:ss} | {level: <8} | {extra[module]: <15} | 动作 | {message}",
    },
}


CONFIRM_STYLE_CONFIG = {
    "console_format": "<RED>{message}</RED>",  # noqa: E501
    "file_format": "{time:YYYY-MM-DD HH:mm:ss} | {level: <8} | {extra[module]: <15} | EULA与PRIVACY确认 | {message}",
}

# 天依蓝配置
TIANYI_STYLE_CONFIG = {
    "advanced": {
        "console_format": (
            "<white>{time:YYYY-MM-DD HH:mm:ss}</white> | "
            "<level>{level: <8}</level> | "
            "<fg #66CCFF>天依</fg #66CCFF> | "
            "<level>{message}</level>"
        ),
        "file_format": "{time:YYYY-MM-DD HH:mm:ss} | {level: <8} | {extra[module]: <15} | 天依 | {message}",
    },
    "simple": {
        "console_format": (
            "<level>{time:HH:mm:ss}</level> | <fg #66CCFF>天依</fg #66CCFF> | <fg #66CCFF>{message}</fg #66CCFF>"
        ),
        "file_format": "{time:YYYY-MM-DD HH:mm:ss} | {level: <8} | {extra[module]: <15} | 天依 | {message}",
    },
}

# 模型日志样式配置
MODEL_UTILS_STYLE_CONFIG = {
    "advanced": {
        "console_format": (
            "<white>{time:YYYY-MM-DD HH:mm:ss}</white> | "
            "<level>{level: <8}</level> | "
            "<light-yellow>模型</light-yellow> | "
            "<level>{message}</level>"
        ),
        "file_format": "{time:YYYY-MM-DD HH:mm:ss} | {level: <8} | {extra[module]: <15} | 模型 | {message}",
    },
    "simple": {
        "console_format": "<level>{time:HH:mm:ss}</level> | <light-green>模型</light-green> | {message}",
        "file_format": "{time:YYYY-MM-DD HH:mm:ss} | {level: <8} | {extra[module]: <15} | 模型 | {message}",
    },
}

MESSAGE_BUFFER_STYLE_CONFIG = {
    "advanced": {
        "console_format": (
            "<white>{time:YYYY-MM-DD HH:mm:ss}</white> | "
            "<level>{level: <8}</level> | "
            "<light-yellow>消息缓存</light-yellow> | "
            "<level>{message}</level>"
        ),
        "file_format": "{time:YYYY-MM-DD HH:mm:ss} | {level: <8} | {extra[module]: <15} | 消息缓存 | {message}",
    },
    "simple": {
        "console_format": "<level>{time:HH:mm:ss}</level> | <light-green>消息缓存</light-green> | {message}",
        "file_format": "{time:YYYY-MM-DD HH:mm:ss} | {level: <8} | {extra[module]: <15} | 消息缓存 | {message}",
    },
}

PROMPT_STYLE_CONFIG = {
    "advanced": {
        "console_format": (
            "<white>{time:YYYY-MM-DD HH:mm:ss}</white> | "
            "<level>{level: <8}</level> | "
            "<light-yellow>提示词构建</light-yellow> | "
            "<level>{message}</level>"
        ),
        "file_format": "{time:YYYY-MM-DD HH:mm:ss} | {level: <8} | {extra[module]: <15} | 提示词构建 | {message}",
    },
    "simple": {
        "console_format": "<level>{time:HH:mm:ss}</level> | <light-green>提示词构建</light-green> | {message}",
        "file_format": "{time:YYYY-MM-DD HH:mm:ss} | {level: <8} | {extra[module]: <15} | 提示词构建 | {message}",
    },
}

CHANGE_MOOD_TOOL_STYLE_CONFIG = {
    "advanced": {
        "console_format": (
            "<white>{time:YYYY-MM-DD HH:mm:ss}</white> | "
            "<level>{level: <8}</level> | "
            "<fg #3FC1C9>心情工具</fg #3FC1C9> | "
            "<level>{message}</level>"
        ),
        "file_format": "{time:YYYY-MM-DD HH:mm:ss} | {level: <8} | {extra[module]: <15} | 心情工具 | {message}",
    },
    "simple": {
        "console_format": "<level>{time:HH:mm:ss}</level> | <light-green>心情工具</light-green> | {message}",
        "file_format": "{time:YYYY-MM-DD HH:mm:ss} | {level: <8} | {extra[module]: <15} | 心情工具 | {message}",
    },
}

CHANGE_RELATIONSHIP_TOOL_STYLE_CONFIG = {
    "advanced": {
        "console_format": (
            "<white>{time:YYYY-MM-DD HH:mm:ss}</white> | "
            "<level>{level: <8}</level> | "
            "<fg #3FC1C9>关系工具</fg #3FC1C9> | "
            "<level>{message}</level>"
        ),
        "file_format": "{time:YYYY-MM-DD HH:mm:ss} | {level: <8} | {extra[module]: <15} | 关系工具 | {message}",
    },
    "simple": {
        "console_format": "<level>{time:HH:mm:ss}</level> | <light-green>关系工具</light-green> | {message}",
        "file_format": "{time:YYYY-MM-DD HH:mm:ss} | {level: <8} | {extra[module]: <15} | 关系工具 | {message}",
    },
}

GET_KNOWLEDGE_TOOL_STYLE_CONFIG = {
    "advanced": {
        "console_format": (
            "<white>{time:YYYY-MM-DD HH:mm:ss}</white> | "
            "<level>{level: <8}</level> | "
            "<fg #3FC1C9>获取知识</fg #3FC1C9> | "
            "<level>{message}</level>"
        ),
        "file_format": "{time:YYYY-MM-DD HH:mm:ss} | {level: <8} | {extra[module]: <15} | 获取知识 | {message}",
    },
    "simple": {
        "console_format": "<level>{time:HH:mm:ss}</level> | <light-green>获取知识</light-green> | {message}",
        "file_format": "{time:YYYY-MM-DD HH:mm:ss} | {level: <8} | {extra[module]: <15} | 获取知识 | {message}",
    },
}

GET_TIME_DATE_TOOL_STYLE_CONFIG = {
    "advanced": {
        "console_format": (
            "<white>{time:YYYY-MM-DD HH:mm:ss}</white> | "
            "<level>{level: <8}</level> | "
            "<fg #3FC1C9>获取时间日期</fg #3FC1C9> | "
            "<level>{message}</level>"
        ),
        "file_format": "{time:YYYY-MM-DD HH:mm:ss} | {level: <8} | {extra[module]: <15} | 获取时间日期 | {message}",
    },
    "simple": {
        "console_format": "<level>{time:HH:mm:ss}</level> | <light-green>获取时间日期</light-green> | {message}",
        "file_format": "{time:YYYY-MM-DD HH:mm:ss} | {level: <8} | {extra[module]: <15} | 获取时间日期 | {message}",
    },
}

LPMM_GET_KNOWLEDGE_TOOL_STYLE_CONFIG = {
    "advanced": {
        "console_format": (
            "<white>{time:YYYY-MM-DD HH:mm:ss}</white> | "
            "<level>{level: <8}</level> | "
            "<fg #3FC1C9>LPMM获取知识</fg #3FC1C9> | "
            "<level>{message}</level>"
        ),
        "file_format": "{time:YYYY-MM-DD HH:mm:ss} | {level: <8} | {extra[module]: <15} | LPMM获取知识 | {message}",
    },
    "simple": {
        "console_format": "<level>{time:HH:mm:ss}</level> | <light-green>LPMM获取知识</light-green> | {message}",
        "file_format": "{time:YYYY-MM-DD HH:mm:ss} | {level: <8} | {extra[module]: <15} | LPMM获取知识 | {message}",
    },
}

INIT_STYLE_CONFIG = {
    "advanced": {
        "console_format": (
            "<white>{time:YYYY-MM-DD HH:mm:ss}</white> | "
            "<level>{level: <8}</level> | "
            "<light-yellow>初始化</light-yellow> | "
            "<level>{message}</level>"
        ),
        "file_format": "{time:YYYY-MM-DD HH:mm:ss} | {level: <8} | {extra[module]: <15} | 初始化 | {message}",
    },
    "simple": {
        "console_format": "<level>{time:HH:mm:ss}</level> | <light-green>初始化</light-green> | {message}",
        "file_format": "{time:YYYY-MM-DD HH:mm:ss} | {level: <8} | {extra[module]: <15} | 初始化 | {message}",
    },
}

API_SERVER_STYLE_CONFIG = {
    "advanced": {
        "console_format": (
            "<white>{time:YYYY-MM-DD HH:mm:ss}</white> | "
            "<level>{level: <8}</level> | "
            "<light-yellow>API服务</light-yellow> | "
            "<level>{message}</level>"
        ),
        "file_format": "{time:YYYY-MM-DD HH:mm:ss} | {level: <8} | {extra[module]: <15} | API服务 | {message}",
    },
    "simple": {
        "console_format": "<level>{time:HH:mm:ss}</level> | <light-green>API服务</light-green> | {message}",
        "file_format": "{time:YYYY-MM-DD HH:mm:ss} | {level: <8} | {extra[module]: <15} | API服务 | {message}",
    },
}


# 根据SIMPLE_OUTPUT选择配置
MAIN_STYLE_CONFIG = MAIN_STYLE_CONFIG["simple"] if SIMPLE_OUTPUT else MAIN_STYLE_CONFIG["advanced"]
EMOJI_STYLE_CONFIG = EMOJI_STYLE_CONFIG["simple"] if SIMPLE_OUTPUT else EMOJI_STYLE_CONFIG["advanced"]
PFC_ACTION_PLANNER_STYLE_CONFIG = (
    PFC_ACTION_PLANNER_STYLE_CONFIG["simple"] if SIMPLE_OUTPUT else PFC_ACTION_PLANNER_STYLE_CONFIG["advanced"]
)
REMOTE_STYLE_CONFIG = REMOTE_STYLE_CONFIG["simple"] if SIMPLE_OUTPUT else REMOTE_STYLE_CONFIG["advanced"]
BASE_TOOL_STYLE_CONFIG = BASE_TOOL_STYLE_CONFIG["simple"] if SIMPLE_OUTPUT else BASE_TOOL_STYLE_CONFIG["advanced"]
PERSON_INFO_STYLE_CONFIG = PERSON_INFO_STYLE_CONFIG["simple"] if SIMPLE_OUTPUT else PERSON_INFO_STYLE_CONFIG["advanced"]
SUBHEARTFLOW_MANAGER_STYLE_CONFIG = (
    SUBHEARTFLOW_MANAGER_STYLE_CONFIG["simple"] if SIMPLE_OUTPUT else SUBHEARTFLOW_MANAGER_STYLE_CONFIG["advanced"]
)
BACKGROUND_TASKS_STYLE_CONFIG = (
    BACKGROUND_TASKS_STYLE_CONFIG["simple"] if SIMPLE_OUTPUT else BACKGROUND_TASKS_STYLE_CONFIG["advanced"]
)
MEMORY_STYLE_CONFIG = MEMORY_STYLE_CONFIG["simple"] if SIMPLE_OUTPUT else MEMORY_STYLE_CONFIG["advanced"]
CHAT_STREAM_STYLE_CONFIG = CHAT_STREAM_STYLE_CONFIG["simple"] if SIMPLE_OUTPUT else CHAT_STREAM_STYLE_CONFIG["advanced"]
TOPIC_STYLE_CONFIG = TOPIC_STYLE_CONFIG["simple"] if SIMPLE_OUTPUT else TOPIC_STYLE_CONFIG["advanced"]
SENDER_STYLE_CONFIG = SENDER_STYLE_CONFIG["simple"] if SIMPLE_OUTPUT else SENDER_STYLE_CONFIG["advanced"]
LLM_STYLE_CONFIG = LLM_STYLE_CONFIG["simple"] if SIMPLE_OUTPUT else LLM_STYLE_CONFIG["advanced"]
CHAT_STYLE_CONFIG = CHAT_STYLE_CONFIG["simple"] if SIMPLE_OUTPUT else CHAT_STYLE_CONFIG["advanced"]
MOOD_STYLE_CONFIG = MOOD_STYLE_CONFIG["simple"] if SIMPLE_OUTPUT else MOOD_STYLE_CONFIG["advanced"]
RELATION_STYLE_CONFIG = RELATION_STYLE_CONFIG["simple"] if SIMPLE_OUTPUT else RELATION_STYLE_CONFIG["advanced"]
SCHEDULE_STYLE_CONFIG = SCHEDULE_STYLE_CONFIG["simple"] if SIMPLE_OUTPUT else SCHEDULE_STYLE_CONFIG["advanced"]
HEARTFLOW_STYLE_CONFIG = HEARTFLOW_STYLE_CONFIG["simple"] if SIMPLE_OUTPUT else HEARTFLOW_STYLE_CONFIG["advanced"]
SUB_HEARTFLOW_STYLE_CONFIG = (
    SUB_HEARTFLOW_STYLE_CONFIG["simple"] if SIMPLE_OUTPUT else SUB_HEARTFLOW_STYLE_CONFIG["advanced"]
)  # noqa: E501
SUB_HEARTFLOW_MIND_STYLE_CONFIG = (
    SUB_HEARTFLOW_MIND_STYLE_CONFIG["simple"] if SIMPLE_OUTPUT else SUB_HEARTFLOW_MIND_STYLE_CONFIG["advanced"]
)
WILLING_STYLE_CONFIG = WILLING_STYLE_CONFIG["simple"] if SIMPLE_OUTPUT else WILLING_STYLE_CONFIG["advanced"]
MAI_STATE_CONFIG = MAI_STATE_CONFIG["simple"] if SIMPLE_OUTPUT else MAI_STATE_CONFIG["advanced"]
CONFIG_STYLE_CONFIG = CONFIG_STYLE_CONFIG["simple"] if SIMPLE_OUTPUT else CONFIG_STYLE_CONFIG["advanced"]
TOOL_USE_STYLE_CONFIG = TOOL_USE_STYLE_CONFIG["simple"] if SIMPLE_OUTPUT else TOOL_USE_STYLE_CONFIG["advanced"]
PFC_STYLE_CONFIG = PFC_STYLE_CONFIG["simple"] if SIMPLE_OUTPUT else PFC_STYLE_CONFIG["advanced"]
LPMM_STYLE_CONFIG = LPMM_STYLE_CONFIG["simple"] if SIMPLE_OUTPUT else LPMM_STYLE_CONFIG["advanced"]
HFC_STYLE_CONFIG = HFC_STYLE_CONFIG["simple"] if SIMPLE_OUTPUT else HFC_STYLE_CONFIG["advanced"]
ACTION_TAKEN_STYLE_CONFIG = (
    ACTION_TAKEN_STYLE_CONFIG["simple"] if SIMPLE_OUTPUT else ACTION_TAKEN_STYLE_CONFIG["advanced"]
)
OBSERVATION_STYLE_CONFIG = OBSERVATION_STYLE_CONFIG["simple"] if SIMPLE_OUTPUT else OBSERVATION_STYLE_CONFIG["advanced"]
PLANNER_STYLE_CONFIG = PLANNER_STYLE_CONFIG["simple"] if SIMPLE_OUTPUT else PLANNER_STYLE_CONFIG["advanced"]
PROCESSOR_STYLE_CONFIG = PROCESSOR_STYLE_CONFIG["simple"] if SIMPLE_OUTPUT else PROCESSOR_STYLE_CONFIG["advanced"]
TIANYI_STYLE_CONFIG = TIANYI_STYLE_CONFIG["simple"] if SIMPLE_OUTPUT else TIANYI_STYLE_CONFIG["advanced"]
MODEL_UTILS_STYLE_CONFIG = MODEL_UTILS_STYLE_CONFIG["simple"] if SIMPLE_OUTPUT else MODEL_UTILS_STYLE_CONFIG["advanced"]
PROMPT_STYLE_CONFIG = PROMPT_STYLE_CONFIG["simple"] if SIMPLE_OUTPUT else PROMPT_STYLE_CONFIG["advanced"]
CHANGE_MOOD_TOOL_STYLE_CONFIG = (
    CHANGE_MOOD_TOOL_STYLE_CONFIG["simple"] if SIMPLE_OUTPUT else CHANGE_MOOD_TOOL_STYLE_CONFIG["advanced"]
)
CHANGE_RELATIONSHIP_TOOL_STYLE_CONFIG = (
    CHANGE_RELATIONSHIP_TOOL_STYLE_CONFIG["simple"]
    if SIMPLE_OUTPUT
    else CHANGE_RELATIONSHIP_TOOL_STYLE_CONFIG["advanced"]
)
GET_KNOWLEDGE_TOOL_STYLE_CONFIG = (
    GET_KNOWLEDGE_TOOL_STYLE_CONFIG["simple"] if SIMPLE_OUTPUT else GET_KNOWLEDGE_TOOL_STYLE_CONFIG["advanced"]
)
GET_TIME_DATE_TOOL_STYLE_CONFIG = (
    GET_TIME_DATE_TOOL_STYLE_CONFIG["simple"] if SIMPLE_OUTPUT else GET_TIME_DATE_TOOL_STYLE_CONFIG["advanced"]
)
LPMM_GET_KNOWLEDGE_TOOL_STYLE_CONFIG = (
    LPMM_GET_KNOWLEDGE_TOOL_STYLE_CONFIG["simple"]
    if SIMPLE_OUTPUT
    else LPMM_GET_KNOWLEDGE_TOOL_STYLE_CONFIG["advanced"]
)
# OBSERVATION_STYLE_CONFIG = OBSERVATION_STYLE_CONFIG["simple"] if SIMPLE_OUTPUT else OBSERVATION_STYLE_CONFIG["advanced"]
MESSAGE_BUFFER_STYLE_CONFIG = (
    MESSAGE_BUFFER_STYLE_CONFIG["simple"] if SIMPLE_OUTPUT else MESSAGE_BUFFER_STYLE_CONFIG["advanced"]
)
CHAT_MESSAGE_STYLE_CONFIG = (
    CHAT_MESSAGE_STYLE_CONFIG["simple"] if SIMPLE_OUTPUT else CHAT_MESSAGE_STYLE_CONFIG["advanced"]
)
CHAT_IMAGE_STYLE_CONFIG = CHAT_IMAGE_STYLE_CONFIG["simple"] if SIMPLE_OUTPUT else CHAT_IMAGE_STYLE_CONFIG["advanced"]
INIT_STYLE_CONFIG = INIT_STYLE_CONFIG["simple"] if SIMPLE_OUTPUT else INIT_STYLE_CONFIG["advanced"]
API_SERVER_STYLE_CONFIG = API_SERVER_STYLE_CONFIG["simple"] if SIMPLE_OUTPUT else API_SERVER_STYLE_CONFIG["advanced"]
INTEREST_CHAT_STYLE_CONFIG = (
    INTEREST_CHAT_STYLE_CONFIG["simple"] if SIMPLE_OUTPUT else INTEREST_CHAT_STYLE_CONFIG["advanced"]
)


def is_registered_module(record: dict) -> bool:
    """检查是否为已注册的模块"""
    return record["extra"].get("module") in _handler_registry


def is_unregistered_module(record: dict) -> bool:
    """检查是否为未注册的模块"""
    return not is_registered_module(record)


def log_patcher(record: dict) -> None:
    """自动填充未设置模块名的日志记录，保留原生模块名称"""
    if "module" not in record["extra"]:
        # 尝试从name中提取模块名
        module_name = record.get("name", "")
        if module_name == "":
            module_name = "root"
        record["extra"]["module"] = module_name


# 应用全局修补器
logger.configure(patcher=log_patcher)


class LogConfig:
    """日志配置类"""

    def __init__(self, **kwargs):
        self.config = DEFAULT_CONFIG.copy()
        self.config.update(kwargs)

    def to_dict(self) -> dict:
        return self.config.copy()

    def update(self, **kwargs):
        self.config.update(kwargs)


def get_module_logger(
    module: Union[str, ModuleType],
    *,
    console_level: Optional[str] = None,
    file_level: Optional[str] = None,
    extra_handlers: Optional[List[dict]] = None,
    config: Optional[LogConfig] = None,
) -> LoguruLogger:
    module_name = module if isinstance(module, str) else module.__name__
    current_config = config.config if config else DEFAULT_CONFIG

    # 清理旧处理器
    if module_name in _handler_registry:
        for handler_id in _handler_registry[module_name]:
            logger.remove(handler_id)
        del _handler_registry[module_name]

    handler_ids = []

    # 控制台处理器
    console_id = logger.add(
        sink=sys.stderr,
        level=os.getenv("CONSOLE_LOG_LEVEL", console_level or current_config["console_level"]),
        format=current_config["console_format"],
        filter=lambda record: record["extra"].get("module") == module_name and "custom_style" not in record["extra"],
        enqueue=True,
    )
    handler_ids.append(console_id)

    # 文件处理器
    log_dir = Path(current_config["log_dir"])
    log_dir.mkdir(parents=True, exist_ok=True)
    log_file = log_dir / module_name / "{time:YYYY-MM-DD}.log"
    log_file.parent.mkdir(parents=True, exist_ok=True)

    file_id = logger.add(
        sink=str(log_file),
        level=os.getenv("FILE_LOG_LEVEL", file_level or current_config["file_level"]),
        format=current_config["file_format"],
        rotation=current_config["rotation"],
        retention=current_config["retention"],
        compression=current_config["compression"],
        encoding="utf-8",
        filter=lambda record: record["extra"].get("module") == module_name and "custom_style" not in record["extra"],
        enqueue=True,
    )
    handler_ids.append(file_id)

    # 额外处理器
    if extra_handlers:
        for handler in extra_handlers:
            handler_id = logger.add(**handler)
            handler_ids.append(handler_id)

    # 更新注册表
    _handler_registry[module_name] = handler_ids

    return logger.bind(module=module_name)


def add_custom_style_handler(
    module_name: str,
    style_name: str,
    console_format: str,
    console_level: str = "INFO",
    # file_format: Optional[str] = None, # 暂时只支持控制台
    # file_level: str = "DEBUG",
    # config: Optional[LogConfig] = None, # 暂时不使用全局配置
) -> None:
    """为指定模块和样式名添加自定义日志处理器（目前仅支持控制台）."""
    handler_key = (module_name, style_name)

    # 如果已存在该模块和样式的处理器，则不重复添加
    if handler_key in _custom_style_handlers:
        # print(f"Custom handler for {handler_key} already exists.")
        return

    handler_ids = []

    # 添加自定义控制台处理器
    try:
        custom_console_id = logger.add(
            sink=sys.stderr,
            level=os.getenv(f"{module_name.upper()}_{style_name.upper()}_CONSOLE_LEVEL", console_level),
            format=console_format,
            filter=lambda record: record["extra"].get("module") == module_name
            and record["extra"].get("custom_style") == style_name,
            enqueue=True,
        )
        handler_ids.append(custom_console_id)
        # print(f"Added custom console handler {custom_console_id} for {handler_key}")
    except Exception as e:
        logger.error(f"Failed to add custom console handler for {handler_key}: {e}")
        # 如果添加失败，确保列表为空，避免记录不存在的ID
        handler_ids = []

    # # 文件处理器 (可选，按需启用)
    # if file_format:
    #     current_config = config.config if config else DEFAULT_CONFIG
    #     log_dir = Path(current_config["log_dir"])
    #     log_dir.mkdir(parents=True, exist_ok=True)
    #     # 可以考虑将自定义样式的日志写入单独文件或模块主文件
    #     log_file = log_dir / module_name / f"{style_name}_{{time:YYYY-MM-DD}}.log"
    #     log_file.parent.mkdir(parents=True, exist_ok=True)
    #     try:
    #         custom_file_id = logger.add(
    #             sink=str(log_file),
    #             level=os.getenv(f"{module_name.upper()}_{style_name.upper()}_FILE_LEVEL", file_level),
    #             format=file_format,
    #             rotation=current_config["rotation"],
    #             retention=current_config["retention"],
    #             compression=current_config["compression"],
    #             encoding="utf-8",
    #             message_filter=lambda record: record["extra"].get("module") == module_name
    #             and record["extra"].get("custom_style") == style_name,
    #             enqueue=True,
    #         )
    #         handler_ids.append(custom_file_id)
    #     except Exception as e:
    #         logger.error(f"Failed to add custom file handler for {handler_key}: {e}")

    # 更新自定义处理器注册表
    if handler_ids:
        _custom_style_handlers[handler_key] = handler_ids


def remove_custom_style_handler(module_name: str, style_name: str) -> None:
    """移除指定模块和样式名的自定义日志处理器."""
    handler_key = (module_name, style_name)
    if handler_key in _custom_style_handlers:
        for handler_id in _custom_style_handlers[handler_key]:
            try:
                logger.remove(handler_id)
                # print(f"Removed custom handler {handler_id} for {handler_key}")
            except ValueError:
                # 可能已经被移除或不存在
                # print(f"Handler {handler_id} for {handler_key} already removed or invalid.")
                pass
        del _custom_style_handlers[handler_key]


def remove_module_logger(module_name: str) -> None:
    """清理指定模块的日志处理器"""
    if module_name in _handler_registry:
        for handler_id in _handler_registry[module_name]:
            logger.remove(handler_id)
        del _handler_registry[module_name]


# 添加全局默认处理器（只处理未注册模块的日志--->控制台）
# print(os.getenv("DEFAULT_CONSOLE_LOG_LEVEL", "SUCCESS"))
DEFAULT_GLOBAL_HANDLER = logger.add(
    sink=sys.stderr,
    level=os.getenv("DEFAULT_CONSOLE_LOG_LEVEL", "SUCCESS"),
    format=(
        "<green>{time:YYYY-MM-DD HH:mm:ss}</green> | "
        "<level>{level: <8}</level> | "
        "<cyan>{name: <12}</cyan> | "
        "<level>{message}</level>"
    ),
    filter=lambda record: is_unregistered_module(record),  # 只处理未注册模块的日志，并过滤nonebot
    enqueue=True,
)

# 添加全局默认文件处理器（只处理未注册模块的日志--->logs文件夹）
log_dir = Path(DEFAULT_CONFIG["log_dir"])
log_dir.mkdir(parents=True, exist_ok=True)
other_log_dir = log_dir / "other"
other_log_dir.mkdir(parents=True, exist_ok=True)

DEFAULT_FILE_HANDLER = logger.add(
    sink=str(other_log_dir / "{time:YYYY-MM-DD}.log"),
    level=os.getenv("DEFAULT_FILE_LOG_LEVEL", "DEBUG"),
    format="{time:YYYY-MM-DD HH:mm:ss} | {level: <8} | {name: <15} | {message}",
    rotation=DEFAULT_CONFIG["rotation"],
    retention=DEFAULT_CONFIG["retention"],
    compression=DEFAULT_CONFIG["compression"],
    encoding="utf-8",
    filter=lambda record: is_unregistered_module(record),  # 只处理未注册模块的日志，并过滤nonebot
    enqueue=True,
)<|MERGE_RESOLUTION|>--- conflicted
+++ resolved
@@ -203,11 +203,7 @@
     },
     "simple": {
         "console_format": (
-<<<<<<< HEAD
-            "<level>{time:MM-DD HH:mm}</level> | <light-green>枫の大脑袋</light-green> | <light-green>{message}</light-green>"
-=======
-            "<level>{time:HH:mm:ss}</level> | <light-green>麦麦大脑袋</light-green> | <light-green>{message}</light-green>"
->>>>>>> a56e931e
+            "<level>{time:HH:mm:ss}</level> | <light-green>枫の大脑袋</light-green> | <light-green>{message}</light-green>"
         ),  # noqa: E501
         "file_format": "{time:YYYY-MM-DD HH:mm:ss} | {level: <8} | {extra[module]: <15} | 枫の大脑袋 | {message}",
     },
@@ -240,13 +236,8 @@
         "file_format": "{time:YYYY-MM-DD HH:mm:ss} | {level: <8} | {extra[module]: <15} | 枫の组织语言 | {message}",
     },
     "simple": {
-<<<<<<< HEAD
-        "console_format": "<level>{time:MM-DD HH:mm}</level> | <light-green>枫の组织语言</light-green> | {message}",
+        "console_format": "<level>{time:HH:mm:ss}</level> | <light-green>枫の组织语言</light-green> | {message}",
         "file_format": "{time:YYYY-MM-DD HH:mm:ss} | {level: <8} | {extra[module]: <15} | 枫の组织语言 | {message}",
-=======
-        "console_format": "<level>{time:HH:mm:ss}</level> | <light-green>麦麦组织语言</light-green> | {message}",
-        "file_format": "{time:YYYY-MM-DD HH:mm:ss} | {level: <8} | {extra[module]: <15} | 麦麦组织语言 | {message}",
->>>>>>> a56e931e
     },
 }
 
@@ -312,13 +303,8 @@
         "file_format": "{time:YYYY-MM-DD HH:mm:ss} | {level: <8} | {extra[module]: <15} | 枫の小脑袋 | {message}",
     },
     "simple": {
-<<<<<<< HEAD
-        "console_format": "<level>{time:MM-DD HH:mm}</level> | <fg #3399FF>枫の水群 | {message}</fg #3399FF>",  # noqa: E501
+        "console_format": "<level>{time:HH:mm:ss}</level> | <fg #3399FF>枫の水群 | {message}</fg #3399FF>",  # noqa: E501
         "file_format": "{time:YYYY-MM-DD HH:mm:ss} | {level: <8} | {extra[module]: <15} | 枫の水群 | {message}",
-=======
-        "console_format": "<level>{time:HH:mm:ss}</level> | <fg #3399FF>麦麦水群 | {message}</fg #3399FF>",  # noqa: E501
-        "file_format": "{time:YYYY-MM-DD HH:mm:ss} | {level: <8} | {extra[module]: <15} | 麦麦水群 | {message}",
->>>>>>> a56e931e
     },
 }
 
@@ -350,13 +336,8 @@
         "file_format": "{time:YYYY-MM-DD HH:mm:ss} | {level: <8} | {extra[module]: <15} | 枫の小脑袋 | {message}",
     },
     "simple": {
-<<<<<<< HEAD
-        "console_format": "<level>{time:MM-DD HH:mm}</level> | <fg #66CCFF>枫の小脑袋 | {message}</fg #66CCFF>",  # noqa: E501
+        "console_format": "<level>{time:HH:mm:ss}</level> | <fg #66CCFF>枫の小脑袋 | {message}</fg #66CCFF>",  # noqa: E501
         "file_format": "{time:YYYY-MM-DD HH:mm:ss} | {level: <8} | {extra[module]: <15} | 枫の小脑袋 | {message}",
-=======
-        "console_format": "<level>{time:HH:mm:ss}</level> | <fg #66CCFF>麦麦小脑袋 | {message}</fg #66CCFF>",  # noqa: E501
-        "file_format": "{time:YYYY-MM-DD HH:mm:ss} | {level: <8} | {extra[module]: <15} | 麦麦小脑袋 | {message}",
->>>>>>> a56e931e
     },
 }
 
@@ -371,13 +352,8 @@
         "file_format": "{time:YYYY-MM-DD HH:mm:ss} | {level: <8} | {extra[module]: <15} | 枫の水群[管理] | {message}",
     },
     "simple": {
-<<<<<<< HEAD
-        "console_format": "<level>{time:MM-DD HH:mm}</level> | <fg #005BA2>枫の水群[管理] | {message}</fg #005BA2>",  # noqa: E501
+        "console_format": "<level>{time:HH:mm:ss}</level> | <fg #005BA2>枫の水群[管理] | {message}</fg #005BA2>",  # noqa: E501
         "file_format": "{time:YYYY-MM-DD HH:mm:ss} | {level: <8} | {extra[module]: <15} | 枫の水群[管理] | {message}",
-=======
-        "console_format": "<level>{time:HH:mm:ss}</level> | <fg #005BA2>麦麦水群[管理] | {message}</fg #005BA2>",  # noqa: E501
-        "file_format": "{time:YYYY-MM-DD HH:mm:ss} | {level: <8} | {extra[module]: <15} | 麦麦水群[管理] | {message}",
->>>>>>> a56e931e
     },
 }
 
@@ -531,13 +507,8 @@
         "file_format": "{time:YYYY-MM-DD HH:mm:ss} | {level: <8} | {extra[module]: <15} | 枫の状态 | {message}",
     },
     "simple": {
-<<<<<<< HEAD
-        "console_format": "<level>{time:MM-DD HH:mm}</level> | <fg #66CCFF>枫の状态 | {message} </fg #66CCFF>",  # noqa: E501
+        "console_format": "<level>{time:HH:mm:ss}</level> | <fg #66CCFF>枫の状态 | {message} </fg #66CCFF>",  # noqa: E501
         "file_format": "{time:YYYY-MM-DD HH:mm:ss} | {level: <8} | {extra[module]: <15} | 枫の状态 | {message}",
-=======
-        "console_format": "<level>{time:HH:mm:ss}</level> | <fg #66CCFF>麦麦状态 | {message} </fg #66CCFF>",  # noqa: E501
-        "file_format": "{time:YYYY-MM-DD HH:mm:ss} | {level: <8} | {extra[module]: <15} | 麦麦状态 | {message}",
->>>>>>> a56e931e
     },
 }
 
