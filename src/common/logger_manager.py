from src.common.logger import get_module_logger, LogConfig
from src.common.logger import (
    BACKGROUND_TASKS_STYLE_CONFIG,
    MAIN_STYLE_CONFIG,
    MEMORY_STYLE_CONFIG,
    PFC_STYLE_CONFIG,
    MOOD_STYLE_CONFIG,
    TOOL_USE_STYLE_CONFIG,
    RELATION_STYLE_CONFIG,
    CONFIG_STYLE_CONFIG,
    HEARTFLOW_STYLE_CONFIG,
    SCHEDULE_STYLE_CONFIG,
    LLM_STYLE_CONFIG,
    CHAT_STYLE_CONFIG,
    EMOJI_STYLE_CONFIG,
    SUB_HEARTFLOW_STYLE_CONFIG,
    SUB_HEARTFLOW_MIND_STYLE_CONFIG,
    SUBHEARTFLOW_MANAGER_STYLE_CONFIG,
    BASE_TOOL_STYLE_CONFIG,
    CHAT_STREAM_STYLE_CONFIG,
    PERSON_INFO_STYLE_CONFIG,
    WILLING_STYLE_CONFIG,
    PFC_ACTION_PLANNER_STYLE_CONFIG,
    MAI_STATE_CONFIG,
    LPMM_STYLE_CONFIG,
    HFC_STYLE_CONFIG,
    OBSERVATION_STYLE_CONFIG,
    PLANNER_STYLE_CONFIG,
    PROCESSOR_STYLE_CONFIG,
    ACTION_TAKEN_STYLE_CONFIG,
    TIANYI_STYLE_CONFIG,
    REMOTE_STYLE_CONFIG,
    TOPIC_STYLE_CONFIG,
    SENDER_STYLE_CONFIG,
    CONFIRM_STYLE_CONFIG,
    MODEL_UTILS_STYLE_CONFIG,
    PROMPT_STYLE_CONFIG,
    CHANGE_MOOD_TOOL_STYLE_CONFIG,
    CHANGE_RELATIONSHIP_TOOL_STYLE_CONFIG,
    GET_KNOWLEDGE_TOOL_STYLE_CONFIG,
    GET_TIME_DATE_TOOL_STYLE_CONFIG,
    LPMM_GET_KNOWLEDGE_TOOL_STYLE_CONFIG,
    MESSAGE_BUFFER_STYLE_CONFIG,
    CHAT_MESSAGE_STYLE_CONFIG,
    CHAT_IMAGE_STYLE_CONFIG,
    INIT_STYLE_CONFIG,
    INTEREST_CHAT_STYLE_CONFIG,
    API_SERVER_STYLE_CONFIG,
)

# 可根据实际需要补充更多模块配置
MODULE_LOGGER_CONFIGS = {
    "background_tasks": BACKGROUND_TASKS_STYLE_CONFIG,  # 后台任务
    "main": MAIN_STYLE_CONFIG,  # 主程序
    "memory": MEMORY_STYLE_CONFIG,  # 海马体
    "pfc": PFC_STYLE_CONFIG,  # PFC
    "mood": MOOD_STYLE_CONFIG,  # 心情
    "tool_use": TOOL_USE_STYLE_CONFIG,  # 工具使用
    "relation": RELATION_STYLE_CONFIG,  # 关系
    "config": CONFIG_STYLE_CONFIG,  # 配置
<<<<<<< HEAD
    "heartflow": HEARTFLOW_STYLE_CONFIG,  # 枫大脑袋
    "L_schedule": SCHEDULE_STYLE_CONFIG,  # 在干嘛
    "llm": LLM_STYLE_CONFIG,  # 枫组织语言
=======
    "heartflow": HEARTFLOW_STYLE_CONFIG,  # 麦麦大脑袋
    "schedule": SCHEDULE_STYLE_CONFIG,  # 在干嘛
    "llm": LLM_STYLE_CONFIG,  # 麦麦组织语言
>>>>>>> a56e931e
    "chat": CHAT_STYLE_CONFIG,  # 见闻
    "emoji": EMOJI_STYLE_CONFIG,  # 表情包
    "sub_heartflow": SUB_HEARTFLOW_STYLE_CONFIG,  # 枫水群
    "sub_heartflow_mind": SUB_HEARTFLOW_MIND_STYLE_CONFIG,  # 枫小脑袋
    "subheartflow_manager": SUBHEARTFLOW_MANAGER_STYLE_CONFIG,  # 枫水群[管理]
    "base_tool": BASE_TOOL_STYLE_CONFIG,  # 工具使用
    "chat_stream": CHAT_STREAM_STYLE_CONFIG,  # 聊天流
    "person_info": PERSON_INFO_STYLE_CONFIG,  # 人物信息
    "willing": WILLING_STYLE_CONFIG,  # 意愿
    "pfc_action_planner": PFC_ACTION_PLANNER_STYLE_CONFIG,  # PFC私聊规划
    "mai_state": MAI_STATE_CONFIG,  # 枫状态
    "lpmm": LPMM_STYLE_CONFIG,  # LPMM
    "hfc": HFC_STYLE_CONFIG,  # HFC
    "observation": OBSERVATION_STYLE_CONFIG,  # 聊天观察
    "planner": PLANNER_STYLE_CONFIG,  # 规划器
    "processor": PROCESSOR_STYLE_CONFIG,  # 处理器
    "action_taken": ACTION_TAKEN_STYLE_CONFIG,  # 动作
    "tianyi": TIANYI_STYLE_CONFIG,  # 天依
    "remote": REMOTE_STYLE_CONFIG,  # 远程
    "topic": TOPIC_STYLE_CONFIG,  # 话题
    "sender": SENDER_STYLE_CONFIG,  # 消息发送
    "confirm": CONFIRM_STYLE_CONFIG,  # EULA与PRIVACY确认
    "model_utils": MODEL_UTILS_STYLE_CONFIG,  # 模型工具
    "prompt": PROMPT_STYLE_CONFIG,  # 提示词
    "change_mood_tool": CHANGE_MOOD_TOOL_STYLE_CONFIG,  # 改变心情工具
    "change_relationship": CHANGE_RELATIONSHIP_TOOL_STYLE_CONFIG,  # 改变关系工具
    "get_knowledge_tool": GET_KNOWLEDGE_TOOL_STYLE_CONFIG,  # 获取知识工具
    "get_time_date": GET_TIME_DATE_TOOL_STYLE_CONFIG,  # 获取时间日期工具
    "lpm_get_knowledge_tool": LPMM_GET_KNOWLEDGE_TOOL_STYLE_CONFIG,  # LPMM获取知识工具
    "message_buffer": MESSAGE_BUFFER_STYLE_CONFIG,  # 消息缓冲
    "chat_message": CHAT_MESSAGE_STYLE_CONFIG,  # 聊天消息
    "chat_image": CHAT_IMAGE_STYLE_CONFIG,  # 聊天图片
    "init": INIT_STYLE_CONFIG,  # 初始化
    "interest_chat": INTEREST_CHAT_STYLE_CONFIG,  # 兴趣
    "api": API_SERVER_STYLE_CONFIG,  # API服务器
    # ...如有更多模块，继续添加...
}


def get_logger(module_name: str):
    style_config = MODULE_LOGGER_CONFIGS.get(module_name)
    if style_config:
        log_config = LogConfig(
            console_format=style_config["console_format"],
            file_format=style_config["file_format"],
        )
        return get_module_logger(module_name, config=log_config)
    # 若无特殊样式，使用默认
    return get_module_logger(module_name)<|MERGE_RESOLUTION|>--- conflicted
+++ resolved
@@ -58,15 +58,9 @@
     "tool_use": TOOL_USE_STYLE_CONFIG,  # 工具使用
     "relation": RELATION_STYLE_CONFIG,  # 关系
     "config": CONFIG_STYLE_CONFIG,  # 配置
-<<<<<<< HEAD
-    "heartflow": HEARTFLOW_STYLE_CONFIG,  # 枫大脑袋
-    "L_schedule": SCHEDULE_STYLE_CONFIG,  # 在干嘛
-    "llm": LLM_STYLE_CONFIG,  # 枫组织语言
-=======
     "heartflow": HEARTFLOW_STYLE_CONFIG,  # 麦麦大脑袋
     "schedule": SCHEDULE_STYLE_CONFIG,  # 在干嘛
     "llm": LLM_STYLE_CONFIG,  # 麦麦组织语言
->>>>>>> a56e931e
     "chat": CHAT_STYLE_CONFIG,  # 见闻
     "emoji": EMOJI_STYLE_CONFIG,  # 表情包
     "sub_heartflow": SUB_HEARTFLOW_STYLE_CONFIG,  # 枫水群
