--- conflicted
+++ resolved
@@ -111,11 +111,7 @@
     Prompt(last_loop_t, "last_loop")
 
 
-<<<<<<< HEAD
-def parse_knowledge_and_get_max_relevance(knowledge_str: str) -> (str | float):
-=======
 def parse_knowledge_and_get_max_relevance(knowledge_str: str) -> str | float:
->>>>>>> e4489420
     """
     解析 qa_manager.get_knowledge 返回的字符串，提取所有知识的文本和最高的相关性得分。
     返回: (原始知识字符串, 最高相关性得分)，如果无有效相关性则返回 (原始知识字符串, 0.0)
