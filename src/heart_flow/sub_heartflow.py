--- conflicted
+++ resolved
@@ -416,11 +416,7 @@
             self.history_chat_state.append((current_state, self.chat_state_last_time))
 
             logger.info(
-<<<<<<< HEAD
-                f"{log_prefix} 枫的聊天状态从 {current_state.value} （持续了 {self.chat_state_last_time} 秒） 变更为 {new_state.value}"
-=======
-                f"{log_prefix} 麦麦的聊天状态从 {current_state.value} （持续了 {int(self.chat_state_last_time)} 秒） 变更为 {new_state.value}"
->>>>>>> 37cf71c1
+                f"{log_prefix} 枫的聊天状态从 {current_state.value} （持续了 {int(self.chat_state_last_time)} 秒） 变更为 {new_state.value}"
             )
 
             self.chat_state.chat_status = new_state
