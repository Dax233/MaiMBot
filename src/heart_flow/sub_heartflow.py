from .observation import Observation, ChattingObservation
import asyncio
from src.config.config import global_config
import time
from typing import Optional, List, Dict, Tuple
import traceback
from src.common.logger import get_module_logger, LogConfig, SUB_HEARTFLOW_STYLE_CONFIG  # noqa: E402
import random
from src.plugins.chat.message import MessageRecv
from src.plugins.chat.chat_stream import chat_manager
import math
from src.plugins.heartFC_chat.heartFC_chat import HeartFChatting
from src.plugins.heartFC_chat.normal_chat import NormalChat
from src.heart_flow.mai_state_manager import MaiStateInfo
from src.heart_flow.chat_state_info import ChatState, ChatStateInfo
from src.heart_flow.sub_mind import SubMind


# 定义常量 (从 interest.py 移动过来)
MAX_INTEREST = 15.0

subheartflow_config = LogConfig(
    # 使用海马体专用样式
    console_format=SUB_HEARTFLOW_STYLE_CONFIG["console_format"],
    file_format=SUB_HEARTFLOW_STYLE_CONFIG["file_format"],
)
logger = get_module_logger("subheartflow", config=subheartflow_config)

base_reply_probability = 0.05
probability_increase_rate_per_second = 0.08
max_reply_probability = 1


class InterestChatting:
    def __init__(
        self,
        decay_rate=global_config.default_decay_rate_per_second,
        max_interest=MAX_INTEREST,
        trigger_threshold=global_config.reply_trigger_threshold,
        base_reply_probability=base_reply_probability,
        increase_rate=probability_increase_rate_per_second,
        decay_factor=global_config.probability_decay_factor_per_second,
        max_probability=max_reply_probability,
    ):
        # 基础属性初始化
        self.interest_level: float = 0.0
        self.last_update_time: float = time.time()
        self.decay_rate_per_second: float = decay_rate
        self.max_interest: float = max_interest
        self.last_interaction_time: float = self.last_update_time

        self.trigger_threshold: float = trigger_threshold
        self.base_reply_probability: float = base_reply_probability
        self.probability_increase_rate: float = increase_rate
        self.probability_decay_factor: float = decay_factor
        self.max_reply_probability: float = max_probability
        self.current_reply_probability: float = 0.0
        self.is_above_threshold: bool = False

        # 任务相关属性初始化
        self.update_task: Optional[asyncio.Task] = None
        self._stop_event = asyncio.Event()
        self._task_lock = asyncio.Lock()
        self._is_running = False

        self.interest_dict: Dict[str, tuple[MessageRecv, float, bool]] = {}
        self.update_interval = 1.0

        self.above_threshold = False
        self.start_hfc_probability = 0.0

    async def initialize(self):
        async with self._task_lock:
            if self._is_running:
                logger.debug("后台兴趣更新任务已在运行中。")
                return

            # 清理已完成或已取消的任务
            if self.update_task and (self.update_task.done() or self.update_task.cancelled()):
                self.update_task = None

            if not self.update_task:
                self._stop_event.clear()
                self._is_running = True
                self.update_task = asyncio.create_task(self._run_update_loop(self.update_interval))
                logger.debug("后台兴趣更新任务已创建并启动。")

    def add_interest_dict(self, message: MessageRecv, interest_value: float, is_mentioned: bool):
        self.interest_dict[message.message_info.message_id] = (message, interest_value, is_mentioned)
        self.last_interaction_time = time.time()

    async def _calculate_decay(self):
        """计算兴趣值的衰减

        参数:
            current_time: 当前时间戳

        处理逻辑:
        1. 计算时间差
        2. 处理各种异常情况(负值/零值)
        3. 正常计算衰减
        4. 更新最后更新时间
        """

        # 处理极小兴趣值情况
        if self.interest_level < 1e-9:
            self.interest_level = 0.0
            return

        # 异常情况处理
        if self.decay_rate_per_second <= 0:
            logger.warning(f"衰减率({self.decay_rate_per_second})无效，重置兴趣值为0")
            self.interest_level = 0.0
            return

        # 正常衰减计算
        try:
            decay_factor = math.pow(self.decay_rate_per_second, self.update_interval)
            self.interest_level *= decay_factor
        except ValueError as e:
            logger.error(
                f"衰减计算错误: {e} 参数: 衰减率={self.decay_rate_per_second} 时间差={self.update_interval} 当前兴趣={self.interest_level}"
            )
            self.interest_level = 0.0

    async def _update_reply_probability(self):
        self.above_threshold = self.interest_level >= self.trigger_threshold
        if self.above_threshold:
            self.start_hfc_probability += 0.1
        else:
            if self.start_hfc_probability != 0:
                self.start_hfc_probability -= 0.1

    async def increase_interest(self, value: float):
        self.interest_level += value
        self.interest_level = min(self.interest_level, self.max_interest)

    async def decrease_interest(self, value: float):
        self.interest_level -= value
        self.interest_level = max(self.interest_level, 0.0)

    async def get_interest(self) -> float:
        return self.interest_level

    async def get_state(self) -> dict:
        interest = self.interest_level  # 直接使用属性值
        return {
            "interest_level": round(interest, 2),
            "start_hfc_probability": round(self.start_hfc_probability, 4),
            "is_above_threshold": self.is_above_threshold,
        }

    async def should_evaluate_reply(self) -> bool:
        if self.current_reply_probability > 0:
            trigger = random.random() < self.current_reply_probability
            return trigger
        else:
            return False

    # --- 新增后台更新任务相关方法 ---
    async def _run_update_loop(self, update_interval: float = 1.0):
        """后台循环，定期更新兴趣和回复概率。"""
        try:
            while not self._stop_event.is_set():
                try:
                    if self.interest_level != 0:
                        await self._calculate_decay()

                    await self._update_reply_probability()

                    # 等待下一个周期或停止事件
                    await asyncio.wait_for(self._stop_event.wait(), timeout=update_interval)
                except asyncio.TimeoutError:
                    # 正常超时，继续循环
                    continue
                except Exception as e:
                    logger.error(f"InterestChatting 更新循环出错: {e}")
                    logger.error(traceback.format_exc())
                    # 防止错误导致CPU飙升，稍作等待
                    await asyncio.sleep(5)
        except asyncio.CancelledError:
            logger.info("InterestChatting 更新循环被取消。")
        finally:
            self._is_running = False
            logger.info("InterestChatting 更新循环已停止。")

    async def stop_updates(self):
        """停止后台更新任务，使用锁确保并发安全"""
        async with self._task_lock:
            if not self._is_running:
                logger.debug("后台兴趣更新任务未运行。")
                return

            logger.info("正在停止 InterestChatting 后台更新任务...")
            self._stop_event.set()

            if self.update_task and not self.update_task.done():
                try:
                    # 等待任务结束，设置超时
                    await asyncio.wait_for(self.update_task, timeout=5.0)
                    logger.info("InterestChatting 后台更新任务已成功停止。")
                except asyncio.TimeoutError:
                    logger.warning("停止 InterestChatting 后台任务超时，尝试取消...")
                    self.update_task.cancel()
                    try:
                        await self.update_task  # 等待取消完成
                    except asyncio.CancelledError:
                        logger.info("InterestChatting 后台更新任务已被取消。")
                except Exception as e:
                    logger.error(f"停止 InterestChatting 后台任务时发生异常: {e}")
                finally:
                    self.update_task = None
                    self._is_running = False

    # --- 结束 新增方法 ---


class SubHeartflow:
    def __init__(self, subheartflow_id, mai_states: MaiStateInfo):
        """子心流初始化函数

        Args:
            subheartflow_id: 子心流唯一标识符
            parent_heartflow: 父级心流实例
        """
        # 基础属性，两个值是一样的
        self.subheartflow_id = subheartflow_id
        self.chat_id = subheartflow_id

        # 麦麦的状态
        self.mai_states = mai_states

        # 这个聊天流的状态
        self.chat_state: ChatStateInfo = ChatStateInfo()
        self.chat_state_changed_time: float = time.time()
        self.chat_state_last_time: float = 0
        self.history_chat_state: List[Tuple[ChatState, float]] = []

        # 兴趣检测器
        self.interest_chatting: InterestChatting = InterestChatting()

        # 活动状态管理
        self.should_stop = False  # 停止标志
        self.task: Optional[asyncio.Task] = None  # 后台任务

        # 随便水群 normal_chat 和 认真水群 heartFC_chat 实例
        # CHAT模式激活 随便水群  FOCUS模式激活 认真水群
        self.heart_fc_instance: Optional[HeartFChatting] = None  # 该sub_heartflow的HeartFChatting实例
        self.normal_chat_instance: Optional[NormalChat] = None  # 该sub_heartflow的NormalChat实例

        # 观察，目前只有聊天观察，可以载入多个
        # 负责对处理过的消息进行观察
        self.observations: List[ChattingObservation] = []  # 观察列表
        # self.running_knowledges = []  # 运行中的知识，待完善

        # LLM模型配置，负责进行思考
        self.sub_mind = SubMind(
            subheartflow_id=self.subheartflow_id, chat_state=self.chat_state, observations=self.observations
        )

        # 日志前缀
        self.log_prefix = chat_manager.get_stream_name(self.subheartflow_id) or self.subheartflow_id

    async def initialize(self):
        """异步初始化方法，创建兴趣流"""
        await self.interest_chatting.initialize()
        logger.debug(f"{self.log_prefix} InterestChatting 实例已初始化。")

    def update_last_chat_state_time(self):
        self.chat_state_last_time = time.time() - self.chat_state_changed_time

    async def _stop_normal_chat(self):
        """
        停止 NormalChat 实例
        切出 CHAT 状态时使用
        """
        if self.normal_chat_instance:
            logger.info(f"{self.log_prefix} 离开CHAT模式，结束 随便水群")
            try:
                await self.normal_chat_instance.stop_chat()  # 调用 stop_chat
            except Exception as e:
                logger.error(f"{self.log_prefix} 停止 NormalChat 监控任务时出错: {e}")
                logger.error(traceback.format_exc())

    async def _start_normal_chat(self) -> bool:
        """
        启动 NormalChat 实例，
        进入 CHAT 状态时使用

        确保 HeartFChatting 已停止
        """
        await self._stop_heart_fc_chat()  # 确保 专注聊天已停止

        log_prefix = self.log_prefix
        try:
            # 获取聊天流并创建 NormalChat 实例
            chat_stream = chat_manager.get_stream(self.chat_id)
            self.normal_chat_instance = NormalChat(chat_stream=chat_stream, interest_dict=self.get_interest_dict())

            logger.info(f"{log_prefix} 启动 NormalChat 随便水群...")
            await self.normal_chat_instance.start_chat()  # <--- 修正：调用 start_chat
            return True
        except Exception as e:
            logger.error(f"{log_prefix} 启动 NormalChat 时出错: {e}")
            logger.error(traceback.format_exc())
            self.normal_chat_instance = None  # 启动失败，清理实例
            return False

    async def _stop_heart_fc_chat(self):
        """停止并清理 HeartFChatting 实例"""
        if self.heart_fc_instance:
            logger.info(f"{self.log_prefix} 关闭 HeartFChatting 实例...")
            try:
                await self.heart_fc_instance.shutdown()
            except Exception as e:
                logger.error(f"{self.log_prefix} 关闭 HeartFChatting 实例时出错: {e}")
                logger.error(traceback.format_exc())
            finally:
                # 无论是否成功关闭，都清理引用
                self.heart_fc_instance = None

    async def _start_heart_fc_chat(self) -> bool:
        """启动 HeartFChatting 实例，确保 NormalChat 已停止"""
        await self._stop_normal_chat()  # 确保普通聊天监控已停止
        self.clear_interest_dict()  # 清理兴趣字典，准备专注聊天

        log_prefix = self.log_prefix
        # 如果实例已存在，检查其循环任务状态
        if self.heart_fc_instance:
            # 如果任务已完成或不存在，则尝试重新启动
            if self.heart_fc_instance._loop_task is None or self.heart_fc_instance._loop_task.done():
                logger.info(f"{log_prefix} HeartFChatting 实例存在但循环未运行，尝试启动...")
                try:
                    await self.heart_fc_instance.start()  # 启动循环
                    logger.info(f"{log_prefix} HeartFChatting 循环已启动。")
                    return True
                except Exception as e:
                    logger.error(f"{log_prefix} 尝试启动现有 HeartFChatting 循环时出错: {e}")
                    logger.error(traceback.format_exc())
                    return False  # 启动失败
            else:
                # 任务正在运行
                logger.debug(f"{log_prefix} HeartFChatting 已在运行中。")
                return True  # 已经在运行

        # 如果实例不存在，则创建并启动
        logger.info(f"{log_prefix} 枫准备开始专注聊天 (创建新实例)...")
        try:
            self.heart_fc_instance = HeartFChatting(
                chat_id=self.chat_id, sub_mind=self.sub_mind, observations=self.observations
            )
            if await self.heart_fc_instance._initialize():
                await self.heart_fc_instance.start()  # 初始化成功后启动循环
                logger.info(f"{log_prefix} 枫已成功进入专注聊天模式 (新实例已启动)。")
                return True
            else:
                logger.error(f"{log_prefix} HeartFChatting 初始化失败，无法进入专注模式。")
                self.heart_fc_instance = None  # 初始化失败，清理实例
                return False
        except Exception as e:
            logger.error(f"{log_prefix} 创建或启动 HeartFChatting 实例时出错: {e}")
            logger.error(traceback.format_exc())
            self.heart_fc_instance = None  # 创建或初始化异常，清理实例
            return False

    async def change_chat_state(self, new_state: "ChatState"):
        """更新sub_heartflow的聊天状态，并管理 HeartFChatting 和 NormalChat 实例及任务"""
        current_state = self.chat_state.chat_status

        if current_state == new_state:
            return

        log_prefix = self.log_prefix
        state_changed = False  # 标记状态是否实际发生改变

        # --- 状态转换逻辑 ---
        if new_state == ChatState.CHAT:
            # 移除限额检查逻辑
            logger.debug(f"{log_prefix} 准备进入或保持 聊天 状态")
            if await self._start_normal_chat():
                logger.info(f"{log_prefix} 成功进入或保持 NormalChat 状态。")
                state_changed = True
            else:
                logger.error(f"{log_prefix} 启动 NormalChat 失败，无法进入 CHAT 状态。")
                # 考虑是否需要回滚状态或采取其他措施
                return  # 启动失败，不改变状态

        elif new_state == ChatState.FOCUSED:
            # 移除限额检查逻辑
            logger.debug(f"{log_prefix} 准备进入或保持 专注聊天 状态")
            if await self._start_heart_fc_chat():
                logger.info(f"{log_prefix} 成功进入或保持 HeartFChatting 状态。")
                state_changed = True
            else:
                logger.error(f"{log_prefix} 启动 HeartFChatting 失败，无法进入 FOCUSED 状态。")
                # 启动失败，状态回滚到之前的状态或ABSENT？这里保持不改变
                return  # 启动失败，不改变状态

        elif new_state == ChatState.ABSENT:
            logger.info(f"{log_prefix} 进入 ABSENT 状态，停止所有聊天活动...")
            await self._stop_normal_chat()
            await self._stop_heart_fc_chat()
            state_changed = True  # 总是可以成功转换到 ABSENT

        # --- 更新状态和最后活动时间 ---
        if state_changed:
<<<<<<< HEAD
            logger.info(f"{log_prefix} 枫的聊天状态从 {current_state.value} 变更为 {new_state.value}")
=======
            self.update_last_chat_state_time()
            self.history_chat_state.append((current_state, self.chat_state_last_time))

            logger.info(
                f"{log_prefix} 麦麦的聊天状态从 {current_state.value} （持续了 {self.chat_state_last_time} 秒） 变更为 {new_state.value}"
            )

>>>>>>> 628c6d1d
            self.chat_state.chat_status = new_state
            self.chat_state_last_time = 0
            self.chat_state_changed_time = time.time()
        else:
            # 如果因为某些原因（如启动失败）没有成功改变状态，记录一下
            logger.debug(
                f"{log_prefix} 尝试将状态从 {current_state.value} 变为 {new_state.value}，但未成功或未执行更改。"
            )

    async def subheartflow_start_working(self):
        """启动子心流的后台任务

        功能说明:
        - 负责子心流的主要后台循环
        - 每30秒检查一次停止标志
        """
        logger.trace(f"{self.log_prefix} 子心流开始工作...")

        while not self.should_stop:
            await asyncio.sleep(30)  # 30秒检查一次停止标志

        logger.info(f"{self.log_prefix} 子心流后台任务已停止。")

    def update_current_mind(self, response):
        self.sub_mind.update_current_mind(response)

    def add_observation(self, observation: Observation):
        for existing_obs in self.observations:
            if existing_obs.observe_id == observation.observe_id:
                return
        self.observations.append(observation)

    def remove_observation(self, observation: Observation):
        if observation in self.observations:
            self.observations.remove(observation)

    def get_all_observations(self) -> list[Observation]:
        return self.observations

    def clear_observations(self):
        self.observations.clear()

    def _get_primary_observation(self) -> Optional[ChattingObservation]:
        if self.observations and isinstance(self.observations[0], ChattingObservation):
            return self.observations[0]
        logger.warning(f"SubHeartflow {self.subheartflow_id} 没有找到有效的 ChattingObservation")
        return None

    async def get_interest_state(self) -> dict:
        return await self.interest_chatting.get_state()

    async def get_interest_level(self) -> float:
        return await self.interest_chatting.get_interest()

    async def should_evaluate_reply(self) -> bool:
        return await self.interest_chatting.should_evaluate_reply()

    def get_interest_dict(self) -> Dict[str, tuple[MessageRecv, float, bool]]:
        return self.interest_chatting.interest_dict

    def clear_interest_dict(self):
        self.interest_chatting.interest_dict.clear()

    async def get_full_state(self) -> dict:
        """获取子心流的完整状态，包括兴趣、思维和聊天状态。"""
        interest_state = await self.get_interest_state()
        return {
            "interest_state": interest_state,
            "current_mind": self.sub_mind.current_mind,
            "chat_state": self.chat_state.chat_status.value,
            "last_changed_state_time": self.last_changed_state_time,
        }

    async def shutdown(self):
        """安全地关闭子心流及其管理的任务"""
        if self.should_stop:
            logger.info(f"{self.log_prefix} 子心流已在关闭过程中。")
            return

        logger.info(f"{self.log_prefix} 开始关闭子心流...")
        self.should_stop = True  # 标记为停止，让后台任务退出

        # 使用新的停止方法
        await self._stop_normal_chat()
        await self._stop_heart_fc_chat()

        # 停止兴趣更新任务
        if self.interest_chatting:
            logger.info(f"{self.log_prefix} 停止兴趣系统后台任务...")
            await self.interest_chatting.stop_updates()

        # 取消可能存在的旧后台任务 (self.task)
        if self.task and not self.task.done():
            logger.info(f"{self.log_prefix} 取消子心流主任务 (Shutdown)...")
            self.task.cancel()
            try:
                await asyncio.wait_for(self.task, timeout=1.0)  # 给点时间响应取消
            except asyncio.CancelledError:
                logger.info(f"{self.log_prefix} 子心流主任务已取消 (Shutdown)。")
            except asyncio.TimeoutError:
                logger.warning(f"{self.log_prefix} 等待子心流主任务取消超时 (Shutdown)。")
            except Exception as e:
                logger.error(f"{self.log_prefix} 等待子心流主任务取消时发生错误 (Shutdown): {e}")

        self.task = None  # 清理任务引用
        self.chat_state.chat_status = ChatState.ABSENT  # 状态重置为不参与

        logger.info(f"{self.log_prefix} 子心流关闭完成。")<|MERGE_RESOLUTION|>--- conflicted
+++ resolved
@@ -404,9 +404,6 @@
 
         # --- 更新状态和最后活动时间 ---
         if state_changed:
-<<<<<<< HEAD
-            logger.info(f"{log_prefix} 枫的聊天状态从 {current_state.value} 变更为 {new_state.value}")
-=======
             self.update_last_chat_state_time()
             self.history_chat_state.append((current_state, self.chat_state_last_time))
 
@@ -414,7 +411,6 @@
                 f"{log_prefix} 麦麦的聊天状态从 {current_state.value} （持续了 {self.chat_state_last_time} 秒） 变更为 {new_state.value}"
             )
 
->>>>>>> 628c6d1d
             self.chat_state.chat_status = new_state
             self.chat_state_last_time = 0
             self.chat_state_changed_time = time.time()
