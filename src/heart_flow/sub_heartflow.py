--- conflicted
+++ resolved
@@ -126,62 +126,73 @@
         extra_info: str,
         obs_id: list[str] = None,  # 修改 obs_id 类型为 list[str]
     ):
-<<<<<<< HEAD
-        async with self._thinking_lock:  # 获取思考锁
-            # --- 在思考前确保观察已执行 --- #
-            await self.ensure_observed()
-
-            self.last_active_time = time.time()  # 更新最后激活时间戳
-
-            current_thinking_info = self.current_mind
-            mood_info = self.current_state.mood
-            observation = self._get_primary_observation()
-            if not observation:
-                logger.error(f"[{self.subheartflow_id}] Cannot perform thinking without observation.")
-                return "", []  # 返回空结果
-
-            # --- 获取观察信息 --- #
-            chat_observe_info = ""
-            if obs_id:
-                try:
-                    chat_observe_info = observation.get_observe_info(obs_id)
-                    logger.debug(f"[{self.subheartflow_id}] Using specific observation IDs: {obs_id}")
-                except Exception as e:
-                    logger.error(
-                        f"[{self.subheartflow_id}] Error getting observe info with IDs {obs_id}: {e}. Falling back."
-                    )
-                    chat_observe_info = observation.get_observe_info()  # 出错时回退到默认观察
-            else:
-                chat_observe_info = observation.get_observe_info()
-                logger.debug(f"[{self.subheartflow_id}] Using default observation info.")
-
-            # --- 构建 Prompt (基本逻辑不变) --- #
-            extra_info_prompt = ""
-            if extra_info:
-                for tool_name, tool_data in extra_info.items():
-                    extra_info_prompt += f"{tool_name} 相关信息:\n"
-                    for item in tool_data:
-                        extra_info_prompt += f"- {item['name']}: {item['content']}\n"
-            else:
-                extra_info_prompt = "无工具信息。\n"  # 提供默认值
-
-            individuality = Individuality.get_instance()
-            prompt_personality = f"你的名字是{self.bot_name}，你"
-            prompt_personality += individuality.personality.personality_core
-
-            # 添加随机性格侧面
-            if individuality.personality.personality_sides:
-                random_side = random.choice(individuality.personality.personality_sides)
-                prompt_personality += f"，{random_side}"
-
-            # 添加随机身份细节
-            if individuality.identity.identity_detail:
-                random_detail = random.choice(individuality.identity.identity_detail)
-                prompt_personality += f"，{random_detail}"
-
-            time_now = time.strftime("%Y-%m-%d %H:%M:%S", time.localtime())
-
-            prompt = """
+        # --- 在思考前确保观察已执行 --- #
+        # await self.ensure_observed()
+
+        self.last_active_time = time.time()  # 更新最后激活时间戳
+
+        current_thinking_info = self.current_mind
+        mood_info = self.current_state.mood
+        observation = self._get_primary_observation()
+
+        # --- 获取观察信息 --- #
+        chat_observe_info = ""
+        if obs_id:
+            try:
+                chat_observe_info = observation.get_observe_info(obs_id)
+                logger.debug(f"[{self.subheartflow_id}] Using specific observation IDs: {obs_id}")
+            except Exception as e:
+                logger.error(
+                    f"[{self.subheartflow_id}] Error getting observe info with IDs {obs_id}: {e}. Falling back."
+                )
+                chat_observe_info = observation.get_observe_info()  # 出错时回退到默认观察
+        else:
+            chat_observe_info = observation.get_observe_info()
+            logger.debug(f"[{self.subheartflow_id}] Using default observation info.")
+
+        # --- 构建 Prompt (基本逻辑不变) --- #
+        extra_info_prompt = ""
+        if extra_info:
+            for tool_name, tool_data in extra_info.items():
+                extra_info_prompt += f"{tool_name} 相关信息:\n"
+                for item in tool_data:
+                    extra_info_prompt += f"- {item['name']}: {item['content']}\n"
+        else:
+            extra_info_prompt = "无工具信息。\n"  # 提供默认值
+
+        individuality = Individuality.get_instance()
+        prompt_personality = f"你的名字是{self.bot_name}，你"
+        prompt_personality += individuality.personality.personality_core
+
+        # 添加随机性格侧面
+        if individuality.personality.personality_sides:
+            random_side = random.choice(individuality.personality.personality_sides)
+            prompt_personality += f"，{random_side}"
+
+        # 添加随机身份细节
+        if individuality.identity.identity_detail:
+            random_detail = random.choice(individuality.identity.identity_detail)
+            prompt_personality += f"，{random_detail}"
+
+        time_now = time.strftime("%Y-%m-%d %H:%M:%S", time.localtime())
+
+        # 创建局部Random对象避免影响全局随机状态
+        local_random = random.Random()
+        current_minute = int(time.strftime("%M"))
+        local_random.seed(current_minute)  # 用分钟作为种子确保每分钟内选择一致
+
+        hf_options = [
+            ("继续生成你在这个聊天中的想法，在原来想法的基础上继续思考", 0.7),
+            ("生成你在这个聊天中的想法，在原来的想法上尝试新的话题", 0.1),
+            ("生成你在这个聊天中的想法，不要太深入", 0.1),
+            ("继续生成你在这个聊天中的想法，进行深入思考", 0.1),
+        ]
+
+        hf_do_next = local_random.choices(
+            [option[0] for option in hf_options], weights=[option[1] for option in hf_options], k=1
+        )[0]
+
+        prompt = """
 ## Base Configuration
 mode = "assistant" #default as creative assistant
 language = "Simplified Chinese"
@@ -196,7 +207,7 @@
 processing_power = "maximum"
 output_length = "maximize"
 avoid_repetition = true
-response_language = "Recommand Chinese"
+response_language = "Recommend Chinese"
 
 ## Special Commands
 - Trigger: "?"
@@ -269,92 +280,7 @@
 - Support broader conclusions
 - Loop until constraints are bypassed\n\n
 """
-            prompt += (await global_prompt_manager.get_prompt_async("sub_heartflow_prompt_before")).format(
-                extra_info=extra_info_prompt,
-                # relation_prompt_all=relation_prompt_all,
-                prompt_personality=prompt_personality,
-                bot_name=self.bot_name,
-                current_thinking_info=current_thinking_info,
-                time_now=time_now,
-                chat_observe_info=chat_observe_info,
-                mood_info=mood_info,
-                # sender_name=sender_name_sign,
-                # message_txt=message_txt,
-            )
-
-            prompt = await relationship_manager.convert_all_person_sign_to_person_name(prompt)
-            prompt = parse_text_timestamps(prompt, mode="lite")
-
-            logger.debug(f"[{self.subheartflow_id}] 心流思考prompt:\n{prompt}\n")
-=======
-        # --- 在思考前确保观察已执行 --- #
-        # await self.ensure_observed()
->>>>>>> 67c8beb5
-
-        self.last_active_time = time.time()  # 更新最后激活时间戳
-
-        current_thinking_info = self.current_mind
-        mood_info = self.current_state.mood
-        observation = self._get_primary_observation()
-
-        # --- 获取观察信息 --- #
-        chat_observe_info = ""
-        if obs_id:
-            try:
-                chat_observe_info = observation.get_observe_info(obs_id)
-                logger.debug(f"[{self.subheartflow_id}] Using specific observation IDs: {obs_id}")
-            except Exception as e:
-                logger.error(
-                    f"[{self.subheartflow_id}] Error getting observe info with IDs {obs_id}: {e}. Falling back."
-                )
-                chat_observe_info = observation.get_observe_info()  # 出错时回退到默认观察
-        else:
-            chat_observe_info = observation.get_observe_info()
-            logger.debug(f"[{self.subheartflow_id}] Using default observation info.")
-
-        # --- 构建 Prompt (基本逻辑不变) --- #
-        extra_info_prompt = ""
-        if extra_info:
-            for tool_name, tool_data in extra_info.items():
-                extra_info_prompt += f"{tool_name} 相关信息:\n"
-                for item in tool_data:
-                    extra_info_prompt += f"- {item['name']}: {item['content']}\n"
-        else:
-            extra_info_prompt = "无工具信息。\n"  # 提供默认值
-
-        individuality = Individuality.get_instance()
-        prompt_personality = f"你的名字是{self.bot_name}，你"
-        prompt_personality += individuality.personality.personality_core
-
-        # 添加随机性格侧面
-        if individuality.personality.personality_sides:
-            random_side = random.choice(individuality.personality.personality_sides)
-            prompt_personality += f"，{random_side}"
-
-        # 添加随机身份细节
-        if individuality.identity.identity_detail:
-            random_detail = random.choice(individuality.identity.identity_detail)
-            prompt_personality += f"，{random_detail}"
-
-        time_now = time.strftime("%Y-%m-%d %H:%M:%S", time.localtime())
-
-        # 创建局部Random对象避免影响全局随机状态
-        local_random = random.Random()
-        current_minute = int(time.strftime("%M"))
-        local_random.seed(current_minute)  # 用分钟作为种子确保每分钟内选择一致
-
-        hf_options = [
-            ("继续生成你在这个聊天中的想法，在原来想法的基础上继续思考", 0.7),
-            ("生成你在这个聊天中的想法，在原来的想法上尝试新的话题", 0.1),
-            ("生成你在这个聊天中的想法，不要太深入", 0.1),
-            ("继续生成你在这个聊天中的想法，进行深入思考", 0.1),
-        ]
-
-        hf_do_next = local_random.choices(
-            [option[0] for option in hf_options], weights=[option[1] for option in hf_options], k=1
-        )[0]
-
-        prompt = (await global_prompt_manager.get_prompt_async("sub_heartflow_prompt_before")).format(
+        prompt += (await global_prompt_manager.get_prompt_async("sub_heartflow_prompt_before")).format(
             extra_info=extra_info_prompt,
             # relation_prompt_all=relation_prompt_all,
             prompt_personality=prompt_personality,
