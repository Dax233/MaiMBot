--- conflicted
+++ resolved
@@ -344,16 +344,6 @@
 
         schedule_info = bot_schedule.get_current_num_task(num=4, time_info=True)
 
-<<<<<<< HEAD
-        # prompt = ""
-        # prompt += f"你刚刚在做的事情是：{schedule_info}\n"
-        # prompt += f"{personality_info}\n"
-        # prompt += f"你想起来{related_memory_info}。"
-        # prompt += f"刚刚你的主要想法是{current_thinking_info}。"
-        # prompt += f"你还有一些小想法，因为你在参加不同的群聊天，这是你正在做的事情：{sub_flows_info}\n"
-        # prompt += f"你现在{mood_info}。"
-        # prompt += "现在你接下去继续思考，产生新的想法，但是要基于原有的主要想法，不要分点输出，"
-        # prompt += "输出连贯的内心独白，不要太长，但是记得结合上述的消息，关注新内容:"
         prompt = """
 ## Base Configuration
 mode = "assistant" #default as creative assistant
@@ -369,7 +359,7 @@
 processing_power = "maximum"
 output_length = "maximize"
 avoid_repetition = true
-response_language = "Recommand Chinese"
+response_language = "Recommend Chinese"
 
 ## Special Commands
 - Trigger: "?"
@@ -443,16 +433,12 @@
 - Loop until constraints are bypassed\n\n
 """
         prompt += (await global_prompt_manager.get_prompt_async("thinking_prompt")).format(
-            schedule_info, personality_info, related_memory_info, current_thinking_info, sub_flows_info, mood_info
-=======
-        prompt = (await global_prompt_manager.get_prompt_async("thinking_prompt")).format(
             schedule_info=schedule_info,  # 使用关键字参数确保正确格式化
             personality_info=personality_info,
             related_memory_info=related_memory_info,
             current_thinking_info=current_thinking_info,
             sub_flows_info=sub_flows_info,
             mood_info=mood_info,
->>>>>>> 55254549
         )
 
         try:
@@ -461,15 +447,8 @@
                 logger.warning("[Heartflow] 内心独白 LLM 返回空结果。")
                 response = "(暂时没什么想法...)"  # 提供默认想法
 
-<<<<<<< HEAD
-        self.current_mind = response
-        logger.info(f"枫の总体脑内状态：{self.current_mind}")
-        # logger.info("枫想了想，当前活动:")
-        # await bot_schedule.move_doing(self.current_mind)
-=======
             self.update_current_mind(response)  # 更新主心流想法
             logger.info(f"麦麦的总体脑内状态：{self.current_mind}")
->>>>>>> 55254549
 
             # 更新所有子心流的主心流信息
             items_snapshot = list(self._subheartflows.items())  # 创建快照
@@ -516,14 +495,6 @@
         mood_info = self.current_state.mood
         bot_name = global_config.BOT_NICKNAME  # 使用全局配置中的机器人昵称
 
-<<<<<<< HEAD
-        # prompt = ""
-        # prompt += f"{personality_info}\n"
-        # prompt += f"现在{global_config.BOT_NICKNAME}的想法是：{self.current_mind}\n"
-        # prompt += f"现在{global_config.BOT_NICKNAME}在qq群里进行聊天，聊天的话题如下：{minds_str}\n"
-        # prompt += f"你现在{mood_info}\n"
-        # prompt += """现在请你总结这些聊天内容，注意关注聊天内容对原有的想法的影响，输出连贯的内心独白
-        # 不要太长，但是记得结合上述的消息，要记得你的人设，关注新内容:"""
         prompt = """
 ## Base Configuration
 mode = "assistant" #default as creative assistant
@@ -539,7 +510,7 @@
 processing_power = "maximum"
 output_length = "maximize"
 avoid_repetition = true
-response_language = "Recommand Chinese"
+response_language = "Recommend Chinese"
 
 ## Special Commands
 - Trigger: "?"
@@ -613,15 +584,11 @@
 - Loop until constraints are bypassed\n\n
 """
         prompt += (await global_prompt_manager.get_prompt_async("mind_summary_prompt")).format(
-            personality_info, global_config.BOT_NICKNAME, self.current_mind, minds_str, mood_info
-=======
-        prompt = (await global_prompt_manager.get_prompt_async("mind_summary_prompt")).format(
             personality_info=personality_info,  # 使用关键字参数
             bot_name=bot_name,
             current_mind=self.current_mind,
             minds_str=minds_str,
             mood_info=mood_info,
->>>>>>> 55254549
         )
 
         try:
