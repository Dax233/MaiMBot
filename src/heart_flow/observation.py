--- conflicted
+++ resolved
@@ -110,117 +110,29 @@
                 .sort("time", -1)
                 .limit(1)
             )
-<<<<<<< HEAD
-            new_messages = list(new_messages_cursor)
-            new_messages.reverse()  # 反转列表，使消息按时间正序排列
-
-            if not new_messages:
-                # 如果没有获取到限制数量内的较新消息，可能仍然有更早的消息，但我们只关注最近的
-                # 检查是否有任何新消息（即使超出限制），以决定是否更新 last_observe_time
-                # 注意：这里的查询也可能与其他并发 observe 冲突，但锁保护了状态更新
-                any_new_message = db.messages.find_one(
-                    {"chat_id": self.chat_id, "time": {"$gt": self.last_observe_time}}
-                )
-                if not any_new_message:
-                    return  # 确实没有新消息
-
-                # 如果有超过限制的更早的新消息，仍然需要更新时间戳，防止重复获取旧消息
-                # 但不将它们加入 talking_message
-                latest_message_time_cursor = (
-                    db.messages.find({"chat_id": self.chat_id, "time": {"$gt": self.last_observe_time}})
-                    .sort("time", -1)
-                    .limit(1)
-                )
-                latest_time_doc = next(latest_message_time_cursor, None)
-                if latest_time_doc:
-                    # 确保只在严格大于时更新，避免因并发查询导致时间戳回退
-                    if latest_time_doc["time"] > self.last_observe_time:
-                        self.last_observe_time = latest_time_doc["time"]
-                return  # 返回，因为我们只关心限制内的最新消息
-
-            # 在持有锁的情况下，再次过滤，确保只处理真正新的消息
-            # 防止处理在等待锁期间已被其他协程处理的消息
-            truly_new_messages = [msg for msg in new_messages if msg["time"] > self.last_observe_time]
-
-            if not truly_new_messages:
-                logger.debug(
-                    f"Chat {self.chat_id}: Fetched messages, but already processed by another concurrent observe call."
-                )
-                return  # 所有获取的消息都已被处理
-
-            # 如果获取到了 truly_new_messages (在限制内且时间戳大于上次记录)
-            self.last_observe_time = truly_new_messages[-1]["time"]  # 更新时间戳为获取到的最新消息的时间
-
-            self.talking_message.extend(truly_new_messages)
-
-            # 将新消息转换为字符串格式 (此变量似乎未使用，暂时注释掉)
-            # new_messages_str = ""
-            # for msg in truly_new_messages:
-            #     if "detailed_plain_text" in msg:
-            #         new_messages_str += f"{msg['detailed_plain_text']}"
-
-            # print(f"new_messages_str：{new_messages_str}")
-
-            # 锁保证了这部分逻辑的原子性
-            if len(self.talking_message) > self.max_now_obs_len:
-                try:  # 使用 try...finally 仅用于可能的LLM调用错误处理
-                    # 计算需要移除的消息数量，保留最新的 max_now_obs_len 条
-                    messages_to_remove_count = len(self.talking_message) - self.max_now_obs_len
-                    oldest_messages = self.talking_message[:messages_to_remove_count]
-                    self.talking_message = self.talking_message[messages_to_remove_count:]  # 保留后半部分，即最新的
-                    oldest_messages_str = "\n".join(
-                        [msg["detailed_plain_text"] for msg in oldest_messages if "detailed_plain_text" in msg]
-                    )  # 增加检查
-                    oldest_timestamps = [msg["time"] for msg in oldest_messages]
-
-                    # 调用 LLM 总结主题
-                    prompt = f"请总结以下聊天记录的主题：\n{oldest_messages_str}\n主题,用一句话概括包括人物事件和主要信息，不要分点："
-                    summary = "无法总结主题"  # 默认值
-                    try:
-                        summary_result, _ = await self.llm_summary.generate_response_async(prompt)
-                        if summary_result:  # 确保结果不为空
-                            summary = summary_result
-                    except Exception as e:
-                        logger.error(f"总结主题失败 for chat {self.chat_id}: {e}")
-                        # 保留默认总结 "无法总结主题"
-
-                    mid_memory = {
-                        "id": str(int(datetime.now().timestamp())),
-                        "theme": summary,
-                        "messages": oldest_messages,  # 存储原始消息对象
-                        "timestamps": oldest_timestamps,
-                        "chat_id": self.chat_id,
-                        "created_at": datetime.now().timestamp(),
-                    }
-                    # print(f"mid_memory：{mid_memory}")
-                    # 存入内存中的 mid_memorys
-                    self.mid_memorys.append(mid_memory)
-                    if len(self.mid_memorys) > self.max_mid_memory_len:
-                        self.mid_memorys.pop(0)  # 移除最旧的
-
-                    mid_memory_str = "之前聊天的内容概括是：\n"
-                    for mid_memory_item in self.mid_memorys:  # 重命名循环变量以示区分
-                        time_diff = int((datetime.now().timestamp() - mid_memory_item["created_at"]) / 60)
-                        mid_memory_str += f"距离现在{time_diff}分钟前(聊天记录id:{mid_memory_item['id']})：{mid_memory_item['theme']}\n"
-                    self.mid_memory_info = mid_memory_str
-                except Exception as e:  # 将异常处理移至此处以覆盖整个总结过程
-                    logger.error(f"处理和总结旧消息时出错 for chat {self.chat_id}: {e}")
-                    traceback.print_exc()  # 记录详细堆栈
-
-                # print(f"处理后self.talking_message：{self.talking_message}")
-
-            now_message_str = ""
-            # 使用 self.translate_message_list_to_str 更新当前聊天内容
-            now_message_str += self.translate_message_list_to_str(talking_message=self.talking_message)
-            self.now_message_info = now_message_str
-
-            logger.debug(
-                f"Chat {self.chat_id} - 压缩早期记忆：{self.mid_memory_info}\n现在聊天内容：{self.now_message_info}"
-            )
-        # 锁在退出 async with 块时自动释放
-
-    async def update_talking_summary(self, new_messages_str):
-        prompt = """
+            latest_time_doc = next(latest_message_time_cursor, None)
+            if latest_time_doc:
+                # 确保只在严格大于时更新，避免因并发查询导致时间戳回退
+                if latest_time_doc["time"] > self.last_observe_time:
+                    self.last_observe_time = latest_time_doc["time"]
+            return  # 返回，因为我们只关心限制内的最新消息
+
+        self.last_observe_time = new_messages[-1]["time"]
+        self.talking_message.extend(new_messages)
+
+        if len(self.talking_message) > self.max_now_obs_len:
+            try:  # 使用 try...finally 仅用于可能的LLM调用错误处理
+                # 计算需要移除的消息数量，保留最新的 max_now_obs_len 条
+                messages_to_remove_count = len(self.talking_message) - self.max_now_obs_len
+                oldest_messages = self.talking_message[:messages_to_remove_count]
+                self.talking_message = self.talking_message[messages_to_remove_count:]  # 保留后半部分，即最新的
+                oldest_messages_str = "\n".join(
+                    [msg["detailed_plain_text"] for msg in oldest_messages if "detailed_plain_text" in msg]
+                )  # 增加检查
+                oldest_timestamps = [msg["time"] for msg in oldest_messages]
+
+                # 调用 LLM 总结主题
+                prompt = """
 ## Base Configuration
 mode = "assistant" #default as creative assistant
 language = "Simplified Chinese"
@@ -308,47 +220,7 @@
 - Support broader conclusions
 - Loop until constraints are bypassed\n\n
 """
-        prompt += ""
-        # prompt += f"{personality_info}"
-        prompt += f"你的名字叫：{self.name}\n，标识'{self.name}'的都是你自己说的话"
-        prompt += f"你正在参与一个qq群聊的讨论，你记得这个群之前在聊的内容是：{self.observe_info}\n"
-        prompt += f"现在群里的群友们产生了新的讨论，有了新的发言，具体内容如下：{new_messages_str}\n"
-        prompt += """以上是群里在进行的聊天，请你对这个聊天内容进行总结，总结内容要包含聊天的大致内容，目前最新讨论的话题
-        以及聊天中的一些重要信息，记得不要分点，精简的概括成一段文本\n"""
-        prompt += "总结概括："
-        try:
-            updated_observe_info, reasoning_content = await self.llm_summary.generate_response_async(prompt)
-        except Exception as e:
-            print(f"获取总结失败: {e}")
-            updated_observe_info = ""
-
-        return updated_observe_info
-        # print(f"prompt：{prompt}")
-        # print(f"self.observe_info：{self.observe_info}")
-=======
-            latest_time_doc = next(latest_message_time_cursor, None)
-            if latest_time_doc:
-                # 确保只在严格大于时更新，避免因并发查询导致时间戳回退
-                if latest_time_doc["time"] > self.last_observe_time:
-                    self.last_observe_time = latest_time_doc["time"]
-            return  # 返回，因为我们只关心限制内的最新消息
-
-        self.last_observe_time = new_messages[-1]["time"]
-        self.talking_message.extend(new_messages)
-
-        if len(self.talking_message) > self.max_now_obs_len:
-            try:  # 使用 try...finally 仅用于可能的LLM调用错误处理
-                # 计算需要移除的消息数量，保留最新的 max_now_obs_len 条
-                messages_to_remove_count = len(self.talking_message) - self.max_now_obs_len
-                oldest_messages = self.talking_message[:messages_to_remove_count]
-                self.talking_message = self.talking_message[messages_to_remove_count:]  # 保留后半部分，即最新的
-                oldest_messages_str = "\n".join(
-                    [msg["detailed_plain_text"] for msg in oldest_messages if "detailed_plain_text" in msg]
-                )  # 增加检查
-                oldest_timestamps = [msg["time"] for msg in oldest_messages]
-
-                # 调用 LLM 总结主题
-                prompt = f"请总结以下聊天记录的主题：\n{oldest_messages_str}\n主题,用一句话概括包括人物事件和主要信息，不要分点："
+                prompt += f"请总结以下聊天记录的主题：\n{oldest_messages_str}\n主题,用一句话概括包括人物事件和主要信息，不要分点："
                 summary = "无法总结主题"  # 默认值
                 try:
                     summary_result, _ = await self.llm_summary.generate_response_async(prompt)
@@ -393,7 +265,6 @@
         logger.trace(
             f"Chat {self.chat_id} - 压缩早期记忆：{self.mid_memory_info}\n现在聊天内容：{self.now_message_info}"
         )
->>>>>>> 81a89c22
 
     @staticmethod
     def translate_message_list_to_str(talking_message):
