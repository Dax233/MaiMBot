--- conflicted
+++ resolved
@@ -300,9 +300,5 @@
 
 # Windows shortcuts
 *.lnk
-<<<<<<< HEAD
-daxrun.py
-=======
 __pycache__/
-*.pyc
->>>>>>> b2dd8717
+*.pyc